--- conflicted
+++ resolved
@@ -31,13 +31,7 @@
     "rollup-plugin-copy": "^3.3.0",
     "rollup-plugin-livereload": "^1.3.0",
     "rollup-plugin-serve": "^1.0.1",
-<<<<<<< HEAD
-    "rollup-plugin-terser": "^6.1.0"
-=======
-    "rollup-plugin-svelte": "^5.2.3",
     "rollup-plugin-terser": "^6.1.0",
-    "svelte": "^3.24.0",
     "svelte-preprocess": "^4.6.0"
->>>>>>> 278f3641
   }
 }