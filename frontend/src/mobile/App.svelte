--- conflicted
+++ resolved
@@ -1,4 +1,3 @@
-<<<<<<< HEAD
 <script lang="typescript">
     import { onMount } from 'svelte'
     import { setupI18n, isLocaleLoaded, dir, _ } from '@shared-lib/i18n'
@@ -30,31 +29,6 @@
     } from '@shared-routes'
 
     let splash = true
-=======
-<script>
-  import { init, createAccount } from "./lib/api";
-
-  init();
-  createAccount().then(res => {
-    alert(JSON.stringify(res));
-  });
-</script>
-
-<style>
-  main {
-    text-align: center;
-    padding: 1em;
-    max-width: 240px;
-    margin: 0 auto;
-  }
-
-  h1 {
-    color: #000000;
-    text-transform: uppercase;
-    font-size: 4em;
-    font-weight: 100;
-  }
->>>>>>> 7316b34c
 
     $: $darkMode ? document.body.classList.add('dark') : document.body.classList.remove('dark')
     $: if (document.dir !== $dir) {
@@ -65,7 +39,7 @@
     onMount(() => {
         setTimeout(() => {
             splash = false
-            goto('migrate') // dummmy dev only
+            goto('onboarding-1') // dummmy dev only
         }, 2000)
     })
 
@@ -76,10 +50,10 @@
 </script>
 
 <style global type="text/scss">
-    @tailwind base;
-    @tailwind components;
-    @tailwind utilities;
-    @import '../shared/style/style.scss';
+  @tailwind base;
+  @tailwind components;
+  @tailwind utilities;
+  @import '../shared/style/style.scss';
 </style>
 
 {#if !$isLocaleLoaded || splash}
