<script lang="typescript">
    import { onMount } from 'svelte'
    import { setupI18n, isLocaleLoaded, dir, _ } from '@shared-lib/i18n'
    import { darkMode, mobile, logged } from '@shared-lib/app'
    import { goto } from '@shared-lib/helpers'
    import { Route, Toggle } from '@shared-components'
    import {
        Splash,
        Onboarding1,
        Legal,
        Setup,
        Password,
        Protect,
        Pin,
        ConfirmPin,
        Backup,
        RecoveryPhrase,
        VerifyRecoveryPhrase,
        BackupRecoveryPhrase,
        RecoveryPhraseSaved,
        Congratulations,
        Import,
        ImportFromSeed,
        ImportFromSeedVault,
        ImportFromSecurityPhrase,
        ImportFromSecurityPhraseFile,
        Migrate,
        Balance,
        Dashboard,
    } from '@shared-routes'

    let splash = true

    $: $darkMode ? document.body.classList.add('dark') : document.body.classList.remove('dark')
    $: if (document.dir !== $dir) {
        document.dir = $dir
    }

    setupI18n()
    onMount(() => {
        setTimeout(() => {
            splash = false
<<<<<<< HEAD
            if (!$logged) {
                goto('onboarding-1') // dummmy dev only
            } else {
                goto('dashboard') // dummmy dev only
            }
=======
            goto('onboarding-1') // dummmy dev only
>>>>>>> 90a20b56
        }, 2000)
    })

    // DEV ONLY
    mobile.set(false)
    // darkMode.set(false)
    goto('') // dummmy goto homepage
</script>

<style global type="text/scss">
<<<<<<< HEAD
    @tailwind base;
    @tailwind components;
    @tailwind utilities;
    @import '../shared/style/style.scss';

    // dummy toggles
    .dummy-toggles {
        position: absolute;
        right: 5px;
        top: 5px;
        z-index: 10;
        font-size: 12px;
        display: flex;
        padding: 5px;
        background: #8080803d;
        border-radius: 10px;
        button {
            background: var(--button-bg-color);
            padding: 0 7px;
            border-radius: 10px;
            color: var(--button-text-color);
        }
    }
=======
  @tailwind base;
  @tailwind components;
  @tailwind utilities;
  @import '../shared/style/style.scss';
>>>>>>> 90a20b56
</style>

{#if !$isLocaleLoaded || splash}
    <Route route="">
        <Splash />
    </Route>
{:else}
    <!-- dummy toggles -->
    <div class="dummy-toggles flex flex-row">
        <div class="mr-4">
            <Toggle on={darkMode} />
        </div>
        <button on:click={() => logged.update(() => false)}> reset </button>
    </div>
    <!--  -->
    <Route route="onboarding-1">
        <Onboarding1 mobile={$mobile} locale={$_} {goto} />
    </Route>
    <Route route="legal">
        <Legal mobile={$mobile} locale={$_} {goto} />
    </Route>
    <Route route="setup">
        <Setup mobile={$mobile} locale={$_} {goto} />
    </Route>
    <Route route="password">
        <Password mobile={$mobile} locale={$_} {goto} />
    </Route>
    <Route route="protect">
        <Protect mobile={$mobile} locale={$_} {goto} />
    </Route>
    <Route route="pin">
        <Pin mobile={$mobile} locale={$_} {goto} />
    </Route>
    <Route route="confirm-pin">
        <ConfirmPin mobile={$mobile} locale={$_} {goto} />
    </Route>
    <Route route="backup">
        <Backup mobile={$mobile} locale={$_} {goto} />
    </Route>
    <Route route="recovery-phrase">
        <RecoveryPhrase mobile={$mobile} locale={$_} {goto} />
    </Route>
    <Route route="verify-recovery-phrase">
        <VerifyRecoveryPhrase mobile={$mobile} locale={$_} {goto} />
    </Route>
    <Route route="backup-recovery-phrase">
        <BackupRecoveryPhrase mobile={$mobile} locale={$_} {goto} />
    </Route>
    <Route route="recovery-phrase-saved">
        <RecoveryPhraseSaved mobile={$mobile} locale={$_} {goto} />
    </Route>
    <Route route="congratulations">
        <Congratulations mobile={$mobile} locale={$_} {goto} />
    </Route>
    <Route route="import">
        <Import mobile={$mobile} locale={$_} {goto} />
    </Route>
    <Route route="import-from-seed">
        <ImportFromSeed mobile={$mobile} locale={$_} {goto} />
    </Route>
    <Route route="import-from-seedvault">
        <ImportFromSeedVault mobile={$mobile} locale={$_} {goto} />
    </Route>
    <Route route="import-from-security-phrase">
        <ImportFromSecurityPhrase mobile={$mobile} locale={$_} {goto} />
    </Route>
    <Route route="import-from-security-phrase-file">
        <ImportFromSecurityPhraseFile mobile={$mobile} locale={$_} {goto} />
    </Route>
    <Route route="migrate">
        <Migrate mobile={$mobile} locale={$_} {goto} />
    </Route>
    <Route route="balance">
        <Balance mobile={$mobile} locale={$_} {goto} />
    </Route>
    <Route route="dashboard">
        <Dashboard mobile={$mobile} locale={$_} {goto} />
    </Route>
{/if}<|MERGE_RESOLUTION|>--- conflicted
+++ resolved
@@ -40,15 +40,12 @@
     onMount(() => {
         setTimeout(() => {
             splash = false
-<<<<<<< HEAD
+
             if (!$logged) {
                 goto('onboarding-1') // dummmy dev only
             } else {
                 goto('dashboard') // dummmy dev only
             }
-=======
-            goto('onboarding-1') // dummmy dev only
->>>>>>> 90a20b56
         }, 2000)
     })
 
@@ -59,36 +56,10 @@
 </script>
 
 <style global type="text/scss">
-<<<<<<< HEAD
-    @tailwind base;
-    @tailwind components;
-    @tailwind utilities;
-    @import '../shared/style/style.scss';
-
-    // dummy toggles
-    .dummy-toggles {
-        position: absolute;
-        right: 5px;
-        top: 5px;
-        z-index: 10;
-        font-size: 12px;
-        display: flex;
-        padding: 5px;
-        background: #8080803d;
-        border-radius: 10px;
-        button {
-            background: var(--button-bg-color);
-            padding: 0 7px;
-            border-radius: 10px;
-            color: var(--button-text-color);
-        }
-    }
-=======
   @tailwind base;
   @tailwind components;
   @tailwind utilities;
   @import '../shared/style/style.scss';
->>>>>>> 90a20b56
 </style>
 
 {#if !$isLocaleLoaded || splash}
