--- conflicted
+++ resolved
@@ -1,28 +1,10 @@
 <script lang="typescript">
-<<<<<<< HEAD
-    import { setupI18n, isLocaleLoaded, dir, _, darkMode } from '../shared'
-
-    import PluginRenderer from './ui/components/PluginRenderer.svelte'
-    import SamplePluginDefinition from './lib/plugins/definitions/sample.json'
-
-    const plugins = [
-        {
-            definition: SamplePluginDefinition,
-            parameters: {
-                button: {
-                    getAddress: [0]
-                }
-            }
-        }
-    ]
-=======
     import { onMount } from 'svelte'
     import { setupI18n, isLocaleLoaded, dir, _ } from '@shared-lib/i18n'
     import { darkMode, mobile } from '@shared-lib/app'
     import { goto } from '@shared-lib/helpers'
     import { Route } from '@shared-components'
     import { Splash, Onboarding1 } from '@shared-routes'
->>>>>>> 90fde4dc
 
     let splash = true
 
@@ -44,18 +26,10 @@
 <style type="text/scss">
 </style>
 
-<<<<<<< HEAD
-{#if true}
-    <main>
-        <!-- <h1>{$_('app.title')}</h1> -->
-        <PluginRenderer definition={plugins[0].definition} parameters={plugins[0].parameters} />
-    </main>
-=======
 {#if !$isLocaleLoaded || splash}
     <Route route="">
         <Splash />
     </Route>
->>>>>>> 90fde4dc
 {:else}
     <Route route="ob1">
         <Onboarding1 mobile={$mobile} locale={$_} />
