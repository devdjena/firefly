<script lang="typescript">
    import { onMount } from 'svelte'
    import { setupI18n, isLocaleLoaded, dir, _ } from '@shared-lib/i18n'
    import { darkMode, mobile, logged } from '@shared-lib/app'
    import { goto } from '@shared-lib/helpers'
    import { initRouter, routerNext, requestMnemonic, AppRoute } from '@shared-lib/router'
    import { Route, Toggle } from '@shared-components'
    import {
        Splash,
        Welcome,
        Legal,
        Setup,
        Password,
        Protect,
        Backup,
        Import,
        Migrate,
        Congratulations,
        Dashboard,
    } from '@shared-routes'

    $: $darkMode ? document.body.classList.add('dark') : document.body.classList.remove('dark')

    $: if (document.dir !== $dir) {
        document.dir = $dir
    }

    let splash = true

    setupI18n()
    onMount(() => {
        setTimeout(() => {
            logged.set(false) // DEV only
            splash = false
<<<<<<< HEAD
            initRouter()
=======

            if (!$logged) {
                goto('onboarding-1') // dummmy dev only
            } else {
                goto('dashboard') // dummmy dev only
            }
>>>>>>> 645fb26e
        }, 2000)
    })
</script>

<style global type="text/scss">
  @tailwind base;
  @tailwind components;
  @tailwind utilities;
  @import '../shared/style/style.scss';
</style>

{#if !$isLocaleLoaded || splash}
    <Splash />
{:else}
    <!-- dummy toggles -->
    <div class="dummy-toggles flex flex-row">
        <div class="mr-4">
            <Toggle on={darkMode} />
        </div>
        <button on:click={() => logged.update(() => false)}> reset </button>
    </div>
    <!--  -->
    <Route route={AppRoute.Welcome}>
        <Welcome on:next={routerNext} mobile={$mobile} locale={$_} />
    </Route>
    <Route route={AppRoute.Legal}>
        <Legal on:next={routerNext} mobile={$mobile} locale={$_} />
    </Route>
    <Route route={AppRoute.Setup}>
        <Setup on:next={routerNext} mobile={$mobile} locale={$_} />
    </Route>
    <Route route="password">
        <Password on:next={routerNext} mobile={$mobile} locale={$_} {goto} />
    </Route>
    <Route route="protect">
        <Protect on:next={routerNext} mobile={$mobile} locale={$_} />
    </Route>
    <Route route="backup">
        <Backup on:next={routerNext} on:requestMnemonic={requestMnemonic} mobile={$mobile} locale={$_} />
    </Route>
    <Route route="import">
        <Import mobile={$mobile} locale={$_} {goto} />
    </Route>
    <Route route="migrate">
        <Migrate mobile={$mobile} locale={$_} {goto} />
    </Route>
    <Route route="congratulations">
        <Congratulations mobile={$mobile} locale={$_} {goto} />
    </Route>
    <Route route="dashboard">
        <Dashboard mobile={$mobile} locale={$_} {goto} />
    </Route>
{/if}<|MERGE_RESOLUTION|>--- conflicted
+++ resolved
@@ -32,25 +32,16 @@
         setTimeout(() => {
             logged.set(false) // DEV only
             splash = false
-<<<<<<< HEAD
             initRouter()
-=======
-
-            if (!$logged) {
-                goto('onboarding-1') // dummmy dev only
-            } else {
-                goto('dashboard') // dummmy dev only
-            }
->>>>>>> 645fb26e
         }, 2000)
     })
 </script>
 
 <style global type="text/scss">
-  @tailwind base;
-  @tailwind components;
-  @tailwind utilities;
-  @import '../shared/style/style.scss';
+    @tailwind base;
+    @tailwind components;
+    @tailwind utilities;
+    @import '../shared/style/style.scss';
 </style>
 
 {#if !$isLocaleLoaded || splash}
