--- conflicted
+++ resolved
@@ -1,38 +1,4 @@
 {
-<<<<<<< HEAD
-    "name": "mobile-wallet",
-    "version": "1.0.0",
-    "description": "IOTA wallet mobile",
-    "main": "main.js",
-    "repository": "git@github.com:iotaledger/new-wallet.git",
-    "author": "IOTA Foundation <contact@iota.org>",
-    "license": "Apache-2.0",
-    "scripts": {
-        "preinstall": "cd ./../shared && yarn && cd ./../mobile",
-        "build": "NODE_ENV=production ./node_modules/.bin/rollup --config",
-        "ios": "cap copy && cap open ios",
-        "android": "cap copy && cap open android",
-        "dev": "NODE_ENV=development rollup -c -w",
-        "start": "sirv public"
-    },
-    "devDependencies": {
-        "@capacitor/cli": "^2.2.1",
-        "@rollup/plugin-alias": "^3.1.1",
-        "@rollup/plugin-typescript": "^6.0.0",
-        "rollup-plugin-svelte": "^6.0.1"
-    },
-    "dependencies": {
-        "@capacitor/android": "2.2.1",
-        "@capacitor/core": "^2.2.1",
-        "@capacitor/ios": "2.2.1",
-        "shared-modules": "link:../shared",
-        "sirv-cli": "^1.0.6"
-    },
-    "engineStrict": true,
-    "engines": {
-        "node": "12.x"
-    }
-=======
   "name": "mobile-wallet",
   "version": "1.0.0",
   "description": "IOTA wallet mobile",
@@ -41,6 +7,7 @@
   "author": "IOTA Foundation <contact@iota.org>",
   "license": "Apache-2.0",
   "scripts": {
+    "preinstall": "cd ./../shared && yarn && cd ./../mobile",
     "build": "NODE_ENV=production rollup --config",
     "ios": "cap copy && cap open ios",
     "android": "cap copy && cap open android",
@@ -63,5 +30,4 @@
   "engines": {
     "node": ">=11.15.0"
   }
->>>>>>> 645fb26e
 }