--- conflicted
+++ resolved
@@ -6,12 +6,7 @@
  * Code following https://phrase.com/blog/posts/a-step-by-step-guide-to-svelte-localization-with-svelte-i18n-v3/
  */
 
-<<<<<<< HEAD
-// Locales directory  
-const MESSAGE_FILE_URL_TEMPLATE = '../locales/{locale}.json'
-=======
 const MESSAGE_FILE_URL_TEMPLATE = 'locales/{locale}.json'
->>>>>>> 645fb26e
 
 // Locales our app supports
 const locales = {
