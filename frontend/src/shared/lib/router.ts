--- conflicted
+++ resolved
@@ -1,12 +1,7 @@
-<<<<<<< HEAD
 import { readable, writable, get } from 'svelte/store'
 import { notification, walletPin, strongholdPassword, mnemonic } from '@shared-lib/app'
-import { goto } from '@shared-lib/helpers'
+import { goto, setRoute } from '@shared-lib/helpers'
 import { generateRecoveryPhrase } from '@shared-lib/utils'
-=======
-import {readable, writable} from 'svelte/store'
-import { notification } from '@shared-lib/app'
->>>>>>> 645fb26e
 
 /**
  * Application path based on location hash
@@ -26,8 +21,12 @@
     }
 })
 
+/*
+* Current view
+*/
+export const view = writable<string>('')
+
 /**
-<<<<<<< HEAD
  * Application Routes
  */
 export enum AppRoute {
@@ -67,12 +66,12 @@
  * Navigate to initial route
  */
 export const initRouter = () => {
-    goto(AppRoute.Import)
+    setRoute(AppRoute.Import)
     // let userLogged: boolean = get(logged)
     // if (userLogged) {
-    //     goto(AppRoute.Dashboard)
+    //     setRoute(AppRoute.Dashboard)
     // } else {
-    //     goto(AppRoute.Welcome)
+    //     setRoute(AppRoute.Welcome)
     // }
 }
 
@@ -156,16 +155,9 @@
             _history.push(currentRoute)
             return _history
         })
-        goto(nextRoute)
+        setRoute(nextRoute)
     }
     else {
         console.error('Routing Error: Could not find next route')
     }
-}
-=======
- * Current view
- */
-export const view = writable<string>('')
-
-export default path
->>>>>>> 645fb26e
+}