--- conflicted
+++ resolved
@@ -17,11 +17,7 @@
 import type {
     Message
 } from './typings/message';
-<<<<<<< HEAD
 import type { Event, BalanceChangeEventPayload, TransactionEventPayload } from './typings/events'
-import { account } from './typings';
-=======
->>>>>>> 2b133732
 
 const Wallet = window['__WALLET__'];
 
@@ -213,169 +209,18 @@
     }
 };
 
-<<<<<<< HEAD
-/**
- * Sets stronghold password
- * 
- * @method setStrongholdPassword
- * 
- * @param {string} password 
- * @param {function} onSuccess 
- * @param {function} onError 
- * 
- * @returns {Promise<void>}
- */
-export const setStrongholdPassword = async (
-    password: string,
-    onSuccess?: () => any,
-    onError?: () => any
-): Promise<void> => {
-    const __id = generateRandomId();
-
-    storeCallbacks(
-        __id,
-        ResponseTypes.StrongholdPasswordSet,
-        onSuccess,
-        onError
-    );
-
-    await Wallet.setStrongholdPassword(__id)(password);
-};
-
-/**
- * Creates a new account
- * 
- * @method createAccount
- * 
- * @param {string} alias
- * @param {ClientOptions} clientOptions
- * @param {function} onSuccess 
- * @param {function} onError 
- * 
- * @returns {Promise<void>}
- */
-export const createAccount = async (
-    alias: string,
-    mnemonic: string,
-    clientOptions?: ClientOptions,
-    onSuccess?: () => any,
-    onError?: () => any
-): Promise<void> => {
-    const __id = generateRandomId();
-
-    storeCallbacks(
-        __id,
-        ResponseTypes.CreatedAccount,
-        onSuccess,
-        onError
-    );
-
-    await Wallet.createAccount(__id)({ alias, mnemonic, clientOptions });
-};
-
-/**
- * Gets all accounts
- * 
- * @method getAccounts
- * 
- * @param {function} onSuccess 
- * @param {function} onError 
- * 
- * @returns {Promise<void>}
- */
-export const getAccounts = async (
-    onSuccess?: () => any,
-    onError?: () => any
-): Promise<void> => {
-    const __id = generateRandomId();
-
-    storeCallbacks(
-        __id,
-        ResponseTypes.ReadAccounts,
-        onSuccess,
-        onError
-    );
-
-    await Wallet.getAccounts(__id)();
-};
-
-/**
- * Gets deposit address for an account
- * 
- * @method getDepositAddress
- * 
- * @param {string} accountId
- * @param {function} onSuccess 
- * @param {function} onError 
- * 
- * @returns {Promise<void>}
- */
-export const getDepositAddress = async (
-    accountId: string,
-    onSuccess?: () => any,
-    onError?: () => any
-): Promise<void> => {
-    const __id = generateRandomId();
-
-    storeCallbacks(
-        __id,
-        ResponseTypes.LatestAddress,
-        onSuccess,
-        onError
-    );
-
-    await Wallet.latestAddress(__id)(accountId);
-};
-
-/**
- * Gets total balance for an account
- * 
- * @method getTotalBalance
- * 
- * @param {string} accountId
- * @param {function} onSuccess 
- * @param {function} onError 
- * 
- * @returns {Promise<void>}
- */
-export const getTotalBalance = async (
-    accountId: string,
-    onSuccess?: () => any,
-    onError?: () => any
-): Promise<void> => {
-    const __id = generateRandomId();
-=======
 const Middleware = {
     get: (_target, prop) => {
         return async (...payload): Promise<void> => {
             const __id = generateRandomId();
->>>>>>> 2b133732
 
             const hasPayload = payload.length;
 
             let shouldOverrideDefaultCallbacks = false;
             let lastArgument = null;
 
-<<<<<<< HEAD
-/**
- * Syncs all stored accounts
- * 
- * @method syncAccounts
- * 
- * @param {function} onSuccess 
- * @param {function} onError 
- * 
- * @returns {Promise<void>}
- */
-export const syncAccounts = async (
-    onSuccess?: () => any,
-    onError?: () => any
-): Promise<void> => {
-    const __id = generateRandomId();
-=======
             if (hasPayload) {
                 lastArgument = payload[payload.length - 1];
->>>>>>> 2b133732
 
                 shouldOverrideDefaultCallbacks = typeof lastArgument === 'object' &&
                     'onSuccess' in lastArgument &&
@@ -388,27 +233,7 @@
                 shouldOverrideDefaultCallbacks ? lastArgument : undefined
             );
 
-<<<<<<< HEAD
-/**
- * Syncs account for provided id
- * 
- * @method syncAccount
- * 
- * @param {string} accountId
- * @param {function} onSuccess 
- * @param {function} onError 
- * 
- * @returns {Promise<void>}
- */
-export const syncAccount = async (
-    accountId: string,
-    onSuccess?: () => any,
-    onError?: () => any
-): Promise<void> => {
-    const __id = generateRandomId();
-=======
             const actualPayload = shouldOverrideDefaultCallbacks ? payload.slice(0, -1) : payload;
->>>>>>> 2b133732
 
             await _target[prop](...actualPayload)(__id);
         }
@@ -417,70 +242,8 @@
 
 const api = new Proxy(Wallet.api, Middleware);
 
-<<<<<<< HEAD
-export const onBalanceChange = async (cb?: () => any): Promise<void> => {
-    const __id = generateRandomId();
-
-    storeCallbacks(
-        __id,
-        ResponseTypes.BalanceChange,
-        cb
-    );
-
-    await Wallet.listenToBalanceChangeEvents(__id)
-}
-
-export const onNewTransaction = async (cb?: () => any): Promise<void> => {
-    const __id = generateRandomId();
-
-    storeCallbacks(
-        __id,
-        ResponseTypes.NewTransaction,
-        cb
-    );
-
-    await Wallet.listenToNewTransactionEvents(__id)
-}
-
-export const onConfirmationStateChange = async (cb?: () => any): Promise<void> => {
-    const __id = generateRandomId();
-
-    storeCallbacks(
-        __id,
-        ResponseTypes.ConfirmationStateChange,
-        cb
-    );
-
-    await Wallet.listenToConfirmationStateChangeEvents(__id)
-}
-
-export const onReattachment = async (cb?: () => any): Promise<void> => {
-    const __id = generateRandomId();
-
-    storeCallbacks(
-        __id,
-        ResponseTypes.Reattachment,
-        cb
-    );
-
-    await Wallet.listenToReattachmentEvents(__id)
-}
-
-export const onBroadcast = async (cb?: () => any): Promise<void> => {
-    const __id = generateRandomId();
-
-    storeCallbacks(
-        __id,
-        ResponseTypes.Broadcast,
-        cb
-    );
-
-    await Wallet.listenToBroadcastEvents(__id)
-}
-=======
 // setTimeout(async () => {
 //     await api.setStrongholdPassword('password');
 //     await api.createAccount({ alias: 'foo', clientOptions: { node: 'http://localhost:14265' } })
 //     await api.syncAccounts();
-// }, 2000);
->>>>>>> 2b133732
+// }, 2000);