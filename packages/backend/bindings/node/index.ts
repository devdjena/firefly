--- conflicted
+++ resolved
@@ -36,13 +36,9 @@
   storeMnemonic as _storeMnemonic,
   verifyMnemonic as _verifyMnemonic,
   getStrongholdStatus as _getStrongholdStatus,
-<<<<<<< HEAD
+  removeStorage as _removeStorage,
   lockStronghold as _lockStronghold,
   openLedgerApp as _openLedgerApp
-=======
-  removeStorage as _removeStorage,
-  lockStronghold as _lockStronghold
->>>>>>> 46248e95
 } from '../../../shared/lib/typings/wallet'
 
 const addon = require('../index.node')
