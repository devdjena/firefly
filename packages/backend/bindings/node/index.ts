import { BridgeMessage, MessageResponse, CommunicationIds } from '../../../shared/lib/typings/bridge'
import {
  AccountToCreate,
  AccountIdentifier,
  ListMessagesFilter,
  SyncAccountOptions,
  createAccount as _createAccount,
  removeAccount as _removeAccount,
  getAccount as _getAccount,
  getAccounts as _getAccounts,
  syncAccounts as _syncAccounts,
  internalTransfer as _internalTransfer,
  generateAddress as _generateAddress,
  getUnusedAddress as _getUnusedAddress,
  listMessages as _listMessages,
  listAddresses as _listAddresses,
  getBalance as _getBalance,
  latestAddress as _latestAddress,
  syncAccount as _syncAccount,
  isLatestAddressUnused as _isLatestAddressUnused,
  areLatestAddressesUnused as _areLatestAddressesUnused,
  setAlias as _setAlias,
  getNodeInfo as _getNodeInfo
} from '../../../shared/lib/typings/account'
import {
  Transfer,
  reattach as _reattach
} from '../../../shared/lib/typings/message'
import {
  getMigrationData as _getMigrationData,
  createMigrationBundle as _createMigrationBundle,
  sendMigrationBundle as _sendMigrationBundle,
  getMigrationAddress as _getMigrationAddreess,
  mineBundle as _mineBundle,
  getLedgerMigrationData as _getLedgerMigrationData,
  sendLedgerMigrationBundle as _sendLedgerMigrationBundle,
  AddressInput
} from '../../../shared/lib/typings/migration'
import {
  LoggerConfig,
  Duration,
  backup as _backup,
  restoreBackup as _restoreBackup,
  setStrongholdPassword as _setStrongholdPassword,
  setStoragePassword as _setStoragePassword,
  send as _send,
  generateMnemonic as _generateMnemonic,
  storeMnemonic as _storeMnemonic,
  verifyMnemonic as _verifyMnemonic,
  getStrongholdStatus as _getStrongholdStatus,
  removeStorage as _removeStorage,
  lockStronghold as _lockStronghold,
  changeStrongholdPassword as _changeStrongholdPassword,
  setClientOptions as _setClientOptions,
  getLedgerDeviceStatus as _getLedgerDeviceStatus,
  setStrongholdPasswordClearInterval as _setStrongholdPasswordClearInterval,
  getLegacySeedChecksum as _getLegacySeedChecksum
} from '../../../shared/lib/typings/wallet'
import { ClientOptions } from '../../../shared/lib/typings/client'
import { NodeAuth } from '../../../shared/lib/typings/node'

const addon = require('../index.node')
const mailbox = []
const onMessageListeners: ((payload: MessageResponse) => void)[] = []

function _poll(runtime: typeof addon.ActorSystem, cb: (error: string, data: any) => void, shouldStop: () => boolean) {
  runtime.poll((err: string, data: string) => {
    cb(err, err ? null : JSON.parse(data))
    if (!shouldStop()) {
      _poll(runtime, cb, shouldStop)
    }
  })
}

function sendMessage(message: BridgeMessage): Promise<string> {
  const id = message.id;

  return new Promise(resolve => addon.sendMessage(JSON.stringify(message), () => resolve(id)))
}

export function init(id: string, storagePath?: string) {
  const runtime = storagePath ? new addon.ActorSystem(id, storagePath) : new addon.ActorSystem(id)
  let destroyed = false
  _poll(runtime, (error, data) => {
    const message = error || data
    mailbox.push(message)
    onMessageListeners.forEach(listener => listener(message))
  }, () => destroyed)
  return {
    destroy() {
      destroyed = true
      runtime.destroy()
    },
    removeEventListeners() {
      runtime.removeEventListeners()
    }
  }
}

export function onMessage(cb: (payload: any) => void) {
  onMessageListeners.push(cb)
}

export function initLogger(config: LoggerConfig) {
  addon.initLogger(JSON.stringify(config))
}

export const api = {
  setAlias: function (accountId: AccountIdentifier, newAccountAlias: string): ((__ids: CommunicationIds) => Promise<string>) {
    return (__ids: CommunicationIds) => _setAlias(sendMessage, __ids, accountId, newAccountAlias)
  },
  getStrongholdStatus: function (): ((__ids: CommunicationIds) => Promise<string>) {
    return (__ids: CommunicationIds) => _getStrongholdStatus(sendMessage, __ids)
  },
  lockStronghold: function (): ((__ids: CommunicationIds) => Promise<string>) {
    return (__ids: CommunicationIds) => _lockStronghold(sendMessage, __ids)
  },
  generateMnemonic: function (): ((__ids: CommunicationIds) => Promise<string>) {
    return (__ids: CommunicationIds) => _generateMnemonic(sendMessage, __ids)
  },
  storeMnemonic: function (mnemonic?: string): ((__ids: CommunicationIds) => Promise<string>) {
    return (__ids: CommunicationIds) => _storeMnemonic(sendMessage, __ids, {
      signerType: { type: 'Stronghold' },
      mnemonic: mnemonic || null
    })
  },
  verifyMnemonic: function (mnemonic: string): ((__ids: CommunicationIds) => Promise<string>) {
    return (__ids: CommunicationIds) => _verifyMnemonic(sendMessage, __ids, mnemonic)
  },
  createAccount: function (account: AccountToCreate): ((__ids: CommunicationIds) => Promise<string>) {
    return (__ids: CommunicationIds) => _createAccount(sendMessage, __ids, account)
  },
  removeAccount: function (accountId: AccountIdentifier): ((__ids: CommunicationIds) => Promise<string>) {
    return (__ids: CommunicationIds) => _removeAccount(sendMessage, __ids, accountId)
  },
  getAccount: function (accountId: AccountIdentifier): ((__ids: CommunicationIds) => Promise<string>) {
    return (__ids: CommunicationIds) => _getAccount(sendMessage, __ids, accountId)
  },
  getAccounts: function (): ((__ids: CommunicationIds) => Promise<string>) {
    return (__ids: CommunicationIds) => _getAccounts(sendMessage, __ids)
  },
  syncAccounts: function (addressIndex?: number, gapLimit?: number, accountDiscoveryThreshold?: number): ((__ids: CommunicationIds) => Promise<string>) {
    return (__ids: CommunicationIds) => _syncAccounts(sendMessage, __ids, addressIndex, gapLimit, accountDiscoveryThreshold)
  },
  areLatestAddressesUnused: function (): ((__ids: CommunicationIds) => Promise<string>) {
    return (__ids: CommunicationIds) => _areLatestAddressesUnused(sendMessage, __ids)
  },
  generateAddress: function (accountId: AccountIdentifier): ((__ids: CommunicationIds) => Promise<string>) {
    return (__ids: CommunicationIds) => _generateAddress(sendMessage, __ids, accountId)
  },
  getUnusedAddress: function (accountId: AccountIdentifier): ((__ids: CommunicationIds) => Promise<string>) {
    return (__ids: CommunicationIds) => _getUnusedAddress(sendMessage, __ids, accountId)
  },
  listMessages: function (accountId: AccountIdentifier, filters?: ListMessagesFilter): ((__ids: CommunicationIds) => Promise<string>) {
    return (__ids: CommunicationIds) => _listMessages(sendMessage, __ids, accountId, filters)
  },
  listAddresses: function (accountId: AccountIdentifier, unspent?: boolean): ((__ids: CommunicationIds) => Promise<string>) {
    return (__ids: CommunicationIds) => _listAddresses(sendMessage, __ids, accountId, unspent)
  },
  getBalance: function (accountId: AccountIdentifier): ((__ids: CommunicationIds) => Promise<string>) {
    return (__ids: CommunicationIds) => _getBalance(sendMessage, __ids, accountId)
  },
  latestAddress: function (accountId: AccountIdentifier): ((__ids: CommunicationIds) => Promise<string>) {
    return (__ids: CommunicationIds) => _latestAddress(sendMessage, __ids, accountId)
  },
  syncAccount: function (accountId: AccountIdentifier, options?: SyncAccountOptions): ((__ids: CommunicationIds) => Promise<string>) {
    return (__ids: CommunicationIds) => _syncAccount(sendMessage, __ids, accountId, options)
  },
  isLatestAddressUnused: function (accountId: AccountIdentifier): ((__ids: CommunicationIds) => Promise<string>) {
    return (__ids: CommunicationIds) => _isLatestAddressUnused(sendMessage, __ids, accountId)
  },
  reattach: function (accountId: AccountIdentifier, messageId: string): ((__ids: CommunicationIds) => Promise<string>) {
    return (__ids: CommunicationIds) => _reattach(sendMessage, __ids, accountId, messageId)
  },
  backup: function (destinationPath: string, password: string): ((__ids: CommunicationIds) => Promise<string>) {
    return (__ids: CommunicationIds) => _backup(sendMessage, __ids, destinationPath, password)
  },
  restoreBackup: function (backupPath: string, password: string): ((__ids: CommunicationIds) => Promise<string>) {
    return (__ids: CommunicationIds) => _restoreBackup(sendMessage, __ids, backupPath, password)
  },
  setStrongholdPassword: function (password: string): ((__ids: CommunicationIds) => Promise<string>) {
    return (__ids: CommunicationIds) => _setStrongholdPassword(sendMessage, __ids, password)
  },
  changeStrongholdPassword: function (currentPassword: string, newPassword: string): ((__ids: CommunicationIds) => Promise<string>) {
    return (__ids: CommunicationIds) => _changeStrongholdPassword(sendMessage, __ids, { currentPassword, newPassword })
  },
  setStoragePassword: function (password: string): ((__ids: CommunicationIds) => Promise<string>) {
    return (__ids: CommunicationIds) => _setStoragePassword(sendMessage, __ids, password)
  },
  removeStorage: function (): ((__ids: CommunicationIds) => Promise<string>) {
    return (__ids: CommunicationIds) => _removeStorage(sendMessage, __ids)
  },
  send: function (fromAccountId: AccountIdentifier, transfer: Transfer): ((__ids: CommunicationIds) => Promise<string>) {
    return (__ids: CommunicationIds) => _send(sendMessage, __ids, fromAccountId, transfer)
  },
  internalTransfer: function (fromAccountId: AccountIdentifier, toAccountId: AccountIdentifier, amount: number): ((__ids: CommunicationIds) => Promise<string>) {
    return (__ids: CommunicationIds) => _internalTransfer(sendMessage, __ids, fromAccountId, toAccountId, amount)
  },
  setClientOptions: function (options: ClientOptions): ((__ids: CommunicationIds) => Promise<string>) {
    return (__ids: CommunicationIds) => _setClientOptions(sendMessage, __ids, options)
  },
  setStrongholdPasswordClearInterval: function (interval: Duration): ((__ids: CommunicationIds) => Promise<string>) {
    return (__ids: CommunicationIds) => _setStrongholdPasswordClearInterval(sendMessage, __ids, interval)
  },
  getLegacySeedChecksum: function (seed: string): ((__ids: CommunicationIds) => Promise<string>) {
    return (__ids: CommunicationIds) => _getLegacySeedChecksum(sendMessage, __ids, seed)
  },

  // Migration related methods
  getMigrationData: function (seed: string, nodes: string[], securityLevel?: number, initialAddressIndex?: number, permanode?: string):
    ((__ids: CommunicationIds) => Promise<string>) {
    return (__ids: CommunicationIds) => _getMigrationData(
      sendMessage,
      __ids,
      seed,
      nodes,
      securityLevel,
      initialAddressIndex,
      permanode,
    )
  },
  createMigrationBundle: function (seed: string, inputAddressIndexes: number[], mine: boolean, timeoutSeconds: number, offset: number, logFileName: string):
    ((__ids: CommunicationIds) => Promise<string>) {
    return (__ids: CommunicationIds) => _createMigrationBundle(sendMessage, __ids, seed, inputAddressIndexes, mine, timeoutSeconds, offset, logFileName)
  },
  sendMigrationBundle: function (nodes: string[], bundleHash: string, mwm: number):
    ((__ids: CommunicationIds) => Promise<string>) {
    return (__ids: CommunicationIds) => _sendMigrationBundle(sendMessage, __ids, nodes, bundleHash, mwm)
  },
<<<<<<< HEAD
  getMigrationAddress: function ():
    ((__ids: CommunicationIds) => Promise<string>) {
    return (__ids: CommunicationIds) => _getMigrationAddreess(sendMessage, __ids)
  },
  mineBundle: function (bundle: string[], spentBundleHashes: string[], securityLevel: number, timeout: number, offset: number):
    ((__ids: CommunicationIds) => Promise<string>) {
    return (__ids: CommunicationIds) => _mineBundle(sendMessage, __ids, bundle, spentBundleHashes, securityLevel, timeout, offset)
  },
  getLedgerMigrationData: function (addresses: AddressInput[], nodes: string[], permanode: string, securityLevel: number):
    ((__ids: CommunicationIds) => Promise<string>) {
    return (__ids: CommunicationIds) => _getLedgerMigrationData(
      sendMessage,
      __ids,
      addresses,
      nodes,
      permanode,
      securityLevel
    )
  },
  sendLedgerMigrationBundle: function (nodes: string[], bundle: string[], mwm: number):
    ((__ids: CommunicationIds) => Promise<string>) {
    return (__ids: CommunicationIds) => _sendLedgerMigrationBundle(sendMessage, __ids, nodes, bundle, mwm)
  },


  getNodeInfo: function (accountId: AccountIdentifier, url?: string): ((__ids: CommunicationIds) => Promise<string>) {
    return (__ids: CommunicationIds) => _getNodeInfo(sendMessage, __ids, accountId, url)
=======
  getNodeInfo: function (accountId: AccountIdentifier, url?: string, auth?: NodeAuth): ((__ids: CommunicationIds) => Promise<string>) {
    return (__ids: CommunicationIds) => _getNodeInfo(sendMessage, __ids, accountId, url, auth)
>>>>>>> 5acfa691
  },

  // Event emitters 
  onError: function (): ((__ids: CommunicationIds) => Promise<string>) {
    return (__ids: CommunicationIds) => addon.listen(__ids.actorId, __ids.messageId, 'ErrorThrown')
  },
  onBalanceChange: function (): ((__ids: CommunicationIds) => Promise<string>) {
    return (__ids: CommunicationIds) => addon.listen(__ids.actorId, __ids.messageId, 'BalanceChange')
  },
  onNewTransaction: function (): ((__ids: CommunicationIds) => Promise<string>) {
    return (__ids: CommunicationIds) => addon.listen(__ids.actorId, __ids.messageId, 'NewTransaction')
  },
  onConfirmationStateChange: function (): ((__ids: CommunicationIds) => Promise<string>) {
    return (__ids: CommunicationIds) => addon.listen(__ids.actorId, __ids.messageId, 'ConfirmationStateChange')
  },
  onReattachment: function (): ((__ids: CommunicationIds) => Promise<string>) {
    return (__ids: CommunicationIds) => addon.listen(__ids.actorId, __ids.messageId, 'Reattachment')
  },
  onBroadcast: function (): ((__ids: CommunicationIds) => Promise<string>) {
    return (__ids: CommunicationIds) => addon.listen(__ids.actorId, __ids.messageId, 'Broadcast')
  },
  onStrongholdStatusChange: function (): ((__ids: CommunicationIds) => Promise<string>) {
    return (__ids: CommunicationIds) => addon.listen(__ids.actorId, __ids.messageId, 'StrongholdStatusChange')
  },
  onTransferProgress: function (): ((__ids: CommunicationIds) => Promise<string>) {
    return (__ids: CommunicationIds) => addon.listen(__ids.actorId, __ids.messageId, 'TransferProgress')
  },
  getLedgerDeviceStatus: function (isSimulator: boolean): ((__ids: CommunicationIds) => Promise<string>) {
    return (__ids: CommunicationIds) => _getLedgerDeviceStatus(sendMessage, __ids, isSimulator)
  },
  onMigrationProgress: function (): ((__ids: CommunicationIds) => Promise<string>) {
    return (__ids: CommunicationIds) => addon.listen(__ids.actorId, __ids.messageId, 'MigrationProgress')
  },
};<|MERGE_RESOLUTION|>--- conflicted
+++ resolved
@@ -227,7 +227,6 @@
     ((__ids: CommunicationIds) => Promise<string>) {
     return (__ids: CommunicationIds) => _sendMigrationBundle(sendMessage, __ids, nodes, bundleHash, mwm)
   },
-<<<<<<< HEAD
   getMigrationAddress: function ():
     ((__ids: CommunicationIds) => Promise<string>) {
     return (__ids: CommunicationIds) => _getMigrationAddreess(sendMessage, __ids)
@@ -251,16 +250,9 @@
     ((__ids: CommunicationIds) => Promise<string>) {
     return (__ids: CommunicationIds) => _sendLedgerMigrationBundle(sendMessage, __ids, nodes, bundle, mwm)
   },
-
-
-  getNodeInfo: function (accountId: AccountIdentifier, url?: string): ((__ids: CommunicationIds) => Promise<string>) {
-    return (__ids: CommunicationIds) => _getNodeInfo(sendMessage, __ids, accountId, url)
-=======
   getNodeInfo: function (accountId: AccountIdentifier, url?: string, auth?: NodeAuth): ((__ids: CommunicationIds) => Promise<string>) {
     return (__ids: CommunicationIds) => _getNodeInfo(sendMessage, __ids, accountId, url, auth)
->>>>>>> 5acfa691
-  },
-
+  },
   // Event emitters 
   onError: function (): ((__ids: CommunicationIds) => Promise<string>) {
     return (__ids: CommunicationIds) => addon.listen(__ids.actorId, __ids.messageId, 'ErrorThrown')
