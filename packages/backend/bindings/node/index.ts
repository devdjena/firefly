--- conflicted
+++ resolved
@@ -35,14 +35,9 @@
   generateMnemonic as _generateMnemonic,
   storeMnemonic as _storeMnemonic,
   verifyMnemonic as _verifyMnemonic,
-<<<<<<< HEAD
   getStrongholdStatus as _getStrongholdStatus,
   openLedgerApp as _openLedgerApp
-} from '../../api-wrapper/wallet'
-=======
-  getStrongholdStatus as _getStrongholdStatus
 } from '../../../shared/lib/typings/wallet'
->>>>>>> e770b58d
 
 const addon = require('../native')
 const mailbox = []
