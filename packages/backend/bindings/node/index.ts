--- conflicted
+++ resolved
@@ -38,11 +38,8 @@
   getStrongholdStatus as _getStrongholdStatus,
   removeStorage as _removeStorage,
   lockStronghold as _lockStronghold,
-<<<<<<< HEAD
+  changeStrongholdPassword as _changeStrongholdPassword,
   openLedgerApp as _openLedgerApp
-=======
-  changeStrongholdPassword as _changeStrongholdPassword
->>>>>>> d7c5ce08
 } from '../../../shared/lib/typings/wallet'
 
 const addon = require('../index.node')
