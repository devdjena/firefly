--- conflicted
+++ resolved
@@ -36,11 +36,8 @@
   storeMnemonic as _storeMnemonic,
   verifyMnemonic as _verifyMnemonic,
   getStrongholdStatus as _getStrongholdStatus,
-<<<<<<< HEAD
+  lockStronghold as _lockStronghold,
   openLedgerApp as _openLedgerApp
-=======
-  lockStronghold as _lockStronghold
->>>>>>> 353651ee
 } from '../../../shared/lib/typings/wallet'
 
 const addon = require('../index.node')
