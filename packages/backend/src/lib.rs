mod actors;
use actors::{dispatch, DispatchMessage, WalletActor, WalletActorMsg};

use iota::common::logger::logger_init;
pub use iota::common::logger::LoggerConfigBuilder;
use iota_wallet::{
    account_manager::{AccountManager, ManagerStorage, DEFAULT_STORAGE_FOLDER},
    event::{
        on_balance_change, on_broadcast, on_confirmation_state_change, on_error,
        on_new_transaction, on_reattachment, on_stronghold_status_change,
        remove_balance_change_listener, remove_broadcast_listener,
        remove_confirmation_state_change_listener, remove_error_listener,
        remove_new_transaction_listener, remove_reattachment_listener,
        remove_stronghold_status_change_listener, EventId,
    },
};
use once_cell::sync::Lazy;
use riker::actors::*;
use serde::{Deserialize, Serialize};
use tokio::sync::Mutex as AsyncMutex;

use std::collections::HashMap;
use std::convert::TryFrom;
use std::path::{Path, PathBuf};
use std::sync::{Arc, Mutex};
use std::time::Duration;

const POLLING_INTERVAL_MS: u64 = 30_000;

struct WalletActorData {
    listeners: Vec<(EventId, EventType)>,
    actor: ActorRef<WalletActorMsg>,
}

type WalletActors = Arc<AsyncMutex<HashMap<String, WalletActorData>>>;
type MessageReceiver = Box<dyn Fn(String) + Send + Sync + 'static>;
type MessageReceivers = Arc<Mutex<HashMap<String, MessageReceiver>>>;

fn wallet_actors() -> &'static WalletActors {
    static ACTORS: Lazy<WalletActors> = Lazy::new(Default::default);
    &ACTORS
}

fn message_receivers() -> &'static MessageReceivers {
    static RECEIVERS: Lazy<MessageReceivers> = Lazy::new(Default::default);
    &RECEIVERS
}

#[derive(Serialize, Deserialize, Copy, Clone)]
#[repr(C)]
pub enum EventType {
    ErrorThrown,
    BalanceChange,
    NewTransaction,
    ConfirmationStateChange,
    Reattachment,
    Broadcast,
    StrongholdStatusChange,
}

impl TryFrom<&str> for EventType {
    type Error = String;

    fn try_from(value: &str) -> Result<Self, Self::Error> {
        let event_type = match value {
            "ErrorThrown" => EventType::ErrorThrown,
            "BalanceChange" => EventType::BalanceChange,
            "NewTransaction" => EventType::NewTransaction,
            "ConfirmationStateChange" => EventType::ConfirmationStateChange,
            "Reattachment" => EventType::Reattachment,
            "Broadcast" => EventType::Broadcast,
            "StrongholdStatusChange" => EventType::StrongholdStatusChange,
            _ => return Err(format!("invalid event name {}", value)),
        };
        Ok(event_type)
    }
}

pub async fn init<A: Into<String>, F: Fn(String) + Send + Sync + 'static>(
    actor_id: A,
    message_receiver: F,
    storage_path: Option<impl AsRef<Path>>,
) {
    let actor_id = actor_id.into();

    let mut actors = wallet_actors().lock().await;

    let manager = AccountManager::builder()
        .with_storage(
            match storage_path {
                Some(path) => path.as_ref().to_path_buf(),
                None => PathBuf::from(DEFAULT_STORAGE_FOLDER),
            },
            ManagerStorage::Sqlite,
            None,
        )
        .unwrap() //safe to unwrap, the storage password is None ^
        .with_polling_interval(Duration::from_millis(POLLING_INTERVAL_MS))
        .finish()
        .await
        .expect("failed to init account manager");

    iota_wallet::with_actor_system(|sys| {
        let wallet_actor = sys
            .actor_of_args::<WalletActor, _>(&actor_id, manager)
            .unwrap();

        actors.insert(
            actor_id.to_string(),
            WalletActorData {
                listeners: Vec::new(),
                actor: wallet_actor,
            },
        );

        let mut message_receivers = message_receivers()
            .lock()
            .expect("Failed to lock message_receivers: init()");
        message_receivers.insert(actor_id, Box::new(message_receiver));
    })
    .await;
}

pub async fn destroy<A: Into<String>>(actor_id: A) {
    let mut actors = wallet_actors().lock().await;
    let actor_id = actor_id.into();

    if let Some(actor_data) = actors.remove(&actor_id) {
        for (event_id, event_type) in &actor_data.listeners {
            match event_type {
                &EventType::ErrorThrown => remove_error_listener(event_id),
                &EventType::BalanceChange => remove_balance_change_listener(event_id).await,
                &EventType::NewTransaction => remove_new_transaction_listener(event_id).await,
                &EventType::ConfirmationStateChange => {
                    remove_confirmation_state_change_listener(event_id).await
                }
                &EventType::Reattachment => remove_reattachment_listener(event_id).await,
                &EventType::Broadcast => remove_broadcast_listener(event_id).await,
                &EventType::StrongholdStatusChange => {
                    remove_stronghold_status_change_listener(event_id).await
                }
            };
        }

        actor_data.actor.tell(actors::KillMessage, None);
        iota_wallet::with_actor_system(|sys| {
            sys.stop(&actor_data.actor);
        })
        .await;

        let mut message_receivers = message_receivers()
            .lock()
            .expect("Failed to lock message_receivers: respond()");
        message_receivers.remove(&actor_id);
    }
}

pub fn init_logger(config: LoggerConfigBuilder) {
    logger_init(config.finish()).expect("failed to init logger");
}

#[derive(Deserialize)]
pub(crate) struct MessageFallback {
    #[serde(rename = "actorId")]
    pub(crate) actor_id: String,
    pub(crate) id: Option<String>,
}

pub async fn send_message(serialized_message: String) {
    let data = match serde_json::from_str::<DispatchMessage>(&serialized_message) {
        Ok(message) => {
            let actors = wallet_actors().lock().await;

            let actor_id = message.actor_id.to_string();
            if let Some(actor) = actors.get(&actor_id) {
                match dispatch(&actor.actor, message).await {
                    Ok(response) => Some((response, actor_id)),
                    Err(e) => Some((Some(e), actor_id)),
                }
            } else {
                Some((
                    Some(format!(
                        r#"{{ "type": "ActorNotInitialised", "payload": "{}" }}"#,
                        message.actor_id
                    )),
                    message.actor_id,
                ))
            }
        }
        Err(error) => {
            if let Ok(message) = serde_json::from_str::<MessageFallback>(&serialized_message) {
                Some((
                    Some(format!(
<<<<<<< HEAD
                        r#"{{ "type": "InvalidMessage", "payload": {}, "error": {} }}"#,
                        serialized_message,
                        serde_json::Value::String(error.to_string()).to_string(),
=======
                        r#"{{
                            "type": "Error",
                            "id": {},
                            "payload": {{ 
                                "type": "InvalidMessage",
                                "message": {},
                                "error": {}
                             }}
                        }}"#,
                        match message.id {
                            Some(id) => serde_json::Value::String(id),
                            None => serde_json::Value::Null,
                        },
                        serialized_message,
                        serde_json::Value::String(error.to_string()),
>>>>>>> 1b5044bf
                    )),
                    message.actor_id,
                ))
            } else {
                log::error!("[FIREFLY] backend sendMessage error: {:?}", error);
                None
            }
        }
    };

    if let Some((message, actor_id)) = data {
        if let Some(message) = message {
            respond(&actor_id, message).expect("actor dropped");
        } else {
            log::error!(
                "[FIREFLY] unexpected empty response for message `{}`, the channel was dropped",
                serialized_message
            );
        }
    }
}

#[derive(Serialize)]
struct EventResponse<T: Serialize> {
    id: String,
    #[serde(rename = "type")]
    _type: EventType,
    payload: T,
}

impl<T: Serialize> EventResponse<T> {
    fn new<S: Into<String>>(id: S, event: EventType, payload: T) -> Self {
        Self {
            id: id.into(),
            _type: event,
            payload,
        }
    }
}

fn serialize_event<T: Serialize, S: Into<String>>(id: S, event: EventType, payload: T) -> String {
    serde_json::to_string(&EventResponse::new(id, event, payload)).unwrap()
}

fn respond<A: AsRef<str>>(actor_id: A, message: String) -> Result<(), String> {
    let message_receivers = message_receivers()
        .lock()
        .expect("Failed to lock message_receivers: respond()");

    if let Some(callback) = message_receivers.get(actor_id.as_ref()) {
        callback(message);
        Ok(())
    } else {
        Err("message receiver dropped".to_string())
    }
}

pub async fn listen<A: Into<String>, S: Into<String>>(actor_id: A, id: S, event_type: EventType) {
    let id = id.into();
    let actor_id = actor_id.into();

    let actor_id_ = actor_id.clone();
    let event_type_ = event_type.clone();

    let event_id = match event_type {
        EventType::ErrorThrown => on_error(move |error| {
            let _ = respond(&actor_id, serialize_event(id.clone(), event_type, &error));
        }),
        EventType::BalanceChange => {
            on_balance_change(move |event| {
                let _ = respond(&actor_id, serialize_event(id.clone(), event_type, &event));
            })
            .await
        }
        EventType::NewTransaction => {
            on_new_transaction(move |event| {
                let _ = respond(&actor_id, serialize_event(id.clone(), event_type, &event));
            })
            .await
        }
        EventType::ConfirmationStateChange => {
            on_confirmation_state_change(move |event| {
                let _ = respond(&actor_id, serialize_event(id.clone(), event_type, &event));
            })
            .await
        }
        EventType::Reattachment => {
            on_reattachment(move |event| {
                let _ = respond(&actor_id, serialize_event(id.clone(), event_type, &event));
            })
            .await
        }
        EventType::Broadcast => {
            on_broadcast(move |event| {
                let _ = respond(&actor_id, serialize_event(id.clone(), event_type, &event));
            })
            .await
        }
        EventType::StrongholdStatusChange => {
            on_stronghold_status_change(move |event| {
                let _ = respond(&actor_id, serialize_event(id.clone(), event_type, &event));
            })
            .await
        }
    };

    let mut actors = wallet_actors().lock().await;
    let actor = actors.get_mut(&actor_id_).expect("actor not initialised");
    actor.listeners.push((event_id, event_type_));
}

#[cfg(test)]
mod tests {
    use iota_wallet::actor::{MessageType, Response, ResponseType};
    use std::path::PathBuf;
    use std::sync::{mpsc::channel, Mutex};
    use std::time::Duration;
    use tokio::runtime::Runtime;

    #[test]
    fn basic() {
        let runtime = Runtime::new().unwrap();
        run_actor(&runtime, "my-actor");
        run_actor(&runtime, "my-actor2");
        run_actor(&runtime, "my-actor");
        run_actor(&runtime, "my-actor2");
    }

    fn run_actor(runtime: &Runtime, actor_id: &str) {
        runtime.block_on(async {
            let (tx, rx) = channel();
            let tx = Mutex::new(tx);

            super::init(
                actor_id,
                move |message| {
                    let tx = tx.lock().unwrap();
                    tx.send(message).unwrap();
                },
                Option::<PathBuf>::None,
            )
            .await;

            // send a malformed message
            super::send_message(format!(
                r#"{{
                    "actorId": "{}",
                    "id": "{}",
                    "cmd": "SetStrongholdPassword"
                }}"#,
                actor_id, "message-id"
            ))
            .await;

            if let Ok(message) = rx.recv_timeout(Duration::from_secs(1)) {
                let value: serde_json::Value = serde_json::from_str(&message).unwrap();
                let json = value.as_object().unwrap();
                assert_eq!(
                    json.get("type"),
                    Some(&serde_json::Value::String("Error".to_string()))
                );
                let payload = json.get("payload").unwrap().as_object().unwrap();
                assert_eq!(
                    payload.get("type"),
                    Some(&serde_json::Value::String("InvalidMessage".to_string()))
                );
            } else {
                panic!("actor didn't reply after invalid message");
            }

            super::send_message(format!(
                r#"{{
                    "actorId": "{}",
                    "id": "{}",
                    "cmd": "SetStrongholdPassword",
                    "payload": "password"
                }}"#,
                actor_id, "message-id"
            ))
            .await;

            if let Ok(message) = rx.recv_timeout(Duration::from_secs(5)) {
                assert_eq!(
                    message,
                    serde_json::to_string(&Response::new(
                        "message-id",
                        MessageType::SetStrongholdPassword("password".to_string()),
                        ResponseType::StrongholdPasswordSet
                    ))
                    .unwrap()
                );

                super::destroy(actor_id).await;
                let res = convert_async_panics(|| {
                    super::send_message(format!(
                        r#"{{
                    "actorId": "{}",
                    "id": "{}",
                    "cmd": "SetStrongholdPassword",
                    "payload": "password"
                }}"#,
                        actor_id, "message-id"
                    ))
                })
                .await;
                assert_eq!(res.is_err(), true);
                assert_eq!(res.unwrap_err().contains("actor dropped"), true);
            } else {
                panic!("response failed")
            }
        });
    }

    use futures::{Future, FutureExt};
    use std::any::Any;
    use std::panic::AssertUnwindSafe;

    fn panic_message(panic: Box<dyn Any>) -> String {
        if let Some(message) = panic.downcast_ref::<String>() {
            message.to_string()
        } else if let Some(message) = panic.downcast_ref::<&str>() {
            message.to_string()
        } else {
            "Unknown error".to_string()
        }
    }

    async fn convert_async_panics<F>(f: impl FnOnce() -> F) -> Result<(), String>
    where
        F: Future<Output = ()>,
    {
        match AssertUnwindSafe(f()).catch_unwind().await {
            Ok(_) => Ok(()),
            Err(panic) => Err(panic_message(panic)),
        }
    }
}<|MERGE_RESOLUTION|>--- conflicted
+++ resolved
@@ -191,11 +191,6 @@
             if let Ok(message) = serde_json::from_str::<MessageFallback>(&serialized_message) {
                 Some((
                     Some(format!(
-<<<<<<< HEAD
-                        r#"{{ "type": "InvalidMessage", "payload": {}, "error": {} }}"#,
-                        serialized_message,
-                        serde_json::Value::String(error.to_string()).to_string(),
-=======
                         r#"{{
                             "type": "Error",
                             "id": {},
@@ -211,7 +206,6 @@
                         },
                         serialized_message,
                         serde_json::Value::String(error.to_string()),
->>>>>>> 1b5044bf
                     )),
                     message.actor_id,
                 ))
