--- conflicted
+++ resolved
@@ -76,59 +76,6 @@
 {#if !$isLocaleLoaded || splash}
 <Splash />
 {:else}
-<<<<<<< HEAD
-<!-- dummy toggles -->
-<div class="dummy-toggles flex flex-row">
-    <Toggle storeItem={darkMode} />
-</div>
-<!--  -->
-<Route route={AppRoute.Welcome}>
-    <Welcome on:next={routerNext} on:previous={routerPrevious} mobile={$mobile} locale={$_} />
-</Route>
-<Route route={AppRoute.Legal}>
-    <Legal on:next={routerNext} on:previous={routerPrevious} mobile={$mobile} locale={$_} />
-</Route>
-<Route route={AppRoute.Language}>
-    <Language on:next={routerNext} on:previous={routerPrevious} mobile={$mobile} locale={$_} />
-</Route>
-<Route route={AppRoute.Setup}>
-    <Setup on:next={routerNext} on:previous={routerPrevious} mobile={$mobile} locale={$_} />
-</Route>
-<Route route={AppRoute.Create}>
-    <Create on:next={routerNext} on:previous={routerPrevious} mobile={$mobile} locale={$_} />
-</Route>
-<Route route={AppRoute.LedgerSetup}>
-    <Ledger on:next={routerNext} on:previous={routerPrevious} mobile={$mobile} locale={$_} />
-</Route>
-<Route route={AppRoute.Password}>
-    <Password on:next={routerNext} on:previous={routerPrevious} mobile={$mobile} locale={$_} />
-</Route>
-<Route route={AppRoute.Protect} transition={false}>
-    <Protect on:next={routerNext} on:previous={routerPrevious} mobile={$mobile} locale={$_} />
-</Route>
-<Route route={AppRoute.Backup} transition={false}>
-    <Backup on:next={routerNext} on:previous={routerPrevious} on:requestMnemonic={requestMnemonic} mobile={$mobile}
-        locale={$_} />
-</Route>
-<Route route={AppRoute.Import} transition={false}>
-    <Import on:next={routerNext} on:previous={routerPrevious} mobile={$mobile} locale={$_} />
-</Route>
-<Route route={AppRoute.Balance}>
-    <Balance on:next={routerNext} on:previous={routerPrevious} mobile={$mobile} locale={$_} />
-</Route>
-<Route route={AppRoute.Migrate}>
-    <Migrate on:next={routerNext} mobile={$mobile} locale={$_} {goto} />
-</Route>
-<Route route={AppRoute.Congratulations}>
-    <Congratulations on:next={routerNext} mobile={$mobile} locale={$_} {goto} />
-</Route>
-<Route route={AppRoute.Dashboard}>
-    <Dashboard mobile={$mobile} locale={$_} {goto} />
-</Route>
-<Route route={AppRoute.Login}>
-    <Login on:next={routerNext} on:previous={routerPrevious} mobile={$mobile} locale={$_} {goto} />
-</Route>
-=======
     {#if $popupState.active}
         <Popup type={$popupState.type} props={$popupState.props} locale={$_} />
     {/if}
@@ -148,6 +95,12 @@
     </Route>
     <Route route={AppRoute.Setup}>
         <Setup on:next={routerNext} on:previous={routerPrevious} mobile={$mobile} locale={$_} />
+    </Route>
+    <Route route={AppRoute.Create}>
+        <Create on:next={routerNext} on:previous={routerPrevious} mobile={$mobile} locale={$_} />
+    </Route>
+    <Route route={AppRoute.LedgerSetup}>
+        <Ledger on:next={routerNext} on:previous={routerPrevious} mobile={$mobile} locale={$_} />
     </Route>
     <Route route={AppRoute.Password}>
         <Password on:next={routerNext} on:previous={routerPrevious} mobile={$mobile} locale={$_} />
@@ -181,5 +134,4 @@
     <Route route={AppRoute.Login}>
         <Login on:next={routerNext} on:previous={routerPrevious} mobile={$mobile} locale={$_} {goto} />
     </Route>
->>>>>>> d7c5ce08
 {/if}