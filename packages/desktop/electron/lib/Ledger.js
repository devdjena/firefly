const TransportHid = require('@ledgerhq/hw-transport-node-hid').default;
const TransportSpeculos = require('@ledgerhq/hw-transport-node-speculos').default;
const Iota = require('hw-app-iota').default
<<<<<<< HEAD
=======
const { ipcRenderer, remote } = require('electron')

const USE_SIMULATOR = false
const SIMULATOR_PORT = 9999;

const ipc = ipcRenderer;
const Wallet = remote.getCurrentWindow().webContents;
>>>>>>> 8f86873a

const Errors = {
    LEDGER_CANCELLED: 'Transaction cancelled on Ledger device.',
}

async function createTransport() {
    if (USE_SIMULATOR) {
        return await TransportSpeculos.open({
            apduPort: SIMULATOR_PORT
        })
    }

    return await TransportHid.create();
}

class Ledger {
    constructor() {
        this.connected = false;
        this.listeners = [];

        this.subscription = TransportHid.listen({
            next: (e) => {
                this.onMessage(e.type);
            }
        });

        this.selectSeed = this.selectSeed.bind(this);
        this.awaitConnection = this.awaitConnection.bind(this);
        this.awaitApplication = this.awaitApplication.bind(this);
        this.getAppMaxBundleSize = this.getAppMaxBundleSize.bind(this);
        this.addListener = this.addListener.bind(this);
        this.removeListener = this.removeListener.bind(this);
    }

    /**
     * Create Ledger Transport and select seed by index
     * @param {number} index - Target seed index
     * @param {number} page - Target seed page
     * @param {number} security - Target security level
     * @returns {object} Ledger IOTA transport
     */
    async selectSeed(index, page, security) {
        if (!this.connected) {
            await this.awaitConnection();
        }

        if (!this.connected) {
            throw new Error('Ledger connection error');
        }

        if (this.iota) {
            this.transport.close();
            this.iota = null;
        }

        await this.awaitApplication(index, page, security);

        return { iota: this.iota, callback: () => this.transport.close() };
    }

    /**
     * Wait for succesfull Ledger connection callback
     * @returns {promise}
     */
    async awaitConnection() {
        return new Promise((resolve, reject) => {
            const callbackSuccess = (connected) => {
                if (connected) {
                    resolve();
                    this.removeListener(callbackSuccess);
                }
            };
            this.addListener(callbackSuccess);

            const callbackAbort = (e, message) => {
                if (message && message.abort) {
                    this.removeListener(callbackSuccess);
                    reject(Errors.LEDGER_CANCELLED);
                }
            };
        });
    }

    /**
     * Wait for IOTA application and selected seed by index
     * @param {number} index - Target seed index
     * @param {number} page - Target seed page
     * @param {number} security - Target security level
     * @returns {promise} Resolves with IOTA Transport object
     */
    async awaitApplication(index, page, security) {
        return new Promise((resolve, reject) => {
            let timeout = null;
            let rejected = false;

            const callback = async () => {
                try {
                    this.transport = await createTransport();

                    this.iota = new Iota(this.transport);

                    // TODO: Remove this before release.
                    // This is temporarily added for testing to ensure that testers do not 
                    // end up using the same address space as the one with their actual funds on. 
                    const testAccountIndex = index + 0x1e4d832a;

                    await this.iota.setActiveSeed(`44'/4218'/${testAccountIndex}'/${page}'`, security || 2);

                    clearTimeout(timeout);

                    resolve(true);
                } catch (error) {
                    if (this.transport) {
                        this.transport.close();
                    }
                    this.iota = null;


                    if (rejected) {
                        return;
                    }

                    // Retry application await on error 0x6e00 - IOTA application not open
                    if (error.statusCode === 0x6e00) {
                        timeout = setTimeout(() => callback(), 4000);
                    } else {
                        reject(error);
                    }
                }
            };

            callback();

            const callbackAbort = (_e, message) => {
                if (message && message.abort) {
                    rejected = true;

                    if (timeout) {
                        clearTimeout(timeout);
                    }
                    reject(Errors.LEDGER_CANCELLED);
                }
            };

        });
    }

    /**
     * Retrieves the largest supported number of transactions
     * @returns {number}
     */
    async getAppMaxBundleSize() {
        return await this.iota.getAppMaxBundleSize();
    }

    /**
     * Proxy connection status to event listeners
     * @param {string} status -
     */
    onMessage(status) {
        this.connected = status === 'add';
        this.listeners.forEach((listener) => listener(this.connected));

        if (!this.connected && this.iota) {
            this.transport.close();
            this.iota = null;
        }
    }

    /**
     * Add an connection event listener
     * @param {function} callback - Event callback
     */
    addListener(callback) {
        this.listeners.push(callback);

        if (this.connected) {
            callback(this.connected);
        }
    }

    /**
     * Remove an connection event listener
     * @param {function} callback - Target event callback to remove
     */
    removeListener(callback) {
        this.listeners.forEach((listener, index) => {
            if (callback === listener) {
                this.listeners.splice(index, 1);
            }
        });
    }
}

class LedgerSpeculos extends Ledger {
    async awaitConnection() {
        return new Promise((resolve) => {
            this.connected = true;
            resolve()
        });
    }
}

const _ledger = USE_SIMULATOR ? new LedgerSpeculos() : new Ledger();

export default _ledger;<|MERGE_RESOLUTION|>--- conflicted
+++ resolved
@@ -1,16 +1,9 @@
 const TransportHid = require('@ledgerhq/hw-transport-node-hid').default;
 const TransportSpeculos = require('@ledgerhq/hw-transport-node-speculos').default;
 const Iota = require('hw-app-iota').default
-<<<<<<< HEAD
-=======
-const { ipcRenderer, remote } = require('electron')
 
 const USE_SIMULATOR = false
 const SIMULATOR_PORT = 9999;
-
-const ipc = ipcRenderer;
-const Wallet = remote.getCurrentWindow().webContents;
->>>>>>> 8f86873a
 
 const Errors = {
     LEDGER_CANCELLED: 'Transaction cancelled on Ledger device.',
@@ -76,7 +69,7 @@
      * @returns {promise}
      */
     async awaitConnection() {
-        return new Promise((resolve, reject) => {
+        return new Promise((resolve) => {
             const callbackSuccess = (connected) => {
                 if (connected) {
                     resolve();
@@ -84,13 +77,6 @@
                 }
             };
             this.addListener(callbackSuccess);
-
-            const callbackAbort = (e, message) => {
-                if (message && message.abort) {
-                    this.removeListener(callbackSuccess);
-                    reject(Errors.LEDGER_CANCELLED);
-                }
-            };
         });
     }
 
@@ -143,18 +129,6 @@
             };
 
             callback();
-
-            const callbackAbort = (_e, message) => {
-                if (message && message.abort) {
-                    rejected = true;
-
-                    if (timeout) {
-                        clearTimeout(timeout);
-                    }
-                    reject(Errors.LEDGER_CANCELLED);
-                }
-            };
-
         });
     }
 
