--- conflicted
+++ resolved
@@ -6,13 +6,9 @@
     export let balance = ''
     export let balanceEquiv = ''
     export let color = 'turquoise'
-<<<<<<< HEAD
-    export let size = 's'
+    export let size = 'm' // m, l
+    export let hidden = false
     export let disabled = false
-=======
-    export let hidden = false
-    export let size = 'm' // m, l
->>>>>>> eb8feba4
 </script>
 
 <style type="text/scss">
@@ -32,19 +28,12 @@
 
 <button
     on:click={onClick}
-<<<<<<< HEAD
-    class="size-{size} group rounded-xl bg-gray-100 dark:bg-gray-900 hover:bg-{color}-500 font-400 flex flex-col justify-between text-left p-{size === 's' ? '3' : '6'}"
+    class="size-{size} group rounded-xl bg-gray-100 dark:bg-gray-900 hover:bg-{color}-500 font-400 flex flex-col justify-between text-left p-{size === 's' ? '3' : '6'} {hidden ? 'opacity-50' : ''}"
     {disabled}>
     <div class="w-full">
         <Text
             bold
             smaller={size === 's'}
-=======
-    class="size-{size} group rounded-xl bg-gray-100 dark:bg-gray-900 hover:bg-{color}-500 font-400 flex flex-col justify-between text-left p-6 {size === 'm' && 'py-4'} {hidden ? 'opacity-50' : ''}">
-    <div class="w-full">
-        <Text
-            bold
->>>>>>> eb8feba4
             overrideColor
             classes="mb-2 text-gray-800 dark:text-white group-hover:text-white overflow-hidden overflow-ellipsis">
             {name}
