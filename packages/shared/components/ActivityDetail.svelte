<script lang="typescript">
    import { Unit } from '@iota/unit-converter'
    import { Icon, Text } from 'shared/components'
    import { getInitials, truncateString } from 'shared/lib/helpers'
    import type { Payload } from 'shared/lib/typings/message'
    import { formatUnitBestMatch, formatUnitPrecision } from 'shared/lib/units'
    import { setClipboard } from 'shared/lib/utils'
    import { formatDate } from 'shared/lib/i18n'
    import type { WalletAccount } from 'shared/lib/wallet'
    import { getContext } from 'svelte'
    import type { Readable, Writable } from 'svelte/store'

    export let id
    export let timestamp
    export let confirmed
    export let locale
    export let payload: Payload
    export let onBackClick = () => {}

    const accounts = getContext<Writable<WalletAccount[]>>('viewableAccounts')
    const activeAccount = getContext<Readable<WalletAccount>>('selectedAccount')

    let senderAccount: WalletAccount
    let receiverAccount: WalletAccount

    const prepareSenderAddress = () => {
        if (payload.type === 'Transaction') {
            return (
                payload?.data?.essence?.data?.inputs?.find((input) => /utxo/i.test(input?.type))?.data?.metadata?.address ?? null
            )
        } else if (payload.type === 'Milestone') {
            return 'Legacy Network'
        }

        return null
    }

    const prepareReceiverAddress = () => {
        if (payload.type === 'Transaction') {
            return (
                payload?.data?.essence?.data?.outputs
                    ?.filter((output) => output?.data?.remainder === false)
                    ?.map((output) => output?.data?.address) ?? []
            )
        } else if (payload.type === 'Milestone') {
            const funds = payload.data.essence.receipt.data.funds

            const firstAccount = $accounts.find((acc) => acc.index === 0)
            const firstAccountAddresses = firstAccount.addresses.map((address) => address.address)

            const receiverAddresses = funds
                .filter((fund) => firstAccountAddresses.includes(fund.output.address))
                .map((fund) => fund.output.address)

            return receiverAddresses
        }

        return []
    }

    const prepareSenderAccount = () => {
        if (payload.type === 'Transaction') {
            return !payload.data.essence.data.incoming
                ? $activeAccount
                : payload.data.essence.data.internal
                ? $accounts.find((acc) => acc.addresses.some((add) => senderAddress === add.address))
                : null
        }

        return null
    }

    const prepareReceiverAccount = () => {
        if (payload.type === 'Milestone') {
            return $accounts.find((acc) => acc.index === 0)
        }

        return payload.data.essence.data.incoming
            ? $activeAccount
            : payload.data.essence.data.internal
            ? $accounts.find((acc) => acc.addresses.some((add) => receiverAddresses.includes(add.address)))
            : null
    }

    const getMilestoneMessageValue = () => {
        const funds = payload.data.essence.receipt.data.funds

        const firstAccount = $accounts.find((acc) => acc.index === 0)
        const firstAccountAddresses = firstAccount.addresses.map((address) => address.address)

        const totalValue = funds
            .filter((fund) => firstAccountAddresses.includes(fund.output.address))
            .reduce((acc, fund) => acc + fund.output.amount, 0)

        return totalValue
    }

    let senderAddress: string = prepareSenderAddress()

    let receiverAddresses: string[] = prepareReceiverAddress()

    $: senderAccount = prepareSenderAccount()

    $: receiverAccount = prepareReceiverAccount()

    function isAccountSameAsActive(account) {
        return account && $activeAccount && account?.id === $activeAccount?.id
    }
</script>

<div class="flex flex-col h-full min-h-0">
    <div
        class="px-4 pt-7 pb-3.5 mb-5 rounded-xl text-center items-center justify-center flex flex-row bg-gray-100 dark:bg-gray-900 dark:bg-opacity-50 {!confirmed && 'opacity-50'}">
        <div class="flex flex-col flex-wrap justify-center items-center text-center">
            {#if senderAccount}
                <div
                    class="flex items-center justify-center w-8 h-8 rounded-xl p-2 mb-2 text-12 leading-100 font-bold text-center bg-{senderAccount?.color ?? 'blue'}-500 text-white">
                    {getInitials(senderAccount.alias, 2)}
                </div>
                {#if isAccountSameAsActive(senderAccount)}
                    <Text smaller>{locale('general.you')}</Text>
                {/if}
            {:else}
                <Text smaller>{truncateString(senderAddress, 3, 3, 3)}</Text>
            {/if}
        </div>
        <Icon icon="small-chevron-right" classes="mx-4 text-gray-500 dark:text-white" />
<<<<<<< HEAD
        <Text bold smaller>
            {formatUnit(payload.type === 'Milestone' ? getMilestoneMessageValue() : payload.data.essence.data.value)}
        </Text>
=======
        <Text bold smaller>{formatUnitBestMatch(payload.data.essence.data.value)}</Text>
>>>>>>> 0e8f051b
        <Icon icon="small-chevron-right" classes="mx-4 text-gray-500 dark:text-white" />
        <div class="flex flex-col flex-wrap justify-center items-center text-center">
            {#if receiverAccount}
                <div
                    class="flex items-center justify-center w-8 h-8 rounded-xl p-2 mb-2 text-12 leading-100 font-bold bg-{receiverAccount?.color ?? 'blue'}-500 text-white">
                    {getInitials(receiverAccount.alias, 2)}
                </div>
                {#if payload.type === 'Transaction' && payload.data.essence.data.incoming}
                    <Text smaller>{locale('general.you')}</Text>
                {/if}
            {/if}
            {#if isAccountSameAsActive(receiverAccount)}
                <Text smaller>{locale('general.you')}</Text>
            {:else}
                {#each receiverAddresses as address}
                    <Text smaller>{truncateString(address, 3, 3, 3)}</Text>
                {/each}
            {/if}
        </div>
    </div>
    <div class="mb-6 h-full overflow-y-auto pr-2 scroll-secondary">
        <div class="mb-5">
            <Text secondary>{locale('general.status')}</Text>
            <Text smaller>{locale(`general.${confirmed ? 'confirmed' : 'pending'}`)}</Text>
        </div>
        {#if timestamp}
            <div class="mb-5">
                <Text secondary>{locale('general.date')}</Text>
                <Text smaller>
                    {formatDate(new Date(timestamp), {
                        year: 'numeric',
                        month: 'long',
                        day: 'numeric',
                        hour: 'numeric',
                        minute: 'numeric',
                    })}
                </Text>
            </div>
        {/if}
        {#if id}
            <div class="mb-5">
                <Text secondary>{locale('general.messageId')}</Text>
                <button class="text-left" on:click={() => setClipboard(id.toLowerCase())}>
                    <Text type="pre">{id}</Text>
                </button>
            </div>
        {/if}
        {#if senderAddress}
            <div class="mb-5">
                <Text secondary>{locale('general.inputAddress')}</Text>
                <button class="text-left" on:click={() => setClipboard(senderAddress.toLowerCase())}>
                    <Text type="pre">{senderAddress}</Text>
                </button>
            </div>
        {/if}
        {#if receiverAddresses.length > 0}
            <div class="mb-5">
                <Text secondary>{locale('general.receiveAddress')}</Text>
                {#each receiverAddresses as receiver}
                    <button class="text-left" on:click={() => setClipboard(receiver.toLowerCase())}>
                        <Text type="pre" classes="mb-2">{receiver}</Text>
                    </button>
                {/each}
            </div>
        {/if}
        <div class="mb-5">
            <Text secondary>{locale('general.amount')}</Text>
            <button class="text-left" on:click={() => setClipboard(payload.data.essence.data.value.toString())}>
                <Text type="pre" classes="mb-2">
                    {formatUnitPrecision(payload.data.essence.data.value, Unit.i, true, true)}
                </Text>
            </button>
        </div>
    </div>

    <div class="w-full flex justify-center">
        <button on:click={onBackClick}><Text smaller highlighted>{locale('actions.hideDetails')}</Text></button>
    </div>
</div><|MERGE_RESOLUTION|>--- conflicted
+++ resolved
@@ -125,13 +125,9 @@
             {/if}
         </div>
         <Icon icon="small-chevron-right" classes="mx-4 text-gray-500 dark:text-white" />
-<<<<<<< HEAD
         <Text bold smaller>
-            {formatUnit(payload.type === 'Milestone' ? getMilestoneMessageValue() : payload.data.essence.data.value)}
+            {formatUnitBestMatch(payload.type === 'Milestone' ? getMilestoneMessageValue() : payload.data.essence.data.value)}
         </Text>
-=======
-        <Text bold smaller>{formatUnitBestMatch(payload.data.essence.data.value)}</Text>
->>>>>>> 0e8f051b
         <Icon icon="small-chevron-right" classes="mx-4 text-gray-500 dark:text-white" />
         <div class="flex flex-col flex-wrap justify-center items-center text-center">
             {#if receiverAccount}
