--- conflicted
+++ resolved
@@ -22,7 +22,6 @@
     let senderAccount: WalletAccount
     let receiverAccount: WalletAccount
 
-<<<<<<< HEAD
     const prepareSenderAddress = () => {
         if (payload.type === 'Transaction') {
             return (
@@ -102,26 +101,10 @@
     $: senderAccount = prepareSenderAccount()
 
     $: receiverAccount = prepareReceiverAccount()
-=======
-    let senderAddress: string =
-        payload?.data?.essence?.data?.inputs?.find((input) => /utxo/i.test(input?.type))?.data?.metadata?.address ?? null
-
-    let receiverAddresses: string[] =
-        payload?.data?.essence?.data?.outputs
-            ?.filter((output) => output?.data?.remainder === false)
-            ?.map((output) => output?.data?.address) ?? []
-
-    $: senderAccount = senderAddress
-        ? $accounts?.find((acc) => acc.addresses.some((add) => senderAddress === add.address)) ?? null
-        : null
-    $: receiverAccount = receiverAddresses?.length
-        ? $accounts.find((acc) => acc.addresses.some((add) => receiverAddresses.includes(add.address))) ?? null
-        : null
 
     function isAccountSameAsActive(account) {
         return account && $activeAccount && account?.id === $activeAccount?.id
     }
->>>>>>> 0c07be77
 </script>
 
 <div class="flex flex-col h-full min-h-0">
@@ -133,11 +116,7 @@
                     class="flex items-center justify-center w-8 h-8 rounded-xl p-2 mb-2 text-12 leading-100 font-bold text-center bg-{senderAccount?.color ?? 'blue'}-500 text-white">
                     {getInitials(senderAccount.alias, 2)}
                 </div>
-<<<<<<< HEAD
-                {#if payload.type === 'Transaction' && !payload.data.essence.data.incoming}
-=======
                 {#if isAccountSameAsActive(senderAccount)}
->>>>>>> 0c07be77
                     <Text smaller>{locale('general.you')}</Text>
                 {/if}
             {:else}
@@ -155,18 +134,13 @@
                     class="flex items-center justify-center w-8 h-8 rounded-xl p-2 mb-2 text-12 leading-100 font-bold bg-{receiverAccount?.color ?? 'blue'}-500 text-white">
                     {getInitials(receiverAccount.alias, 2)}
                 </div>
-<<<<<<< HEAD
                 {#if payload.type === 'Transaction' && payload.data.essence.data.incoming}
                     <Text smaller>{locale('general.you')}</Text>
                 {/if}
             {/if}
-            {#if payload.type === 'Transaction' && !payload.data.essence.data.incoming}
-=======
-            {/if}
             {#if isAccountSameAsActive(receiverAccount)}
                 <Text smaller>{locale('general.you')}</Text>
             {:else}
->>>>>>> 0c07be77
                 {#each receiverAddresses as address}
                     <Text smaller>{truncateString(address, 3, 3, 3)}</Text>
                 {/each}
