<script lang="typescript">
    import { Icon, Text } from 'shared/components'
    import { getInitials, truncateString } from 'shared/lib/helpers'
    import { formatUnit } from 'shared/lib/units'
    import { setClipboard } from 'shared/lib/utils'
    import type { WalletAccount } from 'shared/lib/wallet'
    import { getContext } from 'svelte'
    import { date } from 'svelte-i18n'
    import type { Readable, Writable } from 'svelte/store'
    import type { Payload } from 'shared/lib/typings/message'

    export let id
    export let timestamp
    export let confirmed
    export let locale
    export let payload: Payload
    export let onBackClick = () => {}

    const accounts = getContext<Writable<WalletAccount[]>>('walletAccounts')
    const activeAccount = getContext<Readable<WalletAccount>>('selectedAccount')

    let senderAccount: WalletAccount
    let receiverAccount: WalletAccount

<<<<<<< HEAD
    const prepareSenderAddress = () => {
        if (payload.type === 'Transaction') {
            return payload?.data?.essence?.data?.inputs?.find((input) => input?.type === 'UTXO')?.data?.metadata?.address ?? null;
        } else if (payload.type === 'Milestone') {
                return 'Legacy Network'
        }
=======
    let senderAddress: string =
        payload?.data?.essence?.data?.inputs?.find((input) => /utxo/i.test(input?.type))?.data?.metadata?.address ?? null
>>>>>>> eb8feba4

        return null
    }

    const prepareReceiverAddress = () => {
        if (payload.type === 'Transaction') {
            return payload?.data?.essence?.data?.outputs
            ?.filter((output) => output?.data?.remainder === false)
            ?.map((output) => output?.data?.address) ?? [];
        } else if (payload.type === 'Milestone') {
            const funds = payload.data.essence.receipt.data.funds;

            const firstAccount = $accounts.find((acc) => acc.index === 0)
            const firstAccountAddresses = firstAccount.addresses.map((address) => address.address)
            
            const receiverAddresses = funds.filter((fund) => firstAccountAddresses.includes(fund.output.address)).map((fund) => fund.output.address)

            return receiverAddresses;
        }

        return []
    }

    const prepareSenderAccount = () => {
        if (payload.type === 'Transaction') {
        return !payload.data.essence.data.incoming
        ? $activeAccount
        : payload.data.essence.data.internal
        ? $accounts.find((acc) => acc.addresses.some((add) => senderAddress === add.address))
        : null;
        }

        return null
    }

    const prepareReceiverAccount = () => {
        if (payload.type === 'Milestone') {
            return $accounts.find((acc) => acc.index === 0)
        }

        return payload.data.essence.data.incoming
        ? $activeAccount
        : payload.data.essence.data.internal
        ? $accounts.find((acc) => acc.addresses.some((add) => receiverAddresses.includes(add.address)))
        : null;
    }

    const getMilestoneMessageValue = () => {
         const funds = payload.data.essence.receipt.data.funds;

            const firstAccount = $accounts.find((acc) => acc.index === 0)
            const firstAccountAddresses = firstAccount.addresses.map((address) => address.address)
            
            const totalValue = funds.filter((fund) => firstAccountAddresses.includes(fund.output.address)).reduce((acc, fund) => acc+ fund.output.amount, 0)

            return totalValue;
    }

    let senderAddress: string = prepareSenderAddress()

    let receiverAddresses: string[] = prepareReceiverAddress()
      
    $: senderAccount = prepareSenderAccount()

    $: receiverAccount = prepareReceiverAccount()
</script>

<div class="flex flex-col h-full min-h-0">
    <div
        class="px-4 pt-7 pb-3.5 mb-5 rounded-xl text-center items-center justify-center flex flex-row bg-gray-100 dark:bg-gray-900 dark:bg-opacity-50 {!confirmed && 'opacity-50'}">
        <div class="flex flex-col flex-wrap justify-center items-center text-center">
            {#if senderAccount}
                <div
                    class="flex items-center justify-center w-8 h-8 rounded-xl p-2 mb-2 text-12 leading-100 font-bold text-center bg-{senderAccount?.color ?? 'blue'}-500 text-white">
                    {getInitials(senderAccount.alias, 2)}
                </div>
                {#if payload.type === 'Transaction' && !payload.data.essence.data.incoming}
                    <Text smaller>{locale('general.you')}</Text>
                {/if}
            {:else}
                <Text smaller>{truncateString(senderAddress, 3, 3, 3)}</Text>
            {/if}
        </div>
        <Icon icon="small-chevron-right" classes="mx-4 text-gray-500 dark:text-white" />
        <Text bold smaller>{formatUnit(payload.type === 'Milestone' ? getMilestoneMessageValue() : payload.data.essence.data.value)}</Text>
        <Icon icon="small-chevron-right" classes="mx-4 text-gray-500 dark:text-white" />
        <div class="flex flex-col flex-wrap justify-center items-center text-center">
            {#if receiverAccount}
                <div
                    class="flex items-center justify-center w-8 h-8 rounded-xl p-2 mb-2 text-12 leading-100 font-bold bg-{receiverAccount?.color ?? 'blue'}-500 text-white">
                    {getInitials(receiverAccount.alias, 2)}
                </div>
                {#if payload.type === 'Transaction' && payload.data.essence.data.incoming}
                    <Text smaller>{locale('general.you')}</Text>
                {/if}
            {/if}
            {#if payload.type === 'Transaction' && !payload.data.essence.data.incoming}
                {#each receiverAddresses as address}
                    <Text smaller>{truncateString(address, 3, 3, 3)}</Text>
                {/each}
            {/if}
        </div>
    </div>
    <div class="mb-6 h-full overflow-y-auto pr-2 scroll-secondary">
        <div class="mb-5">
            <Text secondary>{locale('general.status')}</Text>
            <Text smaller>{locale(`general.${confirmed ? 'confirmed' : 'pending'}`)}</Text>
        </div>
        {#if timestamp}
            <div class="mb-5">
                <Text secondary>{locale('general.date')}</Text>
                <Text smaller>
                    {$date(new Date(timestamp), {
                        year: 'numeric',
                        month: 'long',
                        day: 'numeric',
                        hour: 'numeric',
                        minute: 'numeric',
                        hour12: false,
                    })}
                </Text>
            </div>
        {/if}
        {#if id}
            <div class="mb-5">
                <Text secondary>{locale('general.messageId')}</Text>
                <button class="text-left" on:click={() => setClipboard(id.toLowerCase())}>
                    <Text type="pre">{id}</Text>
                </button>
            </div>
        {/if}
        {#if senderAddress}
            <div class="mb-5">
                <Text secondary>{locale('general.inputAddress')}</Text>
                <button class="text-left" on:click={() => setClipboard(senderAddress.toLowerCase())}>
                    <Text type="pre">{senderAddress}</Text>
                </button>
            </div>
        {/if}
        {#if receiverAddresses.length > 0}
            <div class="mb-5">
                <Text secondary>{locale('general.receiveAddress')}</Text>
                {#each receiverAddresses as receiver}
                    <button class="text-left" on:click={() => setClipboard(receiver.toLowerCase())}>
                        <Text type="pre" classes="mb-2">{receiver}</Text>
                    </button>
                {/each}
            </div>
        {/if}
    </div>

    <div class="w-full flex justify-center">
        <button on:click={onBackClick}><Text smaller highlighted>{locale('actions.hideDetails')}</Text></button>
    </div>
</div><|MERGE_RESOLUTION|>--- conflicted
+++ resolved
@@ -22,35 +22,34 @@
     let senderAccount: WalletAccount
     let receiverAccount: WalletAccount
 
-<<<<<<< HEAD
     const prepareSenderAddress = () => {
         if (payload.type === 'Transaction') {
-            return payload?.data?.essence?.data?.inputs?.find((input) => input?.type === 'UTXO')?.data?.metadata?.address ?? null;
+            return payload?.data?.essence?.data?.inputs?.find((input) => input?.type === 'UTXO')?.data?.metadata?.address ?? null
         } else if (payload.type === 'Milestone') {
-                return 'Legacy Network'
+            return 'Legacy Network'
         }
-=======
-    let senderAddress: string =
-        payload?.data?.essence?.data?.inputs?.find((input) => /utxo/i.test(input?.type))?.data?.metadata?.address ?? null
->>>>>>> eb8feba4
 
         return null
     }
 
     const prepareReceiverAddress = () => {
         if (payload.type === 'Transaction') {
-            return payload?.data?.essence?.data?.outputs
-            ?.filter((output) => output?.data?.remainder === false)
-            ?.map((output) => output?.data?.address) ?? [];
+            return (
+                payload?.data?.essence?.data?.outputs
+                    ?.filter((output) => output?.data?.remainder === false)
+                    ?.map((output) => output?.data?.address) ?? []
+            )
         } else if (payload.type === 'Milestone') {
-            const funds = payload.data.essence.receipt.data.funds;
+            const funds = payload.data.essence.receipt.data.funds
 
             const firstAccount = $accounts.find((acc) => acc.index === 0)
             const firstAccountAddresses = firstAccount.addresses.map((address) => address.address)
-            
-            const receiverAddresses = funds.filter((fund) => firstAccountAddresses.includes(fund.output.address)).map((fund) => fund.output.address)
 
-            return receiverAddresses;
+            const receiverAddresses = funds
+                .filter((fund) => firstAccountAddresses.includes(fund.output.address))
+                .map((fund) => fund.output.address)
+
+            return receiverAddresses
         }
 
         return []
@@ -58,11 +57,11 @@
 
     const prepareSenderAccount = () => {
         if (payload.type === 'Transaction') {
-        return !payload.data.essence.data.incoming
-        ? $activeAccount
-        : payload.data.essence.data.internal
-        ? $accounts.find((acc) => acc.addresses.some((add) => senderAddress === add.address))
-        : null;
+            return !payload.data.essence.data.incoming
+                ? $activeAccount
+                : payload.data.essence.data.internal
+                ? $accounts.find((acc) => acc.addresses.some((add) => senderAddress === add.address))
+                : null
         }
 
         return null
@@ -74,27 +73,29 @@
         }
 
         return payload.data.essence.data.incoming
-        ? $activeAccount
-        : payload.data.essence.data.internal
-        ? $accounts.find((acc) => acc.addresses.some((add) => receiverAddresses.includes(add.address)))
-        : null;
+            ? $activeAccount
+            : payload.data.essence.data.internal
+            ? $accounts.find((acc) => acc.addresses.some((add) => receiverAddresses.includes(add.address)))
+            : null
     }
 
     const getMilestoneMessageValue = () => {
-         const funds = payload.data.essence.receipt.data.funds;
+        const funds = payload.data.essence.receipt.data.funds
 
-            const firstAccount = $accounts.find((acc) => acc.index === 0)
-            const firstAccountAddresses = firstAccount.addresses.map((address) => address.address)
-            
-            const totalValue = funds.filter((fund) => firstAccountAddresses.includes(fund.output.address)).reduce((acc, fund) => acc+ fund.output.amount, 0)
+        const firstAccount = $accounts.find((acc) => acc.index === 0)
+        const firstAccountAddresses = firstAccount.addresses.map((address) => address.address)
 
-            return totalValue;
+        const totalValue = funds
+            .filter((fund) => firstAccountAddresses.includes(fund.output.address))
+            .reduce((acc, fund) => acc + fund.output.amount, 0)
+
+        return totalValue
     }
 
     let senderAddress: string = prepareSenderAddress()
 
     let receiverAddresses: string[] = prepareReceiverAddress()
-      
+
     $: senderAccount = prepareSenderAccount()
 
     $: receiverAccount = prepareReceiverAccount()
@@ -117,7 +118,9 @@
             {/if}
         </div>
         <Icon icon="small-chevron-right" classes="mx-4 text-gray-500 dark:text-white" />
-        <Text bold smaller>{formatUnit(payload.type === 'Milestone' ? getMilestoneMessageValue() : payload.data.essence.data.value)}</Text>
+        <Text bold smaller>
+            {formatUnit(payload.type === 'Milestone' ? getMilestoneMessageValue() : payload.data.essence.data.value)}
+        </Text>
         <Icon icon="small-chevron-right" classes="mx-4 text-gray-500 dark:text-white" />
         <div class="flex flex-col flex-wrap justify-center items-center text-center">
             {#if receiverAccount}
