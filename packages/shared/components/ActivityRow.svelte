--- conflicted
+++ resolved
@@ -1,13 +1,8 @@
 <script lang="typescript">
     import { Icon, Text } from 'shared/components'
     import { truncateString } from 'shared/lib/helpers'
-<<<<<<< HEAD
     import { formatUnitBestMatch } from 'shared/lib/units'
-    import { date } from 'svelte-i18n'
-=======
-    import { formatUnit } from 'shared/lib/units'
     import { formatDate } from 'shared/lib/i18n'
->>>>>>> 5f3e962c
     import type { Payload } from 'shared/lib/typings/message'
 
     export let id
