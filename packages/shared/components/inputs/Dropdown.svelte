<script lang="typescript">
    import { Icon, Text, Error } from 'shared/components'
    import { onMount } from 'svelte'

    export let value = undefined
    export let label = undefined
    export let placeholder = undefined
    export let disabled = false
    export let valueKey = 'label'
    export let sortItems = false
    export let items = []
    export let small = false
    export let contentWidth = false
    export let error = ''
    export let classes = ''
    export let autofocus = false
    export let valueTextType = 'p'
    export let itemTextType = 'p'
    export let showBorderWhenClosed = true

    export let onSelect = (..._: any[]): void => {}

    let dropdown = false
    let navContainer
    let divContainer
    let focusedItem

    items = sortItems ? items.sort((a, b) => (a.label > b.label ? 1 : -1)) : items

    let navWidth

    const handleClickOutside = () => {
        dropdown = false
    }

    const toggleDropDown = () => {
        dropdown = !dropdown
        if (dropdown) {
            let elem = document.getElementById(value)
            if (!elem) {
                elem = navContainer.firstChild
            }
            if (elem) {
                navContainer.scrollTop = elem.offsetTop
                elem.focus()
            }
        } else {
            divContainer.focus()
            focusedItem = undefined
        }
    }

    const focusItem = (itemId) => {
        const elem = document.getElementById(itemId)
        focusedItem = elem
    }

    const handleKey = (e) => {
        if (!dropdown) {
            // Note that space uses code not key, this is intentional
            if (e.key === 'Enter' || e.key === 'ArrowDown' || e.code === 'Space') {
                toggleDropDown()
                e.preventDefault()
            }
        } else {
            if (e.key === 'Escape') {
                toggleDropDown()
                e.preventDefault()
            } else if (e.key === 'ArrowDown') {
                if (focusedItem) {
                    const children = [...navContainer.children]
                    const idx = children.indexOf(focusedItem)
                    if (idx < children.length - 1) {
                        children[idx + 1].focus()
                        e.preventDefault()
                    }
                }
            } else if (e.key === 'ArrowUp') {
                if (focusedItem) {
                    const children = [...navContainer.children]
                    const idx = children.indexOf(focusedItem)
                    if (idx > 0) {
                        children[idx - 1].focus()
                        e.preventDefault()
                    }
                }
            }
        }
    }
    onMount(() => {
        if (contentWidth) {
            navWidth = `width: ${navContainer.clientWidth + 8}px`
        }
        if (autofocus) {
            divContainer.focus()
        }
    })
</script>

<style type="text/scss">
    dropdown-input {
        @apply block;
        .selection {
            min-height: 50px;
            border-radius: 0.625rem; // TODO: add to tailwind
            @apply border-solid;
            @apply py-4;
            @apply pl-3;
            @apply pr-10;
        }
        &:not(.small) {
            :global(svg) {
                @apply right-3;
                @apply top-3;
            }
        }
        &.active {
            .selection {
                border-bottom-color: transparent;
                border-radius: 0.625rem 0.625rem 0 0; // TODO: add to tailwind
            }
        }
        &.disabled {
            @apply pointer-events-none;
            @apply opacity-50;
        }
        &.hasBorder {
            .selection {
                @apply border;
            }
        }
        nav {
            .inner {
                max-height: 235px;
            }
            top: 50px;
            border-radius: 0 0 0.625rem 0.625rem; // TODO: add to tailwind
            @apply left-0;
            &.active {
                @apply opacity-100;
                @apply pointer-events-auto;
            }
        }
        &.small {
            .selection {
                min-height: 36px;
                @apply py-2.5;
                @apply pl-3;
                @apply pr-8;
                @apply rounded-lg;
            }
            nav {
                top: 36px;
                @apply rounded-lg;
                @apply rounded-tl-none;
                @apply rounded-tr-none;
            }
            :global(svg) {
                @apply right-2;
            }
            &.active {
                .selection {
                    @apply rounded-bl-none;
                    @apply rounded-br-none;
                }
            }
        }

        &.floating-active {
            .selection {
                @apply pt-6;
                @apply pb-2;
            }
        }

        floating-label {
            transform: translateY(3px);
            transition: all 0.2s ease-out;
            @apply block;
            @apply text-gray-500;
            @apply text-11;
            @apply leading-120;
            @apply overflow-hidden;
            @apply opacity-0;
            @apply pointer-events-none;
            @apply absolute;
            @apply left-3;
            @apply select-none;
            @apply whitespace-nowrap;
            @apply w-full;
            top: 8px;
            &.floating-active {
                @apply opacity-100;
                transform: none;
            }
        }
    }
</style>

<dropdown-input
<<<<<<< HEAD
    class="relative {contentWidth ? '' : 'w-full'} {classes}"
=======
    class="relative {contentWidth ? '' : 'w-full' } {classes}"
>>>>>>> 9b631226
    on:click={(e) => {
        e.stopPropagation()
        toggleDropDown()
    }}
    use:handleClickOutside
    on:clickOutside={handleClickOutside}
    on:keydown={handleKey}
    class:active={dropdown}
    class:small
    class:floating-active={value && label}
    class:disabled
    class:hasBorder={showBorderWhenClosed || dropdown}
    style={navWidth}>
    <div
        class="selection relative flex items-center w-full whitespace-nowrap cursor-pointer
    bg-white dark:bg-gray-800 focus:border-blue-500 {dropdown ? 'border-blue-500' : showBorderWhenClosed ? 'border-gray-300 dark:border-gray-700 hover:border-gray-500 dark:hover:border-gray-700' : ''}"
        tabindex="0"
        bind:this={divContainer}>
        <div class="w-full text-12 leading-140 text-gray-800 dark:text-white"><Text type={valueTextType} smaller>{value || placeholder}</Text></div>
        <Icon
            icon={small ? 'small-chevron-down' : 'chevron-down'}
            width={small ? 16 : 24}
            height={small ? 16 : 24}
            classes="absolute text-gray-500 fill-current" />
        {#if label}
            <floating-label class:floating-active={value && label}>{label}</floating-label>
        {/if}
    </div>
    {#if error}
        <Error {error} />
    {/if}
    <nav
        class:active={dropdown}
        class="absolute w-full overflow-hidden pointer-events-none opacity-0 z-10 text-left 
        bg-white dark:bg-gray-800
            border border-solid border-blue-500 border-t-gray-500 dark:border-t-gray-700">
        <div class="inner overflow-y-auto scroll-secondary" bind:this={navContainer}>
            {#each items as item}
                <button
                    class="relative flex items-center p-4 w-full whitespace-nowrap
                        {item[valueKey] === value && 'bg-gray-100 dark:bg-gray-700 dark:bg-opacity-20'} 
                        hover:bg-gray-100 dark:hover:bg-gray-700 dark:hover:bg-opacity-20
                        focus:bg-gray-200 dark:focus:bg-gray-600 dark:focus:bg-opacity-20"
                    id={item[valueKey]}
                    on:click={() => onSelect(item)}
                    on:focus={() => focusItem(item[valueKey])}
                    tabindex={dropdown ? 0 : -1}
                    class:active={item[valueKey] === value}><Text type={itemTextType} smaller>{item[valueKey]}</Text></button>
            {/each}
        </div>
    </nav>
</dropdown-input><|MERGE_RESOLUTION|>--- conflicted
+++ resolved
@@ -198,11 +198,7 @@
 </style>
 
 <dropdown-input
-<<<<<<< HEAD
     class="relative {contentWidth ? '' : 'w-full'} {classes}"
-=======
-    class="relative {contentWidth ? '' : 'w-full' } {classes}"
->>>>>>> 9b631226
     on:click={(e) => {
         e.stopPropagation()
         toggleDropDown()
