<<<<<<< HEAD
<script>
    import { clickOutside } from 'shared/lib/actions'
=======
<script lang="typescript">
>>>>>>> bbd7166c
    import { Icon, Text } from 'shared/components'

    export let value = undefined
    export let label = undefined
    export let disabled = false
    export let valueKey = 'label'
    export let sortItems = false
    export let items = []
    export let small = false
    export let onSelect = () => {}

    let dropdown = false

    items = sortItems ? items.sort((a, b) => (a.label > b.label ? 1 : -1)) : items

    const handleClickOutside = () => {
        dropdown = false
    }
</script>

<style type="text/scss">
    dropdown-input {
        transition: border-color 0.25s;
        min-height: 48px;
        @apply py-4;
        @apply pl-4;
        @apply pr-10;
        @apply rounded-xl;
        :global(svg) {
            right: 12px; // TODO: unable to use tailwind inset
        }
        &.disabled {
            @apply pointer-events-none;
            @apply bg-gray-100;
        }
        nav {
            transition: opacity 0.25s;
            top: 50px; // TODO: unable to use tailwind inset
            left: 0px; // TODO: unable to use tailwind inset
            @apply rounded-xl;
            &.active {
                @apply opacity-100;
                @apply pointer-events-auto;
            }
            button {
                &:hover,
                &.active {
                    @apply bg-gray-100;
                }
            }
        }
        &.small {
            min-height: 32px;
            @apply py-2.5;
            @apply pl-3;
            @apply pr-8;
            @apply rounded-lg;
            nav {
                @apply rounded-lg;
            }
            :global(svg) {
                right: 8px; // TODO: unable to use tailwind inset
            }
        }
    }
</style>

{#if label}
    <Text type="p" classes="mb-2" smaller>{label}</Text>
{/if}
<dropdown-input
    class="relative flex items-center w-full 
                bg-white border border-solid border-gray-300 hover:border-gray-500 cursor-pointer"
    on:click={(e) => {
        e.stopPropagation()
        dropdown = !dropdown
    }}
    use:clickOutside
    on:clickOutside={handleClickOutside}
    class:small
    class:disabled>
    <Text type="p" smaller {disabled}>{value}</Text>
    <Icon icon="arrow-down" classes="absolute text-gray-500 fill-current" />
    <nav
        class:active={dropdown}
        class="absolute w-full overflow-y-auto bg-white border border-solid border-gray-500 pointer-events-none opacity-0 z-10 text-left">
        {#each items as item}
            <button
                class="relative flex items-center bg-white p-4 w-full whitespace-nowrap"
                on:click={() => onSelect(item)}
                class:active={item[valueKey] === value}><Text type="p" smaller>{item[valueKey]}</Text></button>
        {/each}
    </nav>
</dropdown-input><|MERGE_RESOLUTION|>--- conflicted
+++ resolved
@@ -1,10 +1,6 @@
-<<<<<<< HEAD
-<script>
+<script lang="typescript">
+    import { Icon, Text } from 'shared/components'
     import { clickOutside } from 'shared/lib/actions'
-=======
-<script lang="typescript">
->>>>>>> bbd7166c
-    import { Icon, Text } from 'shared/components'
 
     export let value = undefined
     export let label = undefined
