--- conflicted
+++ resolved
@@ -197,11 +197,7 @@
 </style>
 
 <dropdown-input
-<<<<<<< HEAD
-    class="relative {contentWidth ? "" : "w-full"} {classes}"
-=======
     class="relative {contentWidth ? '' : 'w-full' } {classes}"
->>>>>>> aaceb786
     on:click={(e) => {
         e.stopPropagation()
         toggleDropDown()
