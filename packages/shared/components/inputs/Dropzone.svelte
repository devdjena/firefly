<script lang="typescript">
    import { Text, Button } from 'shared/components'
    import { Locale } from 'shared/lib/typings/i18n'

    export let locale: Locale

<<<<<<< HEAD
    export let locale = undefined
    export let onFile = (event?) => {}
    export let extentionsLabel = ''
    export let allowedExtensions
    export let dropping
    export let fileName
=======
    export let extentionsLabel = ''
    export let allowedExtensions

    export let onDrop = (buffer?: ArrayBufferLike, name?: string, path?: string): void => {}

    let dropping = false
    let fileName = null

    const onFile = (e) => {
        e.preventDefault()
        dropping = false

        const file = e.dataTransfer ? e.dataTransfer.files[0] : e.target.files[0]

        if (!file) {
            fileName = null
            return onDrop()
        }

        if (allowedExtensions && allowedExtensions.length > 0) {
            const ext = /\.([0-9a-z]+)$/i.exec(file.name)
            if (!ext || !allowedExtensions.includes(ext[1])) {
                fileName = null
                return onDrop()
            }
        }

        fileName = file.name

        const reader = new FileReader()

        reader.onload = (e) => {
            onDrop(e.target.result, file.name, file.path)
        }

        reader.readAsArrayBuffer(file)
    }
>>>>>>> 42fcbe93

    const onEnter = () => {
        dropping = true
    }

    const onLeave = () => {
        dropping = false
    }
</script>

<style type="text/scss">
    dropzone {
        height: 290px;
        content {
            &.dropping {
                @apply pointer-events-none;
            }
            * {
                @apply cursor-pointer;
            }
        }
    }
</style>

<dropzone
    class="flex items-center justify-center p-7 w-full rounded-lg border border-solid bg-gray-50 dark:bg-gray-800 border-gray-300 dark:border-gray-700"
    on:drop={onFile}
    on:dragenter={onEnter}
    on:dragleave={onLeave}
    on:dragover|preventDefault>
    <content class:dropping class="flex flex-col items-center relative text-center">
        {#if dropping}
            <Text type="p" secondary smaller>{locale('actions.dropHere')}</Text>
        {:else if fileName}
            <Text type="p" secondary smaller>{fileName}</Text>
        {:else}
            <svg
                class="block mt-4 mb-8"
                width="50"
                height="34"
                viewBox="0 0 50 34"
                fill="none"
                xmlns="http://www.w3.org/2000/svg">
                <path
                    class="text-blue-500 fill-current"
                    d="M0 25C0 29.6326 3.50005 33.4476 8 33.9451V34H21C22.1046 34 23 33.1046 23 32V17.6445L17.6782 22.556C17.2724
                    22.9306 16.6397 22.9052 16.2651 22.4993C15.8906 22.0935 15.9159 21.4608 16.3218 21.0863L24 14L31.6782
                    21.0863C32.0841 21.4608 32.1094 22.0935 31.7349 22.4993C31.3603 22.9052 30.7276 22.9306 30.3218 22.556L25
                    17.6445L25 32C25 33.1045 25.8954 34 27 34L38 34C44.6274 34 50 28.6274 50 22C50 15.658 45.0802 10.4651 38.8489
                    10.0296C36.4827 4.15025 30.726 0 24 0C15.1634 0 8 7.16344 8 16L8.00009 16.0549C3.5001 16.5523 0 20.3674 0 25Z" />
            </svg>
            <input
                class="absolute opacity-0 w-full h-full"
                type="file"
                on:change={onFile}
                accept={allowedExtensions ? allowedExtensions.map((e) => `.${e}`).join(',') : '*'} />
            <Text type="h4">{locale('actions.dragDrop')}</Text>
            <Text classes="mb-12" type="p" secondary smaller>{extentionsLabel}</Text>
            <Button secondary onClick={onFile}>{locale('actions.chooseFile')}</Button>
        {/if}
    </content>
</dropzone><|MERGE_RESOLUTION|>--- conflicted
+++ resolved
@@ -2,54 +2,12 @@
     import { Text, Button } from 'shared/components'
     import { Locale } from 'shared/lib/typings/i18n'
 
-    export let locale: Locale
-
-<<<<<<< HEAD
-    export let locale = undefined
+    export let locale: Locale = undefined
     export let onFile = (event?) => {}
     export let extentionsLabel = ''
     export let allowedExtensions
     export let dropping
     export let fileName
-=======
-    export let extentionsLabel = ''
-    export let allowedExtensions
-
-    export let onDrop = (buffer?: ArrayBufferLike, name?: string, path?: string): void => {}
-
-    let dropping = false
-    let fileName = null
-
-    const onFile = (e) => {
-        e.preventDefault()
-        dropping = false
-
-        const file = e.dataTransfer ? e.dataTransfer.files[0] : e.target.files[0]
-
-        if (!file) {
-            fileName = null
-            return onDrop()
-        }
-
-        if (allowedExtensions && allowedExtensions.length > 0) {
-            const ext = /\.([0-9a-z]+)$/i.exec(file.name)
-            if (!ext || !allowedExtensions.includes(ext[1])) {
-                fileName = null
-                return onDrop()
-            }
-        }
-
-        fileName = file.name
-
-        const reader = new FileReader()
-
-        reader.onload = (e) => {
-            onDrop(e.target.result, file.name, file.path)
-        }
-
-        reader.readAsArrayBuffer(file)
-    }
->>>>>>> 42fcbe93
 
     const onEnter = () => {
         dropping = true
