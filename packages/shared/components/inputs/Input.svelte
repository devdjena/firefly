<script lang="typescript">
<<<<<<< HEAD
    import Error from 'shared/components'
=======
    import { Error } from 'shared/components'
>>>>>>> 7965f61f
    import { onMount } from 'svelte'

    export let value = ''
    export let classes = ''
    export let placeholder = ''
    export let type = 'text'
    export let error
    export let maxlength = null
    export let float = false
    export let integer = false
    export let autofocus = false
    export let submitHandler = undefined
    export let disabled = false

    let inputElement

    const handleInput = (e) => {
        value = e.target.value
    }

    const onKeyPress = (e) => {
        if (e.keyCode !== 8) {
            const isReturn = e.keyCode === 13
            if (isReturn && submitHandler) {
                submitHandler()
            }
            if (maxlength && value.length >= maxlength) {
                e.preventDefault()
            }
            if ((float || integer) && !isReturn) {
                // if the input is float, we accept one dot
                if (float && (e.keyCode === 46 || e.keyCode === 190)) {
                    if (value.indexOf('.') >= 0) {
                        e.preventDefault()
                    }
                } else if (e.keyCode < 48 || e.keyCode > 57) {
                    // if float or interger we accept numbers
                    e.preventDefault()
                }
            }
        }
    }

    onMount(() => {
        if (autofocus) {
            inputElement.focus()
        }
    })
</script>

<style type="text/scss">
    input::-webkit-outer-spin-button,
    input::-webkit-inner-spin-button {
        -webkit-appearance: none;
        @apply m-0;
    }
    input {
        &:disabled {
            @apply pointer-events-none;
            @apply opacity-50;
        }
    }
</style>

<div class="w-full">
    <input
        {type}
        {value}
        bind:this={inputElement}
        {maxlength}
        class={`w-full text-12 leading-140 py-4 pr-8 pl-4 border border-solid rounded-xl 
            text-gray-500 dark:text-white bg-white dark:bg-gray-800 
            ${error ? 'border-red-300 hover:border-red-500 focus:border-red-500' : 'border-gray-300 dark:border-gray-700 hover:border-gray-500 dark:hover:border-gray-700 focus:border-gray-500 dark:focus:border-gray-600'} 
            ${classes}`}
        on:input={handleInput}
        on:keypress={onKeyPress}
        {disabled}
        {placeholder}
        {...$$restProps} />
    <Error {error} />
</div><|MERGE_RESOLUTION|>--- conflicted
+++ resolved
@@ -1,9 +1,5 @@
 <script lang="typescript">
-<<<<<<< HEAD
-    import Error from 'shared/components'
-=======
     import { Error } from 'shared/components'
->>>>>>> 7965f61f
     import { onMount } from 'svelte'
 
     export let value = ''
