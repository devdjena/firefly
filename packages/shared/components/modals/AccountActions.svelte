--- conflicted
+++ resolved
@@ -4,21 +4,16 @@
     import { activeProfile, updateProfile } from 'shared/lib/profile'
     import { accountRoute, walletRoute } from 'shared/lib/router'
     import { AccountRoutes, WalletRoutes } from 'shared/lib/typings/routes'
-<<<<<<< HEAD
-    import { asyncRemoveWalletAccount, selectedAccountId, selectedMessage, WalletAccount } from 'shared/lib/wallet'
-    import { getContext } from 'svelte'
-    import { get, Readable } from 'svelte/store'
-=======
-    import { selectedAccountId, selectedMessage } from 'shared/lib/wallet'
+    import { asyncRemoveWalletAccount, selectedAccountId, selectedMessage } from 'shared/lib/wallet'
     import { getContext } from 'svelte'
     import type { Readable } from 'svelte/store'
     import { Locale } from 'shared/lib/typings/i18n'
     import { WalletAccount } from 'shared/lib/typings/wallet'
+    import { get } from 'svelte/store'
 
     export let locale: Locale
 
     export let isActive
->>>>>>> 1adc7a68
 
     const account = getContext<Readable<WalletAccount>>('selectedAccount')
     const viewableAccounts = getContext<Readable<WalletAccount[]>>('viewableAccounts')
