<script lang="typescript">
    import { Button, Input, Password, Text } from 'shared/components'
    import { appSettings } from 'shared/lib/appSettings'
    import { stripSpaces, stripTrailingSlash } from 'shared/lib/helpers'
    import { isNodeUrlValid } from 'shared/lib/network'
    import { showAppNotification } from 'shared/lib/notifications'
    import { closePopup } from 'shared/lib/popup'
<<<<<<< HEAD
    import { asyncGetNodeInfo, wallet } from 'shared/lib/wallet'
import { get } from 'svelte/store';

    export let locale
    export let onSuccess
=======
    import { Locale } from 'shared/lib/typings/i18n'

    export let locale: Locale

>>>>>>> aaceb786
    export let node
    export let nodes
    export let network

    const { accounts } = get(wallet)

    export let onSuccess = (..._: any[]): void => {}

    let url = node?.url ?? ''
    let username = node?.auth?.username ?? ''
    let password = node?.auth?.password ?? ''
    let isDisabled = node?.disabled ?? false
    let isPrimary = node?.isPrimary ?? false
    let addressError = ''
<<<<<<< HEAD
    let addressWarn = ''
    let authError = ''
    let isBusy = false

    $: {
        addressWarn = ''
        url = stripSpaces(url)
        if ($appSettings.developerMode && url.length > 4 && url.startsWith('http:')) {
            addressWarn = locale('popups.node.httpWarning')
        }
    }

    async function addCustomNode() {
        let newNetworkId
=======
    const authError = ''
    let isBusy = false

    function addCustomNode() {
>>>>>>> aaceb786
        try {
            isBusy = true
            addressError = ''

            url = stripSpaces(url)
            url = stripTrailingSlash(url)

            let allNodes = nodes ?? []
            // If this is an update not an add then remove the current node from the list
            // before checking for dupes
            if (node) {
                allNodes = allNodes.filter((n) => n.url !== node.url)
            }
            const validErr = isNodeUrlValid(allNodes, url, $appSettings.developerMode)
            if (validErr) {
                addressError = locale(validErr)
            }
            if (!addressError) {
                const info = await asyncGetNodeInfo($accounts[0].id, url)
                newNetworkId = info?.nodeinfo.networkId

                if (!newNetworkId) {
                    addressError = locale('error.node.networkNotReachable')
                } else if (newNetworkId !== network) {
                    addressError = locale('error.node.networkMismatch', {
                        values: {
                            networkId: newNetworkId,
                        },
                    })
                }
            }
        } catch (err) {
            showAppNotification({
                type: 'error',
                message: locale(err.error),
            })
        } finally {
            isBusy = false

            if (!addressError) {
                closePopup()

                if (onSuccess) {
                    onSuccess({
                        url,
                        auth: {
                            username,
                            password,
                        },
                        networkId: newNetworkId,
                        disabled: isDisabled,
                        isPrimary: isPrimary,
                        isCustom: true,
                    })
                }
            }
        }
    }
</script>

<Text type="h4" classes="mb-5">{locale(`popups.node.title${node ? 'Update' : 'Add'}`)}</Text>
<div class="w-full h-full">
    <Input bind:value={url} placeholder={locale('popups.node.nodeAddress')} error={addressError} disabled={isBusy} autofocus />
    {#if addressWarn}
        <Text overrideColor classes="text-orange-500 mt-2">{addressWarn}</Text>
    {/if}
    <Input
        classes="mt-3"
        bind:value={username}
        placeholder={locale('popups.node.optionalUsername')}
        error={authError}
        disabled={isBusy} />
    <Password classes="mt-3 mb-8" bind:value={password} placeholder={locale('popups.node.optionalPassword')} disabled={isBusy} />
</div>
<div class="flex flex-row justify-between space-x-4 w-full px-8 ">
    <Button secondary classes="w-1/2" onClick={() => closePopup()} disabled={isBusy}>{locale('actions.cancel')}</Button>
    <Button disabled={!url || isBusy} classes="w-1/2" onClick={() => addCustomNode()}>
        {locale(`actions.${node ? 'updateNode' : 'addNode'}`)}
    </Button>
</div><|MERGE_RESOLUTION|>--- conflicted
+++ resolved
@@ -5,18 +5,10 @@
     import { isNodeUrlValid } from 'shared/lib/network'
     import { showAppNotification } from 'shared/lib/notifications'
     import { closePopup } from 'shared/lib/popup'
-<<<<<<< HEAD
-    import { asyncGetNodeInfo, wallet } from 'shared/lib/wallet'
-import { get } from 'svelte/store';
-
-    export let locale
-    export let onSuccess
-=======
     import { Locale } from 'shared/lib/typings/i18n'
 
     export let locale: Locale
 
->>>>>>> aaceb786
     export let node
     export let nodes
     export let network
@@ -31,27 +23,10 @@
     let isDisabled = node?.disabled ?? false
     let isPrimary = node?.isPrimary ?? false
     let addressError = ''
-<<<<<<< HEAD
-    let addressWarn = ''
-    let authError = ''
-    let isBusy = false
-
-    $: {
-        addressWarn = ''
-        url = stripSpaces(url)
-        if ($appSettings.developerMode && url.length > 4 && url.startsWith('http:')) {
-            addressWarn = locale('popups.node.httpWarning')
-        }
-    }
-
-    async function addCustomNode() {
-        let newNetworkId
-=======
     const authError = ''
     let isBusy = false
 
     function addCustomNode() {
->>>>>>> aaceb786
         try {
             isBusy = true
             addressError = ''
