<script lang="typescript">
    import { Button, Password, Text } from 'shared/components'
    import { logout } from 'shared/lib/app'
    import { showAppNotification } from 'shared/lib/notifications'
    import { closePopup } from 'shared/lib/popup'
    import { activeProfile, isSoftwareProfile, profiles, removeProfile, removeProfileFolder } from 'shared/lib/profile'
    import { setRoute } from 'shared/lib/router'
    import { AppRoute } from 'shared/lib/typings/routes'
    import { api, asyncRemoveWalletAccounts, wallet } from 'shared/lib/wallet'
    import { get } from 'svelte/store'

    export let locale

    let isBusy = false
    let error = ''
    let password

    async function handleDeleteClick() {
        isBusy = true
        error = ''
<<<<<<< HEAD
        api.setStrongholdPassword(password, {
            async onSuccess() {
                try {
                    const _activeProfile = get(activeProfile)
                    const _activeAccounts = get(get(wallet).accounts)

                    // This function is a call to the wallet API, so it is
                    // necessary to call it before logout(), which destroys
                    // the event actor
                    await asyncRemoveWalletAccounts(_activeAccounts)
=======
        if ($isSoftwareProfile) {
            api.setStrongholdPassword(password, {
                async onSuccess() {
                    await triggerDeletProfile()
                },
                onError(err) {
                    isBusy = false
                    error = locale(err.error)
                },
            })
        } else {
            await triggerDeletProfile()
        }
    }
>>>>>>> 0a8872ce

    async function triggerDeletProfile() {
        try {
            const ap = get(activeProfile)

<<<<<<< HEAD
                    // Now that all the resources have been freed we try
                    // and remove the profile folder, this will retry until locks
                    // can be gained
                    if (_activeProfile) {
                        // Remove the profile from the active list of profiles
                        removeProfile(_activeProfile.id)
=======
            // We have to logout before the profile is removed
            // from the profile list otherwise the activeProfile which is
            // derived from profiles is undefined and the actor
            // is not destroyed
            await logout()
>>>>>>> 0a8872ce

            // Now that all the resources have been freed we try
            // and remove the profile folder, this will retry until locks
            // can be gained
            if (ap) {
                // Remove the profile from the active list of profiles
                removeProfile(ap.id)

<<<<<<< HEAD
                        // Remove the profile folder this will wait until it can get
                        // the lock on the resources
                        await removeProfileFolder(_activeProfile.name)
                    }
                } catch (err) {
                    showAppNotification({
                        type: 'error',
                        message: locale(err.error),
                    })
                } finally {
                    isBusy = false
=======
                // If after removing the profile there are none left
                // we need to make sure the router gets reset to the welcome screen
                // by default it will go to the profile selection
                if (get(profiles).length === 0) {
                    setRoute(AppRoute.Welcome)
>>>>>>> 0a8872ce
                }

                // Remove the profile folder this will wait until it can get
                // the lock on the resources
                await removeProfileFolder(ap.name)
            }
        } catch (err) {
            showAppNotification({
                type: 'error',
                message: locale('Something bad happened'),
            })
        } finally {
            isBusy = false
        }
    }
</script>

<Text type="h4" classes="mb-5">{locale('popups.deleteProfile.title')}</Text>
<div class="w-full h-full mb-5">
    <Text classes="mb-3">{locale('popups.deleteProfile.confirmation')}</Text>
    {#if $isSoftwareProfile}
        <Text type="p" secondary classes="mb-3">{locale('popups.deleteProfile.typePassword')}</Text>
        <Password
            {error}
            classes="w-full mb-8"
            bind:value={password}
            showRevealToggle
            {locale}
            placeholder={locale('general.password')}
            autofocus
            submitHandler={() => handleDeleteClick()}
            disabled={isBusy} />
    {/if}
</div>
<div class="flex flex-row justify-between space-x-4 w-full px-8 ">
    <Button secondary classes="w-1/2" onClick={() => closePopup()} disabled={isBusy}>{locale('actions.no')}</Button>
    <Button disabled={(!password && $isSoftwareProfile) || isBusy} classes="w-1/2" onClick={() => handleDeleteClick()} warning>
        {locale('actions.yes')}
    </Button>
</div><|MERGE_RESOLUTION|>--- conflicted
+++ resolved
@@ -18,18 +18,6 @@
     async function handleDeleteClick() {
         isBusy = true
         error = ''
-<<<<<<< HEAD
-        api.setStrongholdPassword(password, {
-            async onSuccess() {
-                try {
-                    const _activeProfile = get(activeProfile)
-                    const _activeAccounts = get(get(wallet).accounts)
-
-                    // This function is a call to the wallet API, so it is
-                    // necessary to call it before logout(), which destroys
-                    // the event actor
-                    await asyncRemoveWalletAccounts(_activeAccounts)
-=======
         if ($isSoftwareProfile) {
             api.setStrongholdPassword(password, {
                 async onSuccess() {
@@ -44,26 +32,16 @@
             await triggerDeletProfile()
         }
     }
->>>>>>> 0a8872ce
 
     async function triggerDeletProfile() {
         try {
             const ap = get(activeProfile)
 
-<<<<<<< HEAD
-                    // Now that all the resources have been freed we try
-                    // and remove the profile folder, this will retry until locks
-                    // can be gained
-                    if (_activeProfile) {
-                        // Remove the profile from the active list of profiles
-                        removeProfile(_activeProfile.id)
-=======
             // We have to logout before the profile is removed
             // from the profile list otherwise the activeProfile which is
             // derived from profiles is undefined and the actor
             // is not destroyed
             await logout()
->>>>>>> 0a8872ce
 
             // Now that all the resources have been freed we try
             // and remove the profile folder, this will retry until locks
@@ -72,25 +50,11 @@
                 // Remove the profile from the active list of profiles
                 removeProfile(ap.id)
 
-<<<<<<< HEAD
-                        // Remove the profile folder this will wait until it can get
-                        // the lock on the resources
-                        await removeProfileFolder(_activeProfile.name)
-                    }
-                } catch (err) {
-                    showAppNotification({
-                        type: 'error',
-                        message: locale(err.error),
-                    })
-                } finally {
-                    isBusy = false
-=======
                 // If after removing the profile there are none left
                 // we need to make sure the router gets reset to the welcome screen
                 // by default it will go to the profile selection
                 if (get(profiles).length === 0) {
                     setRoute(AppRoute.Welcome)
->>>>>>> 0a8872ce
                 }
 
                 // Remove the profile folder this will wait until it can get
