<script lang="typescript">
    import { Button, Logo, Text } from 'shared/components'
    import { getVersionDetails, updateBusy, updateCheck, updateDownload, versionDetails } from 'shared/lib/appUpdater'
    import { openUrl } from 'shared/lib/device'
    import { Electron } from 'shared/lib/electron'
    import { formatDate } from 'shared/lib/i18n'
    import { closePopup } from 'shared/lib/popup'
    import { onMount } from 'svelte'
<<<<<<< HEAD
=======
    import { formatDate } from 'shared/lib/i18n'
    import { Electron } from 'shared/lib/electron';
    import { Locale } from 'shared/lib/typings/i18n'

    export let locale: Locale
>>>>>>> 42fcbe93

    let hasAutoUpdate = true

    function handleDownload() {
        if (hasAutoUpdate) {
            updateDownload()
        } else {
            openUrl('https://firefly.iota.org')
        }
        closePopup()
    }
    function handleCancelClick() {
        closePopup()
    }

    onMount(async () => {
        // @ts-ignore: This value is replaced by Webpack DefinePlugin
        /* eslint-disable no-undef */
        if (!devMode) {
            await getVersionDetails()
            updateCheck()
        }
        const os = await Electron.getOS()
        hasAutoUpdate = os !== 'win32'
    })
</script>

<style type="text/scss">
    img {
        width: 196px;
    }
    .changelog {
        max-height: 50vh;
    }
</style>

<Text type="h4" classes="mb-5">{locale('popups.version.title', { values: { version: $versionDetails.currentVersion } })}</Text>
<div class="flex w-full flex-row flex-wrap">
    <div class="w-full p-4 bg-gray-50 dark:bg-gray-800 flex justify-center content-center">
        <Logo width="50%" logo="logo-firefly-full" />
    </div>
    {#if $versionDetails.upToDate}
        <div class="w-full text-center my-6 px-8">
            <Text type="h5" highlighted classes="mb-2">{locale('popups.version.upToDateTitle')}</Text>
            <Text smaller secondary>
                {locale('popups.version.upToDateDescription', { values: { version: $versionDetails.currentVersion } })}
            </Text>
        </div>
        <div class="flex flex-row justify-center w-full">
            <Button secondary onClick={() => handleCancelClick()}>{locale('actions.cancel')}</Button>
        </div>
    {:else}
        <div class="my-6">
            <Text smaller highlighted classes="mb-2">
                {locale('popups.version.updateAvailable', { values: { version: $versionDetails.currentVersion } })}
            </Text>
            <Text type="h5" classes="mb-2">
                {locale('popups.version.updateDetails', {
                    values: {
                        version: $versionDetails.newVersion,
                        date: formatDate($versionDetails.newVersionReleaseDate, { format: 'long' }),
                    },
                })}
            </Text>
            <div class="changelog overflow-y-auto">
                <Text secondary classes="whitespace-pre-wrap">{$versionDetails.changelog}</Text>
            </div>
            {#if !hasAutoUpdate}
                <Text error classes="mt-4">{locale('popups.version.noAutoUpdate')}</Text>
            {/if}
        </div>
        <div class="flex flex-row justify-between space-x-4 w-full px-8">
            <Button secondary classes="w-1/2" onClick={() => handleCancelClick()}>{locale('actions.cancel')}</Button>
            <Button classes="w-1/2" onClick={() => handleDownload()} disabled={$updateBusy}>
                {locale('actions.updateFirefly')}
            </Button>
        </div>
    {/if}
</div><|MERGE_RESOLUTION|>--- conflicted
+++ resolved
@@ -6,14 +6,9 @@
     import { formatDate } from 'shared/lib/i18n'
     import { closePopup } from 'shared/lib/popup'
     import { onMount } from 'svelte'
-<<<<<<< HEAD
-=======
-    import { formatDate } from 'shared/lib/i18n'
-    import { Electron } from 'shared/lib/electron';
     import { Locale } from 'shared/lib/typings/i18n'
 
     export let locale: Locale
->>>>>>> 42fcbe93
 
     let hasAutoUpdate = true
 
