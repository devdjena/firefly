import { isSoftwareProfile } from 'shared/lib/profile'
import { get, writable } from 'svelte/store'
import { localize } from './i18n'
import { stopPollingLedgerStatus } from './ledger'
import { showAppNotification } from './notifications'
import { closePopup } from './popup'
import { activeProfile, clearActiveProfile, isLedgerProfile, isStrongholdLocked } from './profile'
import { resetRouter } from './router'
import { api, destroyActor, resetWallet } from './wallet'

/**
 * Mobile mode
 */
export const mobile = writable<boolean>(false)

/**
 * Wallet access pin
 */
export const walletPin = writable<number>(null)

/**
 * Stronghold password
 */
export const strongholdPassword = writable<string>(null)

/**
 * Seed BIP39 mnemonic recovery phrase
 */
export const mnemonic = writable<Array<string>>(null)

interface SendParams {
    amount: number
    address: string
    message: string
    isInternal: boolean
}

/**
 * Input paramaters for sending transactions
 */
export const sendParams = writable<SendParams>({ amount: 0, address: '', message: '', isInternal: false })
export const clearSendParams = (isInternal = false) => sendParams.set({ amount: 0, address: '', message: '', isInternal })

/**
 * Determines whether a user is logged in
 */
export const loggedIn = writable<boolean>(false)

/**
 * Cleanup the signup vars
 */
export const cleanupSignup = () => {
    mnemonic.set(null)
    strongholdPassword.set(null)
    walletPin.set(null)
}

/**
 * Log in to the current profile
 */
export const login = () => {
    loggedIn.set(true)
}

/**

 * Logout from current profile
 */
export const logout = () => {
    return new Promise<void>((resolve) => {
        const ap = get(activeProfile);

        const _cleanup = () => {
            /**
             * CAUTION: Be sure to make any necessary API calls before
             * the event actor is destroyed!
             */
            if (ap) {
                destroyActor(ap.id)
            }
<<<<<<< HEAD

            isStrongholdLocked.set(true)
=======
            if (get(isSoftwareProfile)) {
                isStrongholdLocked.set(true)
            }
            if (get(isLedgerProfile)) {
                stopPollingLedgerStatus()
            }
>>>>>>> 0a8872ce
            clearSendParams()
            closePopup(true)
            clearActiveProfile()
            resetWallet()
            resetRouter()
            loggedIn.set(false)

            resolve()
        }

        if (get(isSoftwareProfile) && !get(isStrongholdLocked)) {
            api.lockStronghold({
                onSuccess() {
                    _cleanup()
                },
                onError(err) {
                    _cleanup()

                    showAppNotification({
                        type: 'error',
                        message: localize(err.error),
                    })

                },
            })
        }
        else {
            _cleanup()
        }
    })
}<|MERGE_RESOLUTION|>--- conflicted
+++ resolved
@@ -78,17 +78,12 @@
             if (ap) {
                 destroyActor(ap.id)
             }
-<<<<<<< HEAD
-
-            isStrongholdLocked.set(true)
-=======
             if (get(isSoftwareProfile)) {
                 isStrongholdLocked.set(true)
             }
             if (get(isLedgerProfile)) {
                 stopPollingLedgerStatus()
             }
->>>>>>> 0a8872ce
             clearSendParams()
             closePopup(true)
             clearActiveProfile()
