<<<<<<< HEAD
import type { Unit } from '@iota/unit-converter'
=======
import { isSoftwareProfile } from 'shared/lib/profile'
>>>>>>> 0a8872ce
import { get, writable } from 'svelte/store'
import { localize } from './i18n'
import { stopPollingLedgerStatus } from './ledger'
import { showAppNotification } from './notifications'
import { closePopup } from './popup'
import { activeProfile, clearActiveProfile, isLedgerProfile, isStrongholdLocked } from './profile'
import { resetRouter } from './router'
import { api, destroyActor, resetWallet } from './wallet'

/**
 * Mobile mode
 */
export const mobile = writable<boolean>(false)

/**
 * Wallet access pin
 */
export const walletPin = writable<number>(null)

/**
 * Stronghold password
 */
export const strongholdPassword = writable<string>(null)

/**
 * Seed BIP39 mnemonic recovery phrase
 */
export const mnemonic = writable<Array<string>>(null)

interface SendParams {
    amount: number
    unit?: Unit
    address: string
    message: string
    isInternal: boolean
}

/**
 * Input parameters for sending transactions
 */
export const sendParams = writable<SendParams>({ amount: 0, unit: undefined, address: '', message: '', isInternal: false })
export const clearSendParams = (isInternal = false) => sendParams.set({ amount: 0, unit: undefined, address: '', message: '', isInternal })

/**
 * Determines whether a user is logged in
 */
export const loggedIn = writable<boolean>(false)

/**
 * Cleanup the signup vars
 */
export const cleanupSignup = () => {
    mnemonic.set(null)
    strongholdPassword.set(null)
    walletPin.set(null)
}

/**
 * Log in to the current profile
 */
export const login = () => {
    loggedIn.set(true)
}

/**

 * Logout from current profile
 */
export const logout = () => {
    return new Promise<void>((resolve) => {
        const ap = get(activeProfile);

        const _cleanup = () => {
            if (ap) {
                destroyActor(ap.id)
            }
            if (get(isSoftwareProfile)) {
                isStrongholdLocked.set(true)
            }
            if (get(isLedgerProfile)) {
                stopPollingLedgerStatus()
            }
            clearSendParams()
            closePopup(true)
            clearActiveProfile()
            resetWallet()
            resetRouter()
            loggedIn.set(false)

            resolve()
        }

        if (get(isSoftwareProfile) && !get(isStrongholdLocked)) {
            api.lockStronghold({
                onSuccess() {
                    _cleanup()
                },
                onError(err) {
                    _cleanup()

                    showAppNotification({
                        type: 'error',
                        message: localize(err.error),
                    })

                },
            })
        }
        else {
            _cleanup()
        }
    })
}<|MERGE_RESOLUTION|>--- conflicted
+++ resolved
@@ -1,8 +1,5 @@
-<<<<<<< HEAD
 import type { Unit } from '@iota/unit-converter'
-=======
 import { isSoftwareProfile } from 'shared/lib/profile'
->>>>>>> 0a8872ce
 import { get, writable } from 'svelte/store'
 import { localize } from './i18n'
 import { stopPollingLedgerStatus } from './ledger'
