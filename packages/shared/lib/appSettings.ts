import { persistent } from './helpers'
<<<<<<< HEAD

/**
 * The types of themes for the app
 */
export type AppTheme = 'light' | 'dark' | 'system'

/**
 * App Settings
 */
export interface AppSettings {
    deepLinking: boolean
    language: string,
    theme: AppTheme,
    darkMode: boolean,
    notifications: boolean
}
=======
import type { AppSettings } from './typings/app'
>>>>>>> 42fcbe93

export const appSettings = persistent<AppSettings>('settings', {
    deepLinking: false,
    language: 'en',
    theme: 'light',
    darkMode: false,
<<<<<<< HEAD
    notifications: true
})

/**
 * NOTE: This media query is performed only once to help make the UX
 * consistent across OS platforms. To be specific, it ensures that users
 * are required to restart Firefly for system theme changes to take effect.
 * This is because the behaviour of this media query is different among platforms,
 * e.g. queries on MacOS result in up-to-date information whereas Linux-based platforms
 * result in stale information.
 */
const isSystemInDarkMode = window.matchMedia('(prefers-color-scheme: dark)').matches

/**
 * Determines if the theme is dark or not based on the current
 * application settings
 * @param theme the theme to check against
 * @returns true if the app should be in dark mode according to the theme
 */
export const shouldBeDarkMode = (theme: AppTheme): boolean => {
    return theme === 'system' ? isSystemInDarkMode : theme === 'dark'
}
=======
    notifications: true,
})
>>>>>>> 42fcbe93
<|MERGE_RESOLUTION|>--- conflicted
+++ resolved
@@ -1,32 +1,15 @@
 import { persistent } from './helpers'
-<<<<<<< HEAD
+import type { AppSettings, AppTheme } from './typings/app'
 
 /**
- * The types of themes for the app
+ * Persisted data for the application settings.
  */
-export type AppTheme = 'light' | 'dark' | 'system'
-
-/**
- * App Settings
- */
-export interface AppSettings {
-    deepLinking: boolean
-    language: string,
-    theme: AppTheme,
-    darkMode: boolean,
-    notifications: boolean
-}
-=======
-import type { AppSettings } from './typings/app'
->>>>>>> 42fcbe93
-
 export const appSettings = persistent<AppSettings>('settings', {
     deepLinking: false,
     language: 'en',
     theme: 'light',
     darkMode: false,
-<<<<<<< HEAD
-    notifications: true
+    notifications: true,
 })
 
 /**
@@ -42,13 +25,10 @@
 /**
  * Determines if the theme is dark or not based on the current
  * application settings
- * @param theme the theme to check against
- * @returns true if the app should be in dark mode according to the theme
+ *
+ * @param {AppTheme} theme The theme to check against
+ *
+ * @returns {boolean} True if the app should be in dark mode according to the theme
  */
-export const shouldBeDarkMode = (theme: AppTheme): boolean => {
-    return theme === 'system' ? isSystemInDarkMode : theme === 'dark'
-}
-=======
-    notifications: true,
-})
->>>>>>> 42fcbe93
+export const shouldBeDarkMode = (theme: AppTheme): boolean =>
+    theme === 'system' ? isSystemInDarkMode : theme === 'dark'