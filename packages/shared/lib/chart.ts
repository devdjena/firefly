import { Unit } from '@iota/unit-converter'
import { AvailableExchangeRates, convertToFiat, currencies, exchangeRates } from 'shared/lib/currency'
import { localize } from 'shared/lib/i18n'
import { activeProfile, updateProfile } from 'shared/lib/profile'
import { formatUnitPrecision } from 'shared/lib/units'
import type { WalletAccount } from 'shared/lib/wallet'
import { isSelfTransaction, wallet } from 'shared/lib/wallet'
import { formatDate } from 'shared/lib/i18n'
import { derived, get, writable } from 'svelte/store'
import { CurrencyTypes, formatCurrencyValue } from './currency'
import {
    HistoryDataProps,
    priceData
} from './marketData'
import type { Message } from './typings/message'
import type { BalanceHistory } from './wallet'

export interface Tooltip {
    title: string
    label: string
}

export interface ChartData {
    data: number[]
    label?: string
    labels?: string[]
    tooltips?: Tooltip[]
    color?: string
}

interface ActivityTimeframe {
    start: number,
    end: number
}

export enum DashboardChartType {
    PORTFOLIO = 'portoflio',
    TOKEN = 'token',
}
export enum AccountChartType {
    Value = 'Value',
    Activity = 'Activity',
}

const BAR_CHART_ACTIVITY_MONTHS = 6

export interface ChartSelectors {
    currency: AvailableExchangeRates,
    timeframe: HistoryDataProps
}

export interface Chart {
    time: number
    type: string,
    message: string
}

/** Selected chart */
export const selectedChart = writable<DashboardChartType>(DashboardChartType.PORTFOLIO)

const fiatHistoryData = derived([priceData, activeProfile], ([$priceData, $activeProfile]) => {
    if ($activeProfile?.settings) {
        // back compatibility: init profile chartSelectors
        if (!$activeProfile?.settings.chartSelectors) {
            let chartSelectors = {
                currency: AvailableExchangeRates.USD,
                timeframe: HistoryDataProps.SEVEN_DAYS,
            }
            updateProfile('settings.chartSelectors', chartSelectors)
        }
        //
        return $priceData?.[$activeProfile?.settings.chartSelectors.currency.toLocaleLowerCase()]?.[$activeProfile?.settings.chartSelectors.timeframe]?.slice().sort((a, b) => a[0] - b[0]) ?? []
    }
})

const walletBalance = derived(wallet, $wallet => {
    const { balanceOverview } = $wallet
    return get(balanceOverview)?.balanceRaw
})

export function getPortfolioData(balanceHistory: BalanceHistory): ChartData {
    let chartData: ChartData = { labels: [], data: [], tooltips: [] }
    const _fiatHistoryData = get(fiatHistoryData)
    chartData = balanceHistory[get(activeProfile)?.settings.chartSelectors.timeframe].reduce(
        (acc, values, index) => {
            const fiatBalance = ((values.balance * _fiatHistoryData[index][1]) / 1000000).toFixed(5)
            acc.data.push(fiatBalance)
            acc.labels.push(formatLabel(values.timestamp * 1000))
            acc.tooltips.push(formatLineChartTooltip(fiatBalance, values.timestamp * 1000))
            return acc
        },
        { labels: [], data: [], tooltips: [] }
    )
    // add current balance
    const currentBalanceData = getCurrentBalancedata(get(walletBalance))
    chartData.data.push(currentBalanceData.data)
    chartData.labels.push(currentBalanceData.label)
    chartData.tooltips.push(currentBalanceData.tooltip)
    return chartData
}

export function getTokenData(): ChartData {
    let chartData: ChartData = { labels: [], data: [], tooltips: [] }
    chartData = get(fiatHistoryData)
        .reduce(
            (acc, values) => {
                acc.data.push(parseFloat(values[1]))
                acc.labels.push(formatLabel(values[0] * 1000))
                acc.tooltips.push(formatLineChartTooltip(parseFloat(values[1]), values[0] * 1000, true))
                return acc
            },
            { labels: [], data: [], tooltips: [] }
        )
    return chartData
}

export function getAccountValueData(balanceHistory: BalanceHistory, accountBalance: number): ChartData {
    let chartData: ChartData = { labels: [], data: [], tooltips: [] }
    const _fiatHistoryData = get(fiatHistoryData)
    chartData = balanceHistory[get(activeProfile)?.settings.chartSelectors.timeframe].reduce(
        (acc, values, index) => {
            const fiatBalance = ((values.balance * _fiatHistoryData[index][1]) / 1000000).toFixed(5)
            acc.data.push(fiatBalance)
            acc.labels.push(formatLabel(values.timestamp * 1000))
            acc.tooltips.push(formatLineChartTooltip(fiatBalance, values.timestamp * 1000))
            return acc
        },
        { labels: [], data: [], tooltips: [] }
    )
    // add current balance
    const currentBalanceData = getCurrentBalancedata(accountBalance)
    chartData.data.push(currentBalanceData.data)
    chartData.labels.push(currentBalanceData.label)
    chartData.tooltips.push(currentBalanceData.tooltip)
    return chartData
}

export const getAccountActivityData = (account: WalletAccount) => {
    let now = new Date();
    let activityTimeframes: ActivityTimeframe[] = []
    let incoming: ChartData = { data: [], tooltips: [], label: localize('general.incoming'), color: account.color || 'blue' } // TODO: profile colors
    let outgoing: ChartData = { data: [], tooltips: [], label: localize('general.outgoing'), color: 'gray' } // TODO: profile colors
    let labels: string[] = []
    let messages: Message[] = account.messages.slice()
        ?.filter(({ payload }) => !isSelfTransaction(payload, account)) // Remove self transactions
        ?.sort((a, b) => new Date(a.timestamp).getTime() - new Date(b.timestamp).getTime()) ?? []
    for (var i = 0; i < BAR_CHART_ACTIVITY_MONTHS; i++) {
        let start: number = new Date(now.getFullYear(), now.getMonth() - i, 1).getTime();
        let end: number = new Date(now.getFullYear(), now.getMonth() - i + 1, 0).getTime();
        activityTimeframes.push({ start, end })
        labels.unshift(
            formatDate(new Date(start), { month: 'short' }))
    }
    if (messages?.length) {
        let index = 0
        activityTimeframes.forEach(({ start, end }) => {
            let _incoming = 0
            let _outgoing = 0
            if (new Date(messages[messages.length - 1].timestamp).getTime() >= start && new Date(messages[messages.length - 1].timestamp).getTime() <= end) {
                for (index; index < messages.length; index++) {
                    const message = messages[index]
<<<<<<< HEAD

                    if (message.payload.type === 'Transaction') {
                        const messageTimestamp = new Date(message.timestamp).getTime()
                        if (messageTimestamp >= start && messageTimestamp <= end) {
                            const valueMiota = convertUnits(message.payload.data.essence.data.value, Unit.i, Unit.Mi)
                            if (message.payload.data.essence.data.incoming) {
                                _incoming += valueMiota
                            }
                            else {
                                _outgoing += valueMiota
                            }
=======
                    const messageTimestamp = new Date(message.timestamp).getTime()
                    if (messageTimestamp >= start && messageTimestamp <= end) {
                        if (message.payload.data.essence.data.incoming) {
                            _incoming += message.payload.data.essence.data.value
                        }
                        else {
                            _outgoing += message.payload.data.essence.data.value
>>>>>>> 0e8f051b
                        }
                        else if (messageTimestamp > end) return
                    }
                }
            }

            incoming.data.unshift(_incoming)
            incoming.tooltips.unshift({
                title: formatDate(new Date(start), {
                    year: 'numeric',
                    month: 'long'
                }),
                label: localize('charts.incomingMi', {
                    values: {
                        value: formatUnitPrecision(_incoming, Unit.Mi, true)
                    }
                })
            })
            outgoing.data.unshift(_outgoing)
            outgoing.tooltips.unshift({
                title: formatDate(new Date(start), {
                    year: 'numeric',
                    month: 'long'
                }), label: localize('charts.outgoingMi', {
                    values: {
                        value: formatUnitPrecision(_outgoing, Unit.Mi, true)
                    }
                })
            })
        })
    }
    else {
        activityTimeframes.forEach(({ start, end }) => {
            incoming.data.push(0)
            incoming.tooltips.unshift({
                title: formatDate(new Date(start), {
                    year: 'numeric',
                    month: 'long'
                }), label: localize('charts.incomingMi', {
                    values: {
                        value: 0
                    }
                })
            })
            outgoing.data.unshift(0)
            outgoing.tooltips.unshift({
                title: formatDate(new Date(start), {
                    year: 'numeric',
                    month: 'long'
                }), label: localize('charts.outgoingMi', {
                    values: {
                        value: 0
                    }
                })
            })
        })
    }
    let chartData = {
        incoming,
        outgoing,
        labels
    }
    return chartData
}

function formatLabel(timestamp: number): string {
    const date: Date = new Date(timestamp)
    var formattedLabel: string = ''
    switch (get(activeProfile)?.settings.chartSelectors.timeframe) {
        case HistoryDataProps.ONE_HOUR:
        case HistoryDataProps.TWENTY_FOUR_HOURS:
            formattedLabel = formatDate(new Date(date), {
                hour: '2-digit',
                minute: '2-digit',
            })
            break
        case HistoryDataProps.SEVEN_DAYS:
        case HistoryDataProps.ONE_MONTH:
            formattedLabel = formatDate(new Date(date), {
                month: 'short',
                day: 'numeric'
            })
            break
    }
    return formattedLabel
}

function formatLineChartTooltip(data: (number | string), timestamp: number | string, showMiota: boolean = false): Tooltip {
    const currency = get(activeProfile)?.settings.chartSelectors.currency ?? ''
    const title: string = `${showMiota ? `1 ${Unit.Mi}: ` : ''}${formatCurrencyValue(data, currency, 3)} ${currency}`
    const label: string = formatDate(new Date(timestamp), {
        year: 'numeric',
        month: 'short',
        day: '2-digit',
        weekday: 'long',
        hour: '2-digit',
        minute: '2-digit',
        second: '2-digit',
        hour12: false,
    })
    return { title, label }
}

function getCurrentBalancedata(balance): { data: number, label: string, tooltip: Tooltip } {
    const now = new Date().getTime()
    const fiatBalance = convertToFiat(balance, get(currencies)[CurrencyTypes.USD], get(exchangeRates)[get(activeProfile)?.settings.chartSelectors.currency])
    return { data: fiatBalance, label: formatLabel(now), tooltip: formatLineChartTooltip(fiatBalance, now) }
}<|MERGE_RESOLUTION|>--- conflicted
+++ resolved
@@ -159,27 +159,16 @@
             if (new Date(messages[messages.length - 1].timestamp).getTime() >= start && new Date(messages[messages.length - 1].timestamp).getTime() <= end) {
                 for (index; index < messages.length; index++) {
                     const message = messages[index]
-<<<<<<< HEAD
 
                     if (message.payload.type === 'Transaction') {
                         const messageTimestamp = new Date(message.timestamp).getTime()
                         if (messageTimestamp >= start && messageTimestamp <= end) {
-                            const valueMiota = convertUnits(message.payload.data.essence.data.value, Unit.i, Unit.Mi)
                             if (message.payload.data.essence.data.incoming) {
-                                _incoming += valueMiota
+                                _incoming += message.payload.data.essence.data.value
                             }
                             else {
-                                _outgoing += valueMiota
+                                _outgoing += message.payload.data.essence.data.value
                             }
-=======
-                    const messageTimestamp = new Date(message.timestamp).getTime()
-                    if (messageTimestamp >= start && messageTimestamp <= end) {
-                        if (message.payload.data.essence.data.incoming) {
-                            _incoming += message.payload.data.essence.data.value
-                        }
-                        else {
-                            _outgoing += message.payload.data.essence.data.value
->>>>>>> 0e8f051b
                         }
                         else if (messageTimestamp > end) return
                     }
