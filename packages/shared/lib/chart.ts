--- conflicted
+++ resolved
@@ -113,29 +113,16 @@
 
 export function getChartDataForTokenValue(): ChartData {
     let chartData: ChartData = { labels: [], data: [], tooltips: [] }
-<<<<<<< HEAD
     const currency = get(activeProfile)?.settings.chartSelectors.currency ?? ''
-    chartData = get(fiatHistoryData)
-        .reduce(
-            (acc, values) => {
-                acc.data.push(parseFloat(values[1]))
-                acc.labels.push(formatLabel(values[0] * 1000))
-                acc.tooltips.push(formatLineChartTooltip(parseFloat(values[1]), currency, values[0] * 1000, true))
-                return acc
-            },
-            { labels: [], data: [], tooltips: [] }
-        )
-=======
     chartData = get(fiatHistoryData).reduce(
         (acc, values) => {
             acc.data.push(parseFloat(values[1]))
             acc.labels.push(formatLabel(values[0] * 1000))
-            acc.tooltips.push(formatLineChartTooltip(parseFloat(values[1]), values[0] * 1000, true))
+            acc.tooltips.push(formatLineChartTooltip(parseFloat(values[1]), currency, values[0] * 1000, true))
             return acc
         },
         { labels: [], data: [], tooltips: [] }
     )
->>>>>>> 85a966b0
     return chartData
 }
 
@@ -264,14 +251,8 @@
     return formattedLabel
 }
 
-<<<<<<< HEAD
 function formatLineChartTooltip(data: (number | string), currency: string,  timestamp: number | string, showMiota: boolean = false, showCurrencyUnit: boolean = true,): Tooltip {
     const title: string = `${showMiota ? `1 ${Unit.Mi}: ` : ''}${formatCurrencyValue(data, currency, 3)} ${showCurrencyUnit ? currency : ''}`
-=======
-function formatLineChartTooltip(data: number | string, timestamp: number | string, showMiota: boolean = false): Tooltip {
-    const currency = get(activeProfile)?.settings.chartSelectors.currency ?? ''
-    const title: string = `${showMiota ? `1 ${Unit.Mi}: ` : ''}${formatCurrencyValue(data, currency, 3)} ${currency}`
->>>>>>> 85a966b0
     const label: string = formatDate(new Date(timestamp), {
         year: 'numeric',
         month: 'short',
@@ -285,20 +266,9 @@
     return { title, label }
 }
 
-<<<<<<< HEAD
 function getCurrentBalanceDataPoint({currentBalance, tokenType, convertToSelectedCurrency}: {currentBalance: number, tokenType: string, convertToSelectedCurrency?: boolean}): {data: number, label: string, tooltip: Tooltip } {
     const selectedCurrency = get(activeProfile)?.settings.chartSelectors.currency ?? ''
     const now = new Date().getTime()
     let balance = convertToSelectedCurrency ? convertToFiat(currentBalance, get(currencies)[CurrencyTypes.USD], get(exchangeRates)[get(activeProfile)?.settings.chartSelectors.currency]) : currentBalance
     return { data: balance, label: formatLabel(now), tooltip: formatLineChartTooltip(balance, convertToSelectedCurrency ? selectedCurrency : tokenType.toLocaleLowerCase(), now, false, convertToSelectedCurrency) }
-=======
-function getCurrentBalancedata(balance): { data: number; label: string; tooltip: Tooltip } {
-    const now = new Date().getTime()
-    const fiatBalance = convertToFiat(
-        balance,
-        get(currencies)[CurrencyTypes.USD],
-        get(exchangeRates)[get(activeProfile)?.settings.chartSelectors.currency]
-    )
-    return { data: fiatBalance, label: formatLabel(now), tooltip: formatLineChartTooltip(fiatBalance, now) }
->>>>>>> 85a966b0
 }