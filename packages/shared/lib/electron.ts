import type { WalletRoutes } from "./typings/routes";

export type VersionDetails = {
    upToDate: boolean
    currentVersion: string
    newVersion: string
    newVersionReleaseDate: Date
    changelog: string
}

export type NativeProgress = {
    total: number
    delta: number
    transferred: number
    percent: number
    bytesPerSecond: number
}

export interface INotificationManager {
    notify(message: string): void
}

export interface IDeepLinkManager {
    requestDeepLink(): void
}

export interface IPincodeManager {
    set(id: string, pin: string): Promise<void>
    remove(id: string): Promise<boolean>
    verify(id: string, pin: string): Promise<boolean>
}

interface ElectronEventMap {
    "menu-logout": void;
    "menu-navigate-wallet": WalletRoutes;
    "menu-navigate-settings": void;
    "menu-check-for-update": void;
    "menu-error-log": void;
    "menu-diagnostics": void;
    "deep-link-params": string;
    "version-details": VersionDetails;
    "version-progress": NativeProgress;
    "version-complete": void;
    "version-error": Error;
}

export interface IElectron {
    getStrongholdBackupDestination(defaultPath: string): Promise<string | null>;
    getUserDataPath(): Promise<string>;
    getDiagnostics(): Promise<{ label: string; value: string; }[]>;
    updateActiveProfile(id: string): void;
    updateMenu(attribute: string, value: unknown): void;
    saveRecoveryKit(kitData: ArrayBuffer): Promise<void>;
<<<<<<< HEAD
=======
    openUrl(url: string): void;
>>>>>>> 7965f61f

    NotificationManager: INotificationManager;

    DeepLinkManager: IDeepLinkManager;

    PincodeManager: IPincodeManager;

    getVersionDetails(): Promise<VersionDetails>;
    updateInstall(): Promise<void>
    updateCancel(): Promise<void>
    updateDownload(): Promise<void>

    onEvent<K extends keyof ElectronEventMap>(eventName: K, callback: (param: ElectronEventMap[K]) => void);
}

export const Electron: IElectron = window['Electron'];<|MERGE_RESOLUTION|>--- conflicted
+++ resolved
@@ -51,10 +51,7 @@
     updateActiveProfile(id: string): void;
     updateMenu(attribute: string, value: unknown): void;
     saveRecoveryKit(kitData: ArrayBuffer): Promise<void>;
-<<<<<<< HEAD
-=======
     openUrl(url: string): void;
->>>>>>> 7965f61f
 
     NotificationManager: INotificationManager;
 
