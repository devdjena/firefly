import { appSettings } from 'shared/lib/appSettings'
import { addMessages, dictionary, getLocaleFromNavigator, init, _, getDateFormatter } from 'svelte-i18n'
import { derived, get, writable } from 'svelte/store'

/*
 * Code following https://phrase.com/blog/posts/a-step-by-step-guide-to-svelte-localization-with-svelte-i18n-v3/
 */

const MESSAGE_FILE_URL_TEMPLATE = 'locales/{locale}.json'

// Locales our app supports
export const locales = {
    en: 'English',
    af: 'Afrikaans',
    ar: 'Arabic',
    bg: 'Bulgarian',
    ca: 'Catalan',
    cs: 'Czech',
    da: 'Danish',
    de: 'German',
    el: 'Greek',
    'es-ES': 'Spanish (Spain)',
    'es-LA': 'Spanish (Latin America)',
    fa: 'Persian',
    fi: 'Finnish',
    fr: 'French',
    he: 'Hebrew',
    hi: 'Hindi',
    hr: 'Croatian',
    hu: 'Hungarian',
    id: 'Indonesian',
    it: 'Italian',
    ja: 'Japanese',
    ko: 'Korean',
    ku: 'Kurmanji (Kurdish)',
    nl: 'Dutch',
    no: 'Norwegian',
    pl: 'Polish',
    'pt-BR': 'Portuguese (Brazil)',
    'pt-PT': 'Portuguese (Portugal)',
    ro: 'Romanian',
    ru: 'Russian',
    sr: 'Serbian (Cyrillic)',
    sv: 'Swedish',
    tr: 'Turkish',
    uk: 'Ukrainian',
    ur: 'Urdu (Pakistan)',
    vi: 'Vietnamese',
    'zh-CN': 'Chinese (Simplified)',
    'zh-TW': 'Chinese (Traditional)',
}

// Init options: eg locale to show when we don't support the
// requested locale
const INIT_OPTIONS = {
    fallbackLocale: 'en',
    initialLocale: null,
    loadingDelay: 200,
    formats: {},
    warnOnMissingMessages: true,
}

// Internal store for tracking network
// loading state
const isDownloading = writable(false)

const setupI18n = (options = { withLocale: null }) => {
    // If we're given an explicit locale, we use
    // it. Otherwise, we attempt to auto-detect
    // the user's locale.
    const _locale = supported(options.withLocale || reduceLocale(getLocaleFromNavigator() || 'en'))

    init({ ...INIT_OPTIONS, initialLocale: _locale } as any)

    // Don't re-download translation files
    if (!hasLoadedLocale(_locale)) {
        const messagesFileUrl = MESSAGE_FILE_URL_TEMPLATE.replace('{locale}', _locale)
        // Download translation file for given locale/language
        return loadJson(messagesFileUrl).then((messages) => {
            addMessages(_locale, messages)
            appSettings.set({
                ...get(appSettings),
                language: _locale,
            })
            isDownloading.set(false)

            // If we have not loaded "en" make sure we have it as a backup language
            // in case the chosen language does not have all the translations
            if (_locale !== 'en' && !hasLoadedLocale('en')) {
                const messagesFileUrl = MESSAGE_FILE_URL_TEMPLATE.replace('{locale}', 'en')
                loadJson(messagesFileUrl).then((messages) => {
                    addMessages('en', messages)
                })
            }
        })
    }
}

const isLocaleLoaded = derived(
    [isDownloading, dictionary, appSettings],
    ([$isDownloading, $dictionary, $appSettings]) =>
        !$isDownloading && $dictionary[$appSettings.language] && Object.keys($dictionary[$appSettings.language]).length > 0
)

const hasLoadedLocale = (locale: string) => {
    // If the svelte-i18n dictionary has an entry for the
    // locale, then the locale has already been added
    return get(dictionary)[locale]
}

// Extract the "en" bit from fully qualified
// locales, like "en-US"
function reduceLocale(locale) {
    return locale.replace('_', '-').split('-')[0]
}

// Check to see if the given locale is supported
// by our app. If it isn't, return our app's
// configured fallback locale.
function supported(locale) {
    if (Object.keys(locales).includes(locale)) {
        return locale
    } else {
        return INIT_OPTIONS.fallbackLocale
    }
}

function loadJson(url) {
    return fetch(url).then((response) => response.json())
}

const dir = derived(appSettings, (_appSettings) => {
    // TODO: Implement RTL support
    // return appSettings.language === 'ar' ? 'rtl' : 'ltr'
    return 'ltr'
})

const setLanguage = (item) => {
    const locale = Object.keys(locales).find((key) => locales[key] === item.value)
    appSettings.set({
        ...get(appSettings),
        language: locale,
    })

    setupI18n({ withLocale: locale })
}

const localize = get(_) as (string, values?) => string

/**
 * @param date
 * @param format
 * @returns Formatted date
 */
const formatDate = (date: Date, options: Intl.DateTimeFormatOptions & { format?: string; locale?: string }) => {
    return getDateFormatter({ locale: getLocaleFromNavigator(), ...options }).format(date)
}

// We expose the svelte-i18n _ store so that our app has
// a single API for i18n
<<<<<<< HEAD
export { _, setupI18n, dir, isLocaleLoaded, localize, setLanguage }
=======
export { _, setupI18n, dir, isLocaleLoaded, localize, setLanguage, getDecimalSeparator, formatDate }
>>>>>>> 5f3e962c
<|MERGE_RESOLUTION|>--- conflicted
+++ resolved
@@ -158,8 +158,4 @@
 
 // We expose the svelte-i18n _ store so that our app has
 // a single API for i18n
-<<<<<<< HEAD
-export { _, setupI18n, dir, isLocaleLoaded, localize, setLanguage }
-=======
-export { _, setupI18n, dir, isLocaleLoaded, localize, setLanguage, getDecimalSeparator, formatDate }
->>>>>>> 5f3e962c
+export { _, setupI18n, dir, isLocaleLoaded, localize, setLanguage, formatDate }