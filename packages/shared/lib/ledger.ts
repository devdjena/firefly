--- conflicted
+++ resolved
@@ -6,12 +6,9 @@
 import { get, writable } from 'svelte/store'
 import { localize } from './i18n'
 
-<<<<<<< HEAD
-import type { Event } from './typings/events';
+import type { Event } from "./typings/events";
 
-=======
->>>>>>> b964b281
-export const ledgerSimulator = true
+export const ledgerSimulator = false
 export const isLedgerConnected = writable<boolean>(true)
 export const isLedgerLegacyConnected = writable<boolean>(true)
 
