import { activeProfile, updateProfile } from 'shared/lib/profile'
import type { Input, MigrationBundle, MigrationData } from 'shared/lib/typings/migration'
import type { Address } from 'shared/lib/typings/address'
import Validator from 'shared/lib/validator'
import { api } from 'shared/lib/wallet'
import { derived, get, writable, Writable } from 'svelte/store'

export const LOG_FILE_NAME = 'migration.log'

export const MIGRATION_NODE = 'https://nodes-legacy.iotatestmigration.net/'

export const PERMANODE = 'http://permanode.iotatestmigration.net:4000/api'

export const ADDRESS_SECURITY_LEVEL = 2

/** Minimum migration balance */
export const MINIMUM_MIGRATION_BALANCE = 1000000

/** Bundle mining timeout for each bundle */
export const MINING_TIMEOUT_SECONDS = 60 * 10

export const MINIMUM_WEIGHT_MAGNITUDE = 14;

const MAX_INPUTS_PER_BUNDLE = 10

interface Bundle {
    index: number;
    shouldMine: boolean;
    selectedToMine: boolean;
    bundleHash?: string;
    crackability?: number;
    migrated: boolean;
    selected: boolean;
    inputs: Input[];
    miningRuns: number;
    confirmed: boolean;
}

interface MigrationState {
    didComplete: Writable<boolean>;
    data: Writable<MigrationData>,
    seed: Writable<string>
    bundles: Writable<Bundle[]>
}

/*
 * Migration state
 */
export const migration = writable<MigrationState>({
    didComplete: writable<boolean>(false),
    data: writable<MigrationData>({
        lastCheckedAddressIndex: 0,
        balance: 0,
        inputs: []
    }),
    seed: writable<string>(null),
    bundles: writable<Bundle[]>([])
})

/*
 * Chrysalis status
 */
export const chrysalisLive = writable<Boolean>(false)
/**
 * Gets migration data and sets it to state
 * 
 * @method getMigrationData
 * 
 * @param {string} migrationSeed 
 * @param {number} initialAddressIndex 
 * 
 * @returns {Promise<void} 
 */
export const getMigrationData = (migrationSeed: string, initialAddressIndex = 0): Promise<void> => {
    return new Promise((resolve, reject) => {
        api.getMigrationData(
            migrationSeed,
            [MIGRATION_NODE],
            ADDRESS_SECURITY_LEVEL,
            initialAddressIndex,
            PERMANODE, {
            onSuccess(response) {
                const { seed, data } = get(migration)

                if (initialAddressIndex === 0) {
                    seed.set(migrationSeed)
                    data.set(response.payload)
                } else {
                    data.update((_existingData) => {
                        return Object.assign({}, _existingData, {
                            balance: _existingData.balance + response.payload.balance,
                            inputs: [..._existingData.inputs, ...response.payload.inputs],
                            lastCheckedAddressIndex: response.payload.lastCheckedAddressIndex
                        })
                    })
                }

                prepareBundles()

                resolve()
            },
            onError(error) {
                reject(error)
            },
        })
    })
};

/**
 * Creates migration bundle
 * 
 * @method createMigrationBundle
 * 
 * @param {number[]} inputIndexes 
 * @param {boolean} mine
 * 
 * @returns {Promise}
 */
export const createMigrationBundle = (inputAddressIndexes: number[], offset: number, mine: boolean): Promise<any> => {
    const { seed } = get(migration)

    return new Promise((resolve, reject) => {
        api.createMigrationBundle(get(seed), inputAddressIndexes, mine, MINING_TIMEOUT_SECONDS, offset, LOG_FILE_NAME, {
            onSuccess(response) {
                assignBundleHash(inputAddressIndexes, response.payload, mine)
                resolve(response)
            },
            onError(error) {
                reject(error)
            },
        })
    })
};

export const sendMigrationBundle = (bundleHash: string, mwm = MINIMUM_WEIGHT_MAGNITUDE): Promise<void> => {
    return new Promise((resolve, reject) => {
        api.sendMigrationBundle([MIGRATION_NODE], bundleHash, mwm, {
            onSuccess(response) {
                const { bundles } = get(migration);

                // Update bundle and mark it as migrated
                bundles.update((_bundles) => {
                    return _bundles.map((bundle) => {
                        if (bundle.bundleHash === bundleHash) {
                            return Object.assign({}, bundle, { migrated: true })
                        }

                        return bundle
                    })
                })

                // Persist these bundles in local storage
                const _activeProfile = get(activeProfile)

                const migratedTransaction = {
                    address: response.payload.address,
                    balance: response.payload.value,
                    tailTransactionHash: response.payload.tailTransactionHash,
                    timestamp: new Date().toISOString(),
                    // Account index. Since we migrate funds to account at 0th index
                    account: 0
                }

                updateProfile(
                    'migratedTransactions',
                    _activeProfile.migratedTransactions ? [..._activeProfile.migratedTransactions, migratedTransaction] : [migratedTransaction]
                )
                resolve()
            },
            onError(error) {
                reject(error)
            },
        })
    })
}

/**
 * 
 * @param inputAddressIndexes 
 * @param migrationBundle 
 */
export const assignBundleHash = (inputAddressIndexes: number[], migrationBundle: MigrationBundle, didMine: boolean): void => {
    const { bundles } = get(migration);

    bundles.update((_bundles) => {
        return _bundles.map((bundle) => {
            const indexes = bundle.inputs.map((input) => input.index);
            if (indexes.length && indexes.every((index) => inputAddressIndexes.includes(index))) {
                const isNewCrackabilityScoreLowerThanPrevious = bundle.bundleHash && bundle.crackability && migrationBundle.crackability < bundle.crackability

                // If bundle hash is already set, that means bundle mining has already been performed for this
                if (bundle.bundleHash) {
                    return Object.assign({}, bundle, {
                        miningRuns: didMine ? bundle.miningRuns + 1 : bundle.miningRuns,
                        bundleHash: isNewCrackabilityScoreLowerThanPrevious ? migrationBundle.bundleHash : bundle.bundleHash,
                        crackability: isNewCrackabilityScoreLowerThanPrevious ? migrationBundle.crackability : bundle.crackability
                    })
                }

                return Object.assign({}, bundle, {
                    miningRuns: didMine ? bundle.miningRuns + 1 : bundle.miningRuns,
                    bundleHash: migrationBundle.bundleHash,
                    crackability: migrationBundle.crackability
                })
            }

            return bundle
        })
    })
};

/**
 * Prepares inputs (as bundles) for unspent addresses.
 * Steps:
 *   - Categorises inputs in two groups 1) inputs with balance >= MINIMUM_MIGRATION_BALANCE 2) inputs with balance < MINIMUM_MIGRATION_BALANCE
 *   - Creates chunks of category 1 input addresses such that length of each chunk should not exceed MAX_INPUTS_PER_BUNDLE
 *   - For category 2: 
 *         - Sort the inputs in descending order based on balance;
 *         - Pick first N inputs (where N = MAX_INPUTS_PER_BUNDLE) and see if their accumulative balance >= MINIMUM_MIGRATION_BALANCE
 *         - If yes, then repeat the process for next N inputs. Otherwise, iterate on the remaining inputs and add it to a chunk that has space for more inputs
 *         - If there's no chunk with space left, then ignore these funds. NOTE THAT THESE FUNDS WILL ESSENTIALLY BE LOST!
 * 
 * NOTE: If the total sum of provided inputs are less than MINIMUM_MIGRATION_BALANCE, then this method will just return and empty array as those funds can't be migrated.
 * 
 * This method gives precedence to max inputs over funds. It ensures, a maximum a bundle could have is 30 inputs and their accumulative balance >= MINIMUM_MIGRATION_BALANCE
 * 
 * @method selectInputsForUnspentAddresses
 * 
 * @params {Input[]} inputs
 * 
 * @returns {Input[][]}
 */
const selectInputsForUnspentAddresses = (inputs: Input[]): Input[][] => {
    const totalInputsBalance: number = inputs.reduce((acc, input) => acc + input.balance, 0);

    // If the total sum of unspent addresses is less than MINIMUM MIGRATION BALANCE, just return an empty array as these funds cannot be migrated
    if (totalInputsBalance < MINIMUM_MIGRATION_BALANCE) {
        return [];
    }

    const { inputsWithEnoughBalance, inputsWithLowBalance } = inputs.reduce((acc, input) => {
        if (input.balance >= MINIMUM_MIGRATION_BALANCE) {
            acc.inputsWithEnoughBalance.push(input);
        } else {
            acc.inputsWithLowBalance.push(input);
        }

        return acc;
    }, { inputsWithEnoughBalance: [], inputsWithLowBalance: [] })

    let chunks = inputsWithEnoughBalance.reduce((acc, input, index) => {
        const chunkIndex = Math.floor(index / MAX_INPUTS_PER_BUNDLE)

        if (!acc[chunkIndex]) {
            acc[chunkIndex] = [] // start a new chunk
        }

        acc[chunkIndex].push(input)

        return acc
    }, [])

    const fill = (_inputs) => {
        _inputs.every((input) => {
            const chunkIndexWithSpaceForInput = chunks.findIndex((chunk) => chunk.length < MAX_INPUTS_PER_BUNDLE);

            if (chunkIndexWithSpaceForInput > -1) {
                chunks = chunks.map((chunk, idx) => {
                    if (idx === chunkIndexWithSpaceForInput) {
                        return [...chunk, input]
                    }

                    return chunk
                })

                return true;
            }

            // If there is no space, then exit
            return false;
        })
    }

    const totalBalanceOnInputsWithLowBalance: number = inputsWithLowBalance.reduce((acc, input) => acc + input.balance, 0)

    // If all the remaining input addresses have accumulative balance less than the minimum migration balance,
    // Then sort the inputs in descending order and try to pair the
    if (totalBalanceOnInputsWithLowBalance < MINIMUM_MIGRATION_BALANCE) {
        const sorted = inputsWithLowBalance.slice().sort((a, b) => b.balance - a.balance)

        fill(sorted)
    } else {
        let startIndex = 0

        const sorted = inputsWithLowBalance.slice().sort((a, b) => b.balance - a.balance)
        const max = Math.ceil(sorted.length / MAX_INPUTS_PER_BUNDLE);

        while (startIndex < max) {
            const inputsSubset = sorted.slice(startIndex * MAX_INPUTS_PER_BUNDLE, (startIndex + 1) * MAX_INPUTS_PER_BUNDLE)
            const balanceOnInputsSubset = inputsSubset.reduce((acc, input) => acc + input.balance, 0);

            if (balanceOnInputsSubset >= MINIMUM_MIGRATION_BALANCE) {
                chunks = [...chunks, inputsSubset]
            } else {
                fill(inputsSubset)
            }

            startIndex++;
        }
    }

    return chunks;
};

export const prepareBundles = () => {
    const { data, bundles } = get(migration)

    const { inputs } = get(data)

    // Categorise spent vs unspent inputs
    const { spent, unspent } = inputs.reduce((acc, input) => {
        if (input.spent) {
            acc.spent.push(input)
        } else {
            acc.unspent.push(input)
        }

        return acc;
    }, { spent: [], unspent: [] })

    const unspentInputChunks = selectInputsForUnspentAddresses(unspent)
    const spentInputs = spent.filter((input) => input.balance >= MINIMUM_MIGRATION_BALANCE)

    bundles.set([
<<<<<<< HEAD
        ...spentInputs.map((input) => ({ miningRuns: 0, migrated: false, selected: true, shouldMine: true, selectedToMine: true, inputs: [input] })),
        ...unspentInputChunks.map((inputs) => ({ miningRuns: 0, migrated: false, selected: true, shouldMine: false, selectedToMine: false, inputs }))
=======
        ...spent.map((input) => ({ confirmed: false, miningRuns: 0, migrated: false, selected: input.balance >= MINIMUM_MIGRATION_BALANCE, shouldMine: true, inputs: [input] })),
        ...unspentInputChunks.map((inputs) => ({ confirmed: false, miningRuns: 0, migrated: false, selected: true, shouldMine: false, inputs }))
>>>>>>> f347fc3d
    ].map((_, index) => ({ ..._, index })))
};

export const getInputIndexesForBundle = (bundle: Bundle): number[] => {
    const { inputs } = bundle;

    return inputs.map((input) => input.index);
}

export const spentAddressesFromBundles = derived(get(migration).bundles, (_bundles) => _bundles
    .filter((bundle) => bundle.migrated === false && bundle.shouldMine === true)
    // TODO: Perhaps use a different way to gather inputs
    .map((bundle) => Object.assign({}, bundle.inputs[0], {
        selectedToMine: bundle.selectedToMine,
        bundleHash: bundle.bundleHash,
        crackability: bundle.crackability
    }))
)

export const hasSingleBundle = derived(get(migration).bundles, (_bundles) => _bundles.length === 1 && _bundles[0].selected === true)

export const hasBundlesWithSpentAddresses = derived(get(migration).bundles, (_bundles) => _bundles.length && _bundles.some((bundle) => bundle.shouldMine === true &&
    bundle.selected === true))

export const toggleMiningSelection = (address: Address): void => {
    const { bundles } = get(migration)

    bundles.update((_bundles) => _bundles.map((bundle) => {
        if (bundle.inputs.some((input) => input.address === address.address)) {
            return Object.assign({}, bundle, { selectedToMine: !bundle.selectedToMine })
        }

        return bundle
    }))
}

export const selectAllAddressesForMining = (): void => {
    const { bundles } = get(migration)
    bundles.update((_bundles) => _bundles.map((bundle) => {
        if (bundle.shouldMine) {
            return Object.assign({}, bundle, { selectedtoMine: true })
        }
        return bundle
    }))
}

/**
 * Resets migration state
 * 
 * @method resetMigrationState
 * 
 * @returns {void}
 */
export const resetMigrationState = (): void => {
    const { didComplete, data, seed, bundles } = get(migration)
    didComplete.set(false)
    data.set({
        lastCheckedAddressIndex: 0,
        balance: 0,
        inputs: []
    })
    seed.set(null)
    bundles.set([])
}

export const selectedUnmigratedBundles = derived(get(migration).bundles, (_bundles) => _bundles.filter((bundle) =>
    bundle.selected === true && bundle.migrated === false
))

export const selectedBundlesToMine = derived(get(migration).bundles, (_bundles) => _bundles.filter((bundle) =>
    bundle.selectedToMine === true &&
    bundle.shouldMine === true
))

export const unmigratedBundles = derived(get(migration).bundles, (_bundles) => _bundles.filter((bundle) =>
    bundle.selected === true &&
    bundle.migrated === false
))

export const hasMigratedAllBundles = derived(get(migration).bundles, (_bundles) => _bundles.length && _bundles.every((bundle) =>
    bundle.selected === true &&
    bundle.migrated === true
))

export const hasMigratedAnyBundle = derived(get(migration).bundles, (_bundles) => _bundles.some((bundle) =>
    bundle.selected === true &&
    bundle.migrated === true
))

export const hasMigratedAllSelectedBundles = derived(get(migration).bundles, (_bundles) => {
    const selectedBundles = _bundles.filter((bundle) => bundle.selected === true)

    return selectedBundles.length && selectedBundles.every((bundle) => bundle.migrated === true)
});

export const hasMigratedAndConfirmedAllSelectedBundles = derived(get(migration).bundles, (_bundles) => {
    const selectedBundles = _bundles.filter((bundle) => bundle.selected === true)

    return selectedBundles.length && selectedBundles.every((bundle) => bundle.migrated === true && bundle.confirmed === true)
});

export const totalMigratedBalance = derived(get(migration).bundles, (_bundles) => {
    return _bundles.reduce((acc, bundle) => {
        if (bundle.selected && bundle.migrated) {
            return acc + bundle.inputs.reduce((_acc, input) => _acc + input.balance, 0)
        }

        return acc
    }, 0)
})

export const hasLowBalanceOnAllSpentAddresses = derived(get(migration).bundles, (_bundles) => {
    const bundlesWithSpentAddresses = _bundles.filter((bundle) =>
        bundle.shouldMine === true
    );

    return bundlesWithSpentAddresses.length && bundlesWithSpentAddresses.every((bundle) => bundle.inputs.every((input) => input.balance < MINIMUM_MIGRATION_BALANCE))
})

export const bundlesWithUnspentAddresses = derived(get(migration).bundles, (_bundles) => _bundles.filter((bundle) =>
    bundle.selected === true &&
    bundle.shouldMine === false
))

export const hasAnySpentAddressWithNoBundleHashes = derived(get(migration).bundles, (_bundles) => _bundles.length &&
    _bundles.some((bundle) => bundle.inputs.some((input) => input.spent && !input.spentBundleHashes.length)))


export const unselectedInputs = derived([get(migration).data, get(migration).bundles], ([data, bundles]) => {
    return data.inputs.filter((input) => !bundles.some((bundle) => bundle.inputs.some((bundleInput) => bundleInput.address === input.address)))
})

export const confirmedBundles = derived(get(migration).bundles, (_bundles) => _bundles.filter((bundle) =>
    bundle.selected === true &&
    bundle.confirmed === true
))

/**
 * List of chrysalis node endpoints to detect when is live
 */
export const CHRYSALIS_NODE_ENDPOINTS = ['https://api.hornet-0.testnet.chrysalis2.com/api/v1/info', 'https://api.lb-0.migration.iota.cafe/api/v1/info']
/**
* Default timeout for a request made to an endpoint
*/
const DEFAULT_CHRYSALIS_NODE_ENDPOINT_TIMEOUT = 5000
/**
* Mainnet ID used in a chrysalis node
*/
const MAINNET_ID = 'mainnet'
/**
 * Default interval for polling the market data
 */
const DEFAULT_CHRYSALIS_NODE_POLL_INTERVAL = 300000 // 5 minutes
type ChrysalisNode = {
    data: ChrysalisNodeData
}
type ChrysalisNodeData = {
    networkId: string
}
export type ChrysalisNodeDataValidationResponse = {
    type: 'ChrysalisNode'
    payload: ChrysalisNode
}
let chrysalisStatusIntervalID = null
/**
 * Poll the Chrysalis mainnet status at an interval
 */
export async function pollChrysalisStatus(): Promise<void> {
    await checkChrysalisStatus()
    chrysalisStatusIntervalID = setInterval(async () => checkChrysalisStatus(), DEFAULT_CHRYSALIS_NODE_POLL_INTERVAL)
}
/**
 * Stops Chrysalis mainnet poll
 */
function stopPoll(): void {
    if (chrysalisStatusIntervalID) {
        clearInterval(chrysalisStatusIntervalID)
    }
}
/**
 * Fetches Chrysalis mainnet status
 *
 * @method fetchMarketData
 *
 * @returns {Promise<void>}
 */
export async function checkChrysalisStatus(): Promise<void> {
    const requestOptions: RequestInit = {
        headers: {
            Accept: 'application/json',
        },
    }
    for (let index = 0; index < CHRYSALIS_NODE_ENDPOINTS.length; index++) {
        const endpoint = CHRYSALIS_NODE_ENDPOINTS[index]
        try {
            const abortController = new AbortController()
            const timerId = setTimeout(
                () => {
                    if (abortController) {
                        abortController.abort();
                    }
                },
                DEFAULT_CHRYSALIS_NODE_ENDPOINT_TIMEOUT);

            requestOptions.signal = abortController.signal;

            const response = await fetch(endpoint, requestOptions);

            clearTimeout(timerId)

            const jsonResponse: ChrysalisNode = await response.json()

            const { isValid, payload } = new Validator().performValidation({
                type: 'ChrysalisNode',
                payload: jsonResponse,
            })
            if (isValid) {
                const nodeData: ChrysalisNodeData = jsonResponse?.data
                if (nodeData?.networkId === MAINNET_ID) {
                    chrysalisLive.set(true)
                    stopPoll()
                    break
                }
            } else {
                throw new Error(payload.error)
            }
            break
        } catch (err) {
            console.error(err.name === "AbortError" ? new Error(`Could not fetch from ${endpoint}.`) : err)
        }
    }
}

export const initialiseMigrationListeners = () => {
    api.onMigrationProgress({
        onSuccess(response) {
            if (response.payload.event.type === 'TransactionConfirmed') {
                const { bundles } = get(migration)

                bundles.update((_bundles) => _bundles.map((bundle) => {
                    // @ts-ignore
                    if (bundle.bundleHash && bundle.bundleHash === response.payload.event.data.bundleHash) {
                        return Object.assign({}, bundle, { confirmed: true })
                    }

                    return bundle
                }))
            }
            console.log('Response', response)
        }, onError(error) {
            console.log('Error', error)
        }
    })
}

<|MERGE_RESOLUTION|>--- conflicted
+++ resolved
@@ -332,13 +332,8 @@
     const spentInputs = spent.filter((input) => input.balance >= MINIMUM_MIGRATION_BALANCE)
 
     bundles.set([
-<<<<<<< HEAD
-        ...spentInputs.map((input) => ({ miningRuns: 0, migrated: false, selected: true, shouldMine: true, selectedToMine: true, inputs: [input] })),
-        ...unspentInputChunks.map((inputs) => ({ miningRuns: 0, migrated: false, selected: true, shouldMine: false, selectedToMine: false, inputs }))
-=======
-        ...spent.map((input) => ({ confirmed: false, miningRuns: 0, migrated: false, selected: input.balance >= MINIMUM_MIGRATION_BALANCE, shouldMine: true, inputs: [input] })),
-        ...unspentInputChunks.map((inputs) => ({ confirmed: false, miningRuns: 0, migrated: false, selected: true, shouldMine: false, inputs }))
->>>>>>> f347fc3d
+        ...spentInputs.map((input) => ({ confirmed: false, miningRuns: 0, migrated: false, selected: true, shouldMine: true, selectedToMine: true, inputs: [input] })),
+        ...unspentInputChunks.map((inputs) => ({ confirmed: false, miningRuns: 0, migrated: false, selected: true, shouldMine: false, selectedToMine: false, inputs }))
     ].map((_, index) => ({ ..._, index })))
 };
 
