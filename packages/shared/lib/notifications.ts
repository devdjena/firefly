import { activeProfile } from 'shared/lib/profile';
import { generateRandomId } from 'shared/lib/utils';
import { get, writable } from 'svelte/store';
import { Electron } from './electron';

const NOTIFICATION_TIMEOUT_DEFAULT = 5000
export const NOTIFICATION_TIMEOUT_NEVER = -1

export type NotificationAction = {
    label: string
    isPrimary?: boolean
    callback?: (notificationData: NotificationData, actionIndex: number) => void
}

export type NotificationData = {
    type: 'info' | 'warning' | 'error'
    message: string
    progress?: number
    subMessage?: string
    actions?: NotificationAction[]
    id?: string
    ts?: number
    timeout?: number
}

export const displayNotifications = writable<Array<NotificationData>>([])

export function showSystemNotification(notificationData: NotificationData): string {
    return showNotification(notificationData, true)
}

export function showAppNotification(notificationData: NotificationData): string {
    return showNotification(notificationData, false)
}

export function showNotification(notificationData: NotificationData, showSystemNotification: boolean): string {
    notificationData.id = generateRandomId()
    notificationData.ts = Date.now()
    notificationData.actions = notificationData.actions ?? []
    notificationData.timeout = notificationData.timeout ?? NOTIFICATION_TIMEOUT_DEFAULT
    if (notificationData.progress !== undefined) {
        notificationData.progress = Math.min(Math.max(notificationData.progress, 0), 100)
    }

<<<<<<< HEAD
    if (showSystemNotification && get(activeProfile).settings.notifications && window['Electron']['NotificationManager']) {
        window['Electron']['NotificationManager'].notify(notificationData.message)
=======
    if (showSystemNotification &&
        get(activeProfile).settings.notifications &&
        Electron.NotificationManager) {
        Electron.NotificationManager.notify(notificationData.message)
>>>>>>> 58935a72
    } else {
        for (const action of notificationData.actions) {
            if (!action.callback) {
                action.callback = (notificationData, _) => removeDisplayNotification(notificationData.id)
            }
        }

        displayNotifications.update((_currentNotifications) => {
            _currentNotifications.push(notificationData)
            return _currentNotifications
        })
    }

    if (notificationData.timeout !== NOTIFICATION_TIMEOUT_NEVER) {
        setTimeout(() => removeDisplayNotification(notificationData.id), notificationData.timeout)
    }

    return notificationData.id
}

export function removeDisplayNotification(id: string): void {
    displayNotifications.update((_currentNotifications) => {
        const idx = _currentNotifications.findIndex((n) => n.id === id)
        if (idx >= 0) {
            _currentNotifications.splice(idx, 1)
        }
        return _currentNotifications
    })
}

export function updateDisplayNotificationProgress(id: string, progress: number): void {
    displayNotifications.update((_currentNotifications) => {
        const notification = _currentNotifications.find((n) => n.id === id)
        if (notification) {
            notification.progress = Math.min(Math.max(progress, 0), 100)
        }
        return _currentNotifications
    })
}

export function updateDisplayNotification(id: string, updateData: NotificationData): void {
    displayNotifications.update((_currentNotifications) => {
        const notification = _currentNotifications.find((n) => n.id === id)
        if (notification) {
<<<<<<< HEAD
            notification.message = updateData.message
            notification.subMessage = updateData.subMessage
            notification.progress = updateData.progress
            notification.actions = updateData.actions
            notification.timeout = updateData.timeout
=======
            notification.message = updateData.message;
            notification.subMessage = updateData.subMessage;
            notification.progress = updateData.progress;
            notification.actions = updateData.actions;
            notification.timeout = updateData.timeout ?? NOTIFICATION_TIMEOUT_DEFAULT;

            if (notification.timeout !== NOTIFICATION_TIMEOUT_NEVER) {
                setTimeout(() => removeDisplayNotification(notification.id), notification.timeout);
            }
>>>>>>> 58935a72
        }
        return _currentNotifications
    })
}<|MERGE_RESOLUTION|>--- conflicted
+++ resolved
@@ -42,15 +42,10 @@
         notificationData.progress = Math.min(Math.max(notificationData.progress, 0), 100)
     }
 
-<<<<<<< HEAD
-    if (showSystemNotification && get(activeProfile).settings.notifications && window['Electron']['NotificationManager']) {
-        window['Electron']['NotificationManager'].notify(notificationData.message)
-=======
     if (showSystemNotification &&
         get(activeProfile).settings.notifications &&
         Electron.NotificationManager) {
         Electron.NotificationManager.notify(notificationData.message)
->>>>>>> 58935a72
     } else {
         for (const action of notificationData.actions) {
             if (!action.callback) {
@@ -95,13 +90,6 @@
     displayNotifications.update((_currentNotifications) => {
         const notification = _currentNotifications.find((n) => n.id === id)
         if (notification) {
-<<<<<<< HEAD
-            notification.message = updateData.message
-            notification.subMessage = updateData.subMessage
-            notification.progress = updateData.progress
-            notification.actions = updateData.actions
-            notification.timeout = updateData.timeout
-=======
             notification.message = updateData.message;
             notification.subMessage = updateData.subMessage;
             notification.progress = updateData.progress;
@@ -111,7 +99,6 @@
             if (notification.timeout !== NOTIFICATION_TIMEOUT_NEVER) {
                 setTimeout(() => removeDisplayNotification(notification.id), notification.timeout);
             }
->>>>>>> 58935a72
         }
         return _currentNotifications
     })
