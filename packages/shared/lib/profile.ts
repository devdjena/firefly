--- conflicted
+++ resolved
@@ -31,13 +31,9 @@
      * User settings
      */
     settings: UserSettings
-<<<<<<< HEAD
     isDeveloperProfile: boolean,
+    hiddenAccounts?: string[],
     migratedTransactions?: MigratedTransaction[]
-=======
-    isDeveloperProfile: boolean
-    hiddenAccounts?: string[]
->>>>>>> eb8feba4
 }
 
 /**
@@ -199,11 +195,7 @@
  * @returns {void}
  */
 export const updateProfile = (
-<<<<<<< HEAD
-    path: string, value: MigratedTransaction[] | string | boolean | Date | AvailableExchangeRates | Node | Node[] | ChartSelectors | HistoryDataProps) => {
-=======
-    path: string, value: string | string[] | boolean | Date | AvailableExchangeRates | Node | Node[] | ChartSelectors | HistoryDataProps) => {
->>>>>>> eb8feba4
+    path: string, value: string | string[] | boolean | Date | AvailableExchangeRates | Node | Node[] | ChartSelectors | HistoryDataProps | MigratedTransaction[]) => {
     const _update = (_profile) => {
         const pathList = path.split('.')
 
