--- conflicted
+++ resolved
@@ -1,11 +1,7 @@
 import { AvailableExchangeRates } from 'shared/lib/currency'
 import { persistent } from 'shared/lib/helpers'
 import { generateRandomId } from 'shared/lib/utils'
-<<<<<<< HEAD
-import { getStoragePath, removeStorageAsync } from 'shared/lib/wallet'
-=======
 import { asyncRemoveStorage, destroyActor, getStoragePath } from 'shared/lib/wallet'
->>>>>>> bfe09aa0
 import { derived, get, Readable, writable } from 'svelte/store'
 import type { ChartSelectors } from './chart'
 import { Electron } from './electron'
@@ -134,18 +130,11 @@
     const np = get(newProfile)
     if (np) {
         try {
-<<<<<<< HEAD
-            await removeStorageAsync()
-        } catch (err) {
-            console.error(err)
-        }
-=======
             await asyncRemoveStorage()
         } catch (err) {
             console.error(err)
         }
         destroyActor(np.id)
->>>>>>> bfe09aa0
     }
     newProfile.set(null)
     activeProfileId.set(null)
