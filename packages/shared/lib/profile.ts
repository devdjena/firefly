--- conflicted
+++ resolved
@@ -33,17 +33,11 @@
 export interface UserSettings {
     currency: AvailableExchangeRates
     automaticNodeSelection: boolean
-<<<<<<< HEAD
     includeOfficialNodes: boolean
     disabledNodes: string[] | undefined
-    lockScreenTimeout: number
-=======
-    node: Node
-    customNodes: Node[]
     /** Lock screen timeout in minutes */
     lockScreenTimeout: number,
     chartSelectors: ChartSelectors
->>>>>>> 0fe07469
 }
 
 export const activeProfileId = writable<string | null>(null)
