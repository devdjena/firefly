--- conflicted
+++ resolved
@@ -2,10 +2,7 @@
 import { persistent } from 'shared/lib/helpers'
 import { ledgerSimulator } from 'shared/lib/ledger'
 import { generateRandomId } from 'shared/lib/utils'
-<<<<<<< HEAD
 import type { WalletAccount } from 'shared/lib/wallet'
-=======
->>>>>>> 5acfa691
 import { destroyActor, getStoragePath, getWalletStoragePath } from 'shared/lib/wallet'
 import { derived, get, Readable, writable } from 'svelte/store'
 import type { ChartSelectors } from './chart'
