--- conflicted
+++ resolved
@@ -1,6 +1,6 @@
 import { readable, writable, get } from 'svelte/store'
 import { loggedIn, notification, walletPin, strongholdPassword } from 'shared/lib/app'
-import { AppRoute, SetupType, WalletRoutes, AccountRoutes, SettingsRoutes, Tabs } from 'shared/lib/typings/routes'
+import { AppRoute, SetupType, AccountType, WalletRoutes, AccountRoutes, SettingsRoutes, Tabs } from 'shared/lib/typings/routes'
 import { profiles } from 'shared/lib/profile'
 
 /**
@@ -47,43 +47,7 @@
 /**
  * Application route history
  */
-<<<<<<< HEAD
-export enum AppRoute {
-    Welcome = 'welcome',
-    Legal = 'legal',
-    Language = 'language',
-    Setup = 'setup',
-    Create = 'create',
-    Password = 'password',
-    LedgerSetup = 'ledgerSetup',
-    Protect = 'protect',
-    Backup = 'backup',
-    Import = 'import',
-    Migrate = 'migrate',
-    Balance = 'balance',
-    Congratulations = 'congratulations',
-    Dashboard = 'dashboard',
-    Login = 'login',
-}
-
-export enum SetupType {
-    New = 'new',
-    Import = 'import',
-    Mnemonic = 'mnemonic',
-    Seed = 'seed',
-    Stronghold = 'stronghold',
-    Seedvault = 'seedvault',
-    TrinityLedger = 'trinityLedger',
-    FireflyLedger = 'fireflyLedger'
-}
-
-export enum AccountType {
-    Software = 'Software',
-    Ledger = 'Ledger'
-}
-=======
 const history = writable<Array<string>>([])
->>>>>>> 0ad80deb
 
 /**
  * Active dashboard tab
@@ -105,16 +69,6 @@
  */
 export const settingsRoute = writable<SettingsRoutes>(SettingsRoutes.Init)
 
-<<<<<<< HEAD
-export const accountViewState = writable<AccountViewStates>(AccountViewStates.Init)
-
-/**
- * Onboarding/setup account type
- */
-let walletSetupAccountType = writable<AccountType>(null)
-
-=======
->>>>>>> 0ad80deb
 /**
  * Navigate to initial route
  */
@@ -174,7 +128,6 @@
             break
         case AppRoute.Create:
             const { accountType } = params
-            walletSetupAccountType.set(accountType)
             if (accountType === AccountType.Software) {
                 nextRoute = AppRoute.Password
             } else if (accountType === AccountType.Ledger) {
@@ -196,7 +149,7 @@
             if (pin) {
                 walletPin.set(pin)
                 const walletSetupType_ = get(walletSetupType)
-                if ((walletSetupType_ === SetupType.Mnemonic || walletSetupType_ === SetupType.Stronghold) || get(walletSetupAccountType) === AccountType.Ledger) {
+                if ([SetupType.Mnemonic, SetupType.Stronghold, SetupType.FireflyLedger, SetupType.TrinityLedger].includes(walletSetupType_)) {
                     nextRoute = AppRoute.Congratulations
                 } else {
                     nextRoute = AppRoute.Backup
