--- conflicted
+++ resolved
@@ -1,16 +1,9 @@
-<<<<<<< HEAD
-import { readable, writable, get } from 'svelte/store'
-import { loggedIn, notification, walletPin, strongholdPassword } from 'shared/lib/app'
-import { AppRoute, SetupType, AccountType, WalletRoutes, AccountRoutes, SettingsRoutes, Tabs } from 'shared/lib/typings/routes'
-import { profiles } from 'shared/lib/profile'
-=======
 import { cleanupSignup, login, strongholdPassword, walletPin } from 'shared/lib/app'
 import { profiles, updateProfile } from 'shared/lib/profile'
+import { AccountRoutes, AccountType, AppRoute, SettingsRoutes, SetupType, Tabs, WalletRoutes } from 'shared/lib/typings/routes'
 import { selectedAccountId } from 'shared/lib/wallet'
-import { AccountRoutes, AppRoute, SettingsRoutes, SetupType, Tabs, WalletRoutes } from 'shared/lib/typings/routes'
 import { get, readable, writable } from 'svelte/store'
 import { deepLinkRequestActive } from './deepLinking'
->>>>>>> d3e9d883
 
 /**
  * Sets next route
@@ -141,17 +134,13 @@
             if (setupType) {
                 walletSetupType.set(setupType)
                 if (setupType === SetupType.New) {
-<<<<<<< HEAD
-                    nextRoute = AppRoute.Create
-=======
                     nextRoute = AppRoute.Secure
->>>>>>> d3e9d883
                 } else if (setupType === SetupType.Import) {
                     nextRoute = AppRoute.Import
                 }
             }
             break
-<<<<<<< HEAD
+        // TODO: Ledger remove create
         case AppRoute.Create:
             const { accountType } = params
             walletAccountType.set(accountType)
@@ -163,10 +152,8 @@
             break
         case AppRoute.LedgerSetup:
             nextRoute = AppRoute.Protect
-=======
         case AppRoute.Secure:
             nextRoute = AppRoute.Password
->>>>>>> d3e9d883
             break
         case AppRoute.Password:
             const { password } = params
@@ -202,15 +189,8 @@
             const { importType } = params
             walletSetupType.set(importType)
             if (importType === SetupType.Mnemonic) {
-<<<<<<< HEAD
-                nextRoute = AppRoute.Password
-            } else if (importType === SetupType.Seed || importType === SetupType.Seedvault) {
-                nextRoute = AppRoute.Balance
-            } else if ([SetupType.Stronghold, SetupType.TrinityLedger, SetupType.FireflyLedger].includes(importType)) {
-=======
                 nextRoute = AppRoute.Secure
-            } else if (importType === SetupType.Stronghold) {
->>>>>>> d3e9d883
+            } else if (importType === SetupType.Stronghold || importType === SetupType.TrinityLedger || importType === SetupType.FireflyLedger) {
                 nextRoute = AppRoute.Protect
             } else if (importType === SetupType.Seed || importType === SetupType.Seedvault) {
                 nextRoute = AppRoute.Balance
