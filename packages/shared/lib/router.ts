import { readable, writable, get, derived } from 'svelte/store'
import { logged, notification, walletPin, strongholdPassword, profiles } from 'shared/lib/app'

/**
 * Sets next route
 *
 * @method setRoute
 *
 * @param {string} path
 *
 * @returns {void}
 */
export const setRoute = (path: string): void => {
    view.set(path)
}

/**
 * Application path based on location hash
 */
export const path = readable<string>(null, (set) => {
    const updatePath = (): void => {
        const pathName = window.location.hash.substr(1)
        set(pathName)
        notification.set(null)
    }

    window.addEventListener('hashchange', updatePath)
    updatePath()

    return (): void => {
        window.removeEventListener('hashchange', updatePath)
    }
})

/*
 * Current view
 */
export const view = writable<string>(null)

/**
 * Application Routes
 */
export enum AppRoute {
    Welcome = 'welcome',
    Legal = 'legal',
    Language = 'language',
    Setup = 'setup',
    Create = 'create',
    Password = 'password',
    LedgerSetup = 'ledgerSetup',
    Protect = 'protect',
    Backup = 'backup',
    Import = 'import',
    Migrate = 'migrate',
    Balance = 'balance',
    Congratulations = 'congratulations',
    Dashboard = 'dashboard',
    Login = 'login',
}

export enum SetupType {
    New = 'new',
    Import = 'import',
    Mnemonic = 'mnemonic',
    Seed = 'seed',
    Stronghold = 'stronghold',
    Seedvault = 'seedvault',
}

export enum AccountType {
    Software = 'Software',
    Ledger = 'Ledger'
}

/**
 * Application route history
 */
const history = writable<Array<string>>([])

/**
 * Onboarding/setup type
 */
let walletSetupType = writable<SetupType>(null)

/**
<<<<<<< HEAD
 * Onboarding/setup account type
 */
let walletSetupAccountType = writable<AccountType>(null)

/**
=======
 * Wallet view state
 */
export enum WalletViewStates {
    Init = 'init',
    Account = 'account',
    Send = 'send',
    Receive = 'receive',
    CreateAccount = 'createAccount',
}
export const walletViewState = writable<WalletViewStates>(WalletViewStates.Init)

/**
 * Account view state
 */
export enum AccountViewStates {
    Init = 'init',
    Manage = 'manage',
    Send = 'send',
    Receive = 'receive',
}

export const accountViewState = writable<AccountViewStates>(AccountViewStates.Init)
/**
>>>>>>> d7c5ce08
 * Navigate to initial route
 */
export const initRouter = () => {
    let hasCompletedSetup: boolean = get(profiles).length > 0;

    if (hasCompletedSetup) {
        setRoute(AppRoute.Login)
    } else {
        setRoute(AppRoute.Welcome)
    }
}

// TODO: only handle route changes, not app variables
export const routerNext = (event) => {
    let params = event.detail || {}
    const currentRoute: string = get(view)
    let nextRoute: AppRoute

    switch (currentRoute) {
        case AppRoute.Login:
            const { shouldAddProfile } = params;

            nextRoute = shouldAddProfile ? AppRoute.Setup : AppRoute.Dashboard
            break
        case AppRoute.Dashboard:
            const { reset } = params

            if (reset) {
                nextRoute = AppRoute.Login
            }
            break

        case AppRoute.Welcome:
            nextRoute = AppRoute.Legal
            break
        case AppRoute.Legal:
            nextRoute = AppRoute.Language
            break
        case AppRoute.Language:
            nextRoute = AppRoute.Setup
            break
        case AppRoute.Setup:
            const { setupType } = params
            if (setupType) {
                walletSetupType.set(setupType)
                if (setupType === SetupType.New) {
                    nextRoute = AppRoute.Create
                } else if (setupType === SetupType.Import) {
                    nextRoute = AppRoute.Import
                }
            }
            break
        case AppRoute.Create:
            const { accountType } = params
            walletSetupAccountType.set(accountType)
            if (accountType === AccountType.Software) {
                nextRoute = AppRoute.Password
            } else if (accountType === AccountType.Ledger) {
                nextRoute = AppRoute.LedgerSetup
            }
            break
        case AppRoute.LedgerSetup:
            nextRoute = AppRoute.Protect
            break
        case AppRoute.Password:
            const { password } = params
            if (password) {
                strongholdPassword.set(password)
                nextRoute = AppRoute.Protect
            }
            break
        case AppRoute.Protect:
            const { pin } = params
            if (pin) {
                walletPin.set(pin)
                const walletSetupType_ = get(walletSetupType)
                if ((walletSetupType_ === SetupType.Mnemonic || walletSetupType_ === SetupType.Stronghold) || get(walletSetupAccountType) === AccountType.Ledger) {
                    nextRoute = AppRoute.Congratulations
                } else {
                    nextRoute = AppRoute.Backup
                }
            }
            break
        case AppRoute.Backup:
            if (get(walletSetupType) === SetupType.Seed || get(walletSetupType) === SetupType.Seedvault) {
                nextRoute = AppRoute.Migrate
            } else {
                nextRoute = AppRoute.Congratulations
            }
            break
        case AppRoute.Import:
            nextRoute = AppRoute.Congratulations
            const { importType } = params
            walletSetupType.set(importType)
            if (importType === SetupType.Mnemonic) {
                nextRoute = AppRoute.Password
            } else if (importType === SetupType.Seed || importType === SetupType.Seedvault) {
                nextRoute = AppRoute.Balance
            } else if (importType === SetupType.Stronghold) {
                nextRoute = AppRoute.Protect
            }
            break
        case AppRoute.Balance:
            nextRoute = AppRoute.Password
            break
        case AppRoute.Migrate:
            nextRoute = AppRoute.Congratulations
            break
        case AppRoute.Congratulations:
            logged.set(true)
            nextRoute = AppRoute.Dashboard
            break
    }

    // Update history and navigate to new route
    if (nextRoute) {
        history.update((_history) => {
            _history.push(currentRoute)
            return _history
        })
        setRoute(nextRoute)
    } else {
        console.error('Routing Error: Could not find next route')
    }
}

// TODO: only handle route changes, not app variables
export const routerPrevious = () => {
    let previousRoute: AppRoute

    history.update((_history) => {
        previousRoute = _history.pop() as AppRoute
        return _history
    })

    if (previousRoute) {
        setRoute(previousRoute)
    }
}<|MERGE_RESOLUTION|>--- conflicted
+++ resolved
@@ -83,13 +83,6 @@
 let walletSetupType = writable<SetupType>(null)
 
 /**
-<<<<<<< HEAD
- * Onboarding/setup account type
- */
-let walletSetupAccountType = writable<AccountType>(null)
-
-/**
-=======
  * Wallet view state
  */
 export enum WalletViewStates {
@@ -112,8 +105,13 @@
 }
 
 export const accountViewState = writable<AccountViewStates>(AccountViewStates.Init)
-/**
->>>>>>> d7c5ce08
+
+/**
+ * Onboarding/setup account type
+ */
+let walletSetupAccountType = writable<AccountType>(null)
+
+/**
  * Navigate to initial route
  */
 export const initRouter = () => {
