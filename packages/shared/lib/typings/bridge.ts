import type { Event, ErrorEventPayload, BalanceChangeEventPayload, TransactionEventPayload } from './events'
import type { Address } from './address'
import type { AccountIdentifier, Account, SyncedAccount } from './account'
import type { Message } from './message'

export interface Actor {
  destroy(): void
}

export interface CommunicationIds {
  messageId: string;
  actorId: string;
}

export interface BridgeMessage {
  actorId: string;
  // TODO: rename to messageId for clarity
  id: string
  cmd: string
  payload?: any
}

export enum ResponseTypes {
  RemovedAccount = 'RemovedAccount',
  CreatedAccount = 'CreatedAccount',
  ReadAccount = 'ReadAccount',
  ReadAccounts = 'ReadAccounts',
  Messages = 'Messages',
  Addresses = 'Addresses',
  GeneratedAddress = 'GeneratedAddress',
  LatestAddress = 'LatestAddress',
  Balance = 'Balance',
  SyncedAccounts = 'SyncedAccounts',
  SyncedAccount = 'SyncedAccount',
  Reattached = 'Reattached',
  BackupSuccessful = 'BackupSuccessful',
  BackupRestored = 'BackupRestored',
  StrongholdPasswordSet = 'StrongholdPasswordSet',
  SentTransfer = 'SentTransfer',
  Error = 'Error',
  Panic = 'Panic',
  ErrorThrown = 'ErrorThrown',
  BalanceChange = 'BalanceChange',
  NewTransaction = 'NewTransaction',
  ConfirmationStateChange = 'ConfirmationStateChange',
  Reattachment = 'Reattachment',
  Broadcast = 'Broadcast',
  StrongholdStatusChange = 'StrongholdStatusChange',
  GeneratedMnemonic = 'GeneratedMnemonic',
  StoredMnemonic = 'StoredMnemonic',
  VerifiedMnemonic = 'VerifiedMnemonic',
  StoragePasswordSet = 'StoragePasswordSet',
  StrongholdStatus = 'StrongholdStatus',
  UnusedAddress = 'UnusedAddress',
  IsLatestAddressUnused = 'IsLatestAddressUnused',
  AreAllLatestAddressesUnused = 'AreAllLatestAddressesUnused',
  UpdatedAlias = 'UpdatedAlias',
  DeletedStorage = 'DeletedStorage',
  LockedStronghold = 'LockedStronghold',
<<<<<<< HEAD
  OpenedLedgerApp = 'OpenedLedgerApp'
=======
  StrongholdPasswordChanged = 'StrongholdPasswordChanged'
>>>>>>> d7c5ce08
}

export type Response<T, P> = { id: string; action: string; type: T; payload?: P }
export type RemovedAccountResponse = Response<ResponseTypes.RemovedAccount, AccountIdentifier>
export type CreatedAccountResponse = Response<ResponseTypes.CreatedAccount, Account>
export type ReadAccountResponse = Response<ResponseTypes.ReadAccount, Account>
export type ReadAccountsResponse = Response<ResponseTypes.ReadAccounts, Account[]>
export type ListMessagesResponse = Response<ResponseTypes.Messages, Message[]>
export type ListAddressesResponse = Response<ResponseTypes.Addresses, Address[]>
export type GeneratedAddressResponse = Response<ResponseTypes.GeneratedAddress, Address>
export type LatestAddressResponse = Response<ResponseTypes.LatestAddress, Address>
export type BalanceResponse = Response<ResponseTypes.Balance, void>
export type SyncAccountsResponse = Response<ResponseTypes.SyncedAccounts, SyncedAccount[]>
export type SyncAccountResponse = Response<ResponseTypes.SyncedAccount, SyncedAccount>
export type ReattachResponse = Response<ResponseTypes.Reattached, string> // message id
export type BackupSuccessfulResponse = Response<ResponseTypes.BackupSuccessful, void>
export type BackupRestoredResponse = Response<ResponseTypes.BackupRestored, void>
export type SetStrongholdPasswordResponse = Response<ResponseTypes.StrongholdPasswordSet, void>
export type SentTransferResponse = Response<ResponseTypes.SentTransfer, Message>
export type ErrorResponse = Response<ResponseTypes.Error, ErrorEventPayload>
export type PanicResponse = Response<ResponseTypes.Panic, string>
export type GenerateMnemonicResponse = Response<ResponseTypes.GeneratedMnemonic, string>
export type StoreMnemonicResponse = Response<ResponseTypes.StoredMnemonic, void>
export type SetStoragePasswordResponse = Response<ResponseTypes.StoragePasswordSet, void>
export type StrongholdStatusResponse = Response<ResponseTypes.StrongholdStatus, void>
export type UnusedAddressResponse = Response<ResponseTypes.UnusedAddress, void>
export type IsLatestAddressUnusedResponse = Response<ResponseTypes.IsLatestAddressUnused, void>
export type AreLatestAddressesUnusedResponse = Response<ResponseTypes.AreAllLatestAddressesUnused, void>
export type SetAliasResponse = Response<ResponseTypes.UpdatedAlias, void>
export type DeleteStorageResponse = Response<ResponseTypes.DeletedStorage, void>
export type LockStrongholdResponse = Response<ResponseTypes.LockedStronghold, void>
export type StrongholdPasswordChangeResponse = Response<ResponseTypes.StrongholdPasswordChanged, void>

export type MessageResponse = RemovedAccountResponse |
  CreatedAccountResponse |
  ReadAccountResponse |
  ReadAccountsResponse |
  ListMessagesResponse |
  ListAddressesResponse |
  GeneratedAddressResponse |
  LatestAddressResponse |
  BalanceResponse |
  SyncAccountsResponse |
  ReattachResponse |
  BackupSuccessfulResponse |
  BackupRestoredResponse |
  SetStrongholdPasswordResponse |
  SentTransferResponse |
  ErrorResponse |
  PanicResponse |
  GenerateMnemonicResponse |
  StoreMnemonicResponse |
  SetStoragePasswordResponse |
  StrongholdStatusResponse |
  UnusedAddressResponse |
  IsLatestAddressUnusedResponse |
  AreLatestAddressesUnusedResponse |
  SetAliasResponse |
  DeleteStorageResponse |
  LockStrongholdResponse |
  StrongholdStatusResponse |
  // events
  Event<ErrorEventPayload> | Event<BalanceChangeEventPayload> | Event<TransactionEventPayload>

export type Bridge = (message: BridgeMessage) => Promise<string><|MERGE_RESOLUTION|>--- conflicted
+++ resolved
@@ -57,11 +57,8 @@
   UpdatedAlias = 'UpdatedAlias',
   DeletedStorage = 'DeletedStorage',
   LockedStronghold = 'LockedStronghold',
-<<<<<<< HEAD
-  OpenedLedgerApp = 'OpenedLedgerApp'
-=======
-  StrongholdPasswordChanged = 'StrongholdPasswordChanged'
->>>>>>> d7c5ce08
+  StrongholdPasswordChanged = 'StrongholdPasswordChanged',
+  OpenedLedgerApp = 'OpenedLedgerApp',
 }
 
 export type Response<T, P> = { id: string; action: string; type: T; payload?: P }
