import type { Account, AccountIdentifier, Balance, SyncedAccount } from './account'
import type { Address } from './address'
import type { ErrorEventPayload } from './events'
import type { Message } from './message'
<<<<<<< HEAD
import type { StrongholdStatus, LedgerStatusPayload } from './wallet'
=======
import type { MigrationBundle, MigrationData, SendMigrationBundleResponse } from './migration'
import type { NodeInfo, StrongholdStatus } from './wallet'
>>>>>>> d3e9d883

export interface Actor {
    destroy(): void
    removeEventListeners(): void
}

export interface CommunicationIds {
    messageId: string
    actorId: string
}

export interface BridgeMessage {
    actorId: string
    // TODO: rename to messageId for clarity
    id: string
    cmd: string
    payload?: any
}

export enum ResponseTypes {
    InvalidMessage = 'InvalidMessage',
    RemovedAccount = 'RemovedAccount',
    CreatedAccount = 'CreatedAccount',
    ReadAccount = 'ReadAccount',
    ReadAccounts = 'ReadAccounts',
    Messages = 'Messages',
    Addresses = 'Addresses',
    GeneratedAddress = 'GeneratedAddress',
    LatestAddress = 'LatestAddress',
    Balance = 'Balance',
    SyncedAccounts = 'SyncedAccounts',
    SyncedAccount = 'SyncedAccount',
    Reattached = 'Reattached',
    BackupSuccessful = 'BackupSuccessful',
    BackupRestored = 'BackupRestored',
    StrongholdPasswordSet = 'StrongholdPasswordSet',
    SentTransfer = 'SentTransfer',
    Error = 'Error',
    Panic = 'Panic',
    ErrorThrown = 'ErrorThrown',
    BalanceChange = 'BalanceChange',
    NewTransaction = 'NewTransaction',
    ConfirmationStateChange = 'ConfirmationStateChange',
    Reattachment = 'Reattachment',
    Broadcast = 'Broadcast',
    StrongholdStatusChange = 'StrongholdStatusChange',
    TransferProgress = 'TransferProgress',
    MigrationProgress = 'MigrationProgress',
    GeneratedMnemonic = 'GeneratedMnemonic',
    StoredMnemonic = 'StoredMnemonic',
    VerifiedMnemonic = 'VerifiedMnemonic',
    StoragePasswordSet = 'StoragePasswordSet',
    StrongholdStatus = 'StrongholdStatus',
    UnusedAddress = 'UnusedAddress',
    IsLatestAddressUnused = 'IsLatestAddressUnused',
    AreAllLatestAddressesUnused = 'AreAllLatestAddressesUnused',
    UpdatedAlias = 'UpdatedAlias',
    DeletedStorage = 'DeletedStorage',
    LockedStronghold = 'LockedStronghold',
    StrongholdPasswordChanged = 'StrongholdPasswordChanged',
    UpdatedAllClientOptions = 'UpdatedAllClientOptions',
<<<<<<< HEAD
    LedgerStatus = 'LedgerStatus',
=======
    StrongholdPasswordClearIntervalSet = 'StrongholdPasswordClearIntervalSet',
    MigrationData = 'MigrationData',
    CreatedMigrationBundle = 'CreatedMigrationBundle',
    SentMigrationBundle = 'SentMigrationBundle',
    LegacySeedChecksum = 'SeedChecksum',
    NodeInfo = 'NodeInfo',
>>>>>>> d3e9d883
}

export enum Actions {
    RemoveAccount = 'RemoveAccount',
}

export type Response<T, P> = { id: string; action: Actions; type: T; payload?: P }
export type RemovedAccountResponse = Response<ResponseTypes.RemovedAccount, AccountIdentifier>
export type CreatedAccountResponse = Response<ResponseTypes.CreatedAccount, Account>
export type ReadAccountResponse = Response<ResponseTypes.ReadAccount, Account>
export type ReadAccountsResponse = Response<ResponseTypes.ReadAccounts, Account[]>
export type ListMessagesResponse = Response<ResponseTypes.Messages, Message[]>
export type ListAddressesResponse = Response<ResponseTypes.Addresses, Address[]>
export type GeneratedAddressResponse = Response<ResponseTypes.GeneratedAddress, Address>
export type LatestAddressResponse = Response<ResponseTypes.LatestAddress, Address>
export type BalanceResponse = Response<ResponseTypes.Balance, Balance>
export type SyncAccountsResponse = Response<ResponseTypes.SyncedAccounts, SyncedAccount[]>
export type SyncAccountResponse = Response<ResponseTypes.SyncedAccount, SyncedAccount>
export type ReattachResponse = Response<ResponseTypes.Reattached, string> // message id
export type BackupSuccessfulResponse = Response<ResponseTypes.BackupSuccessful, void>
export type BackupRestoredResponse = Response<ResponseTypes.BackupRestored, void>
export type SetStrongholdPasswordResponse = Response<ResponseTypes.StrongholdPasswordSet, void>
export type SentTransferResponse = Response<ResponseTypes.SentTransfer, Message>
export type ErrorResponse = Response<ResponseTypes.Error, ErrorEventPayload>
export type PanicResponse = Response<ResponseTypes.Panic, string>
export type GenerateMnemonicResponse = Response<ResponseTypes.GeneratedMnemonic, string>
export type StoreMnemonicResponse = Response<ResponseTypes.StoredMnemonic, void>
export type VerifyMnemonicResponse = Response<ResponseTypes.VerifiedMnemonic, void>
export type SetStoragePasswordResponse = Response<ResponseTypes.StoragePasswordSet, void>
export type StrongholdStatusResponse = Response<ResponseTypes.StrongholdStatus, StrongholdStatus>
export type UnusedAddressResponse = Response<ResponseTypes.UnusedAddress, Address>
export type IsLatestAddressUnusedResponse = Response<ResponseTypes.IsLatestAddressUnused, boolean>
export type AreLatestAddressesUnusedResponse = Response<ResponseTypes.AreAllLatestAddressesUnused, boolean>
export type SetAliasResponse = Response<ResponseTypes.UpdatedAlias, void>
export type DeleteStorageResponse = Response<ResponseTypes.DeletedStorage, void>
export type LockStrongholdResponse = Response<ResponseTypes.LockedStronghold, void>
export type StrongholdPasswordChangeResponse = Response<ResponseTypes.StrongholdPasswordChanged, void>
export type UpdatedAllClientOptions = Response<ResponseTypes.UpdatedAllClientOptions, void>
<<<<<<< HEAD
export type LedgerDeviceStatusResponse = Response<ResponseTypes.LedgerStatus, LedgerStatusPayload>
=======
export type LegacySeedChecksum = Response<ResponseTypes.LegacySeedChecksum, string>

/**
 * Migration responses
 */
export type MigrationDataResponse = Response<ResponseTypes.MigrationData, MigrationData>
export type CreatedMigrationBundleResponse = Response<ResponseTypes.CreatedMigrationBundle, MigrationBundle>
export type SentMigrationBundleResponse = Response<ResponseTypes.SentMigrationBundle, SendMigrationBundleResponse>
export type GetNodeInfoResponse = Response<ResponseTypes.NodeInfo, NodeInfo>
>>>>>>> d3e9d883

export type MessageResponse =
    RemovedAccountResponse
    | CreatedAccountResponse
    | ReadAccountResponse
    | ReadAccountsResponse
    | ListMessagesResponse
    | ListAddressesResponse
    | GeneratedAddressResponse
    | LatestAddressResponse
    | BalanceResponse
    | SyncAccountsResponse
    | SyncAccountResponse
    | ReattachResponse
    | BackupSuccessfulResponse
    | BackupRestoredResponse
    | SetStrongholdPasswordResponse
    | SentTransferResponse
    | ErrorResponse
    | PanicResponse
    | GenerateMnemonicResponse
    | StoreMnemonicResponse
    | VerifyMnemonicResponse
    | SetStoragePasswordResponse
    | StrongholdStatusResponse
    | UnusedAddressResponse
    | IsLatestAddressUnusedResponse
    | AreLatestAddressesUnusedResponse
    | SetAliasResponse
    | DeleteStorageResponse
    | LockStrongholdResponse
    | StrongholdStatusResponse
    | UpdatedAllClientOptions
<<<<<<< HEAD
    | LedgerDeviceStatusResponse
=======
    | LegacySeedChecksum
    // Migration types
    | MigrationDataResponse
    | CreatedMigrationBundleResponse
    | SentMigrationBundleResponse
    | GetNodeInfoResponse
>>>>>>> d3e9d883

export type Bridge = (message: BridgeMessage) => Promise<string><|MERGE_RESOLUTION|>--- conflicted
+++ resolved
@@ -2,12 +2,8 @@
 import type { Address } from './address'
 import type { ErrorEventPayload } from './events'
 import type { Message } from './message'
-<<<<<<< HEAD
-import type { StrongholdStatus, LedgerStatusPayload } from './wallet'
-=======
 import type { MigrationBundle, MigrationData, SendMigrationBundleResponse } from './migration'
-import type { NodeInfo, StrongholdStatus } from './wallet'
->>>>>>> d3e9d883
+import type { LedgerStatusPayload, NodeInfo, StrongholdStatus } from './wallet'
 
 export interface Actor {
     destroy(): void
@@ -69,16 +65,13 @@
     LockedStronghold = 'LockedStronghold',
     StrongholdPasswordChanged = 'StrongholdPasswordChanged',
     UpdatedAllClientOptions = 'UpdatedAllClientOptions',
-<<<<<<< HEAD
     LedgerStatus = 'LedgerStatus',
-=======
     StrongholdPasswordClearIntervalSet = 'StrongholdPasswordClearIntervalSet',
     MigrationData = 'MigrationData',
     CreatedMigrationBundle = 'CreatedMigrationBundle',
     SentMigrationBundle = 'SentMigrationBundle',
     LegacySeedChecksum = 'SeedChecksum',
     NodeInfo = 'NodeInfo',
->>>>>>> d3e9d883
 }
 
 export enum Actions {
@@ -117,9 +110,7 @@
 export type LockStrongholdResponse = Response<ResponseTypes.LockedStronghold, void>
 export type StrongholdPasswordChangeResponse = Response<ResponseTypes.StrongholdPasswordChanged, void>
 export type UpdatedAllClientOptions = Response<ResponseTypes.UpdatedAllClientOptions, void>
-<<<<<<< HEAD
 export type LedgerDeviceStatusResponse = Response<ResponseTypes.LedgerStatus, LedgerStatusPayload>
-=======
 export type LegacySeedChecksum = Response<ResponseTypes.LegacySeedChecksum, string>
 
 /**
@@ -129,7 +120,6 @@
 export type CreatedMigrationBundleResponse = Response<ResponseTypes.CreatedMigrationBundle, MigrationBundle>
 export type SentMigrationBundleResponse = Response<ResponseTypes.SentMigrationBundle, SendMigrationBundleResponse>
 export type GetNodeInfoResponse = Response<ResponseTypes.NodeInfo, NodeInfo>
->>>>>>> d3e9d883
 
 export type MessageResponse =
     RemovedAccountResponse
@@ -163,15 +153,12 @@
     | LockStrongholdResponse
     | StrongholdStatusResponse
     | UpdatedAllClientOptions
-<<<<<<< HEAD
     | LedgerDeviceStatusResponse
-=======
     | LegacySeedChecksum
     // Migration types
     | MigrationDataResponse
     | CreatedMigrationBundleResponse
     | SentMigrationBundleResponse
     | GetNodeInfoResponse
->>>>>>> d3e9d883
 
 export type Bridge = (message: BridgeMessage) => Promise<string>