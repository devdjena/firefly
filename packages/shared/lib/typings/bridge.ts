import type { Event, ErrorEventPayload, BalanceChangeEventPayload, TransactionEventPayload } from './events'
import type { Address } from './address'
import type { AccountIdentifier, Account, SyncedAccount } from './account'
import type { Message } from './message'

export interface CommunicationIds {
  messageId: string;
  actorId: string;
}

export interface BridgeMessage {
  actorId: string;
  // TODO: rename to messageId for clarity
  id: string
  cmd: string
  payload?: any
}

export enum ResponseTypes {
  RemovedAccount = 'RemovedAccount',
  CreatedAccount = 'CreatedAccount',
  ReadAccount = 'ReadAccount',
  ReadAccounts = 'ReadAccounts',
  Messages = 'Messages',
  Addresses = 'Addresses',
  GeneratedAddress = 'GeneratedAddress',
  LatestAddress = 'LatestAddress',
  Balance = 'Balance',
  SyncedAccounts = 'SyncedAccounts',
  SyncedAccount = 'SyncedAccount',
  Reattached = 'Reattached',
  BackupSuccessful = 'BackupSuccessful',
  BackupRestored = 'BackupRestored',
  StrongholdPasswordSet = 'StrongholdPasswordSet',
  SentTransfer = 'SentTransfer',
  Error = 'Error',
  Panic = 'Panic',
  ErrorThrown = 'ErrorThrown',
  BalanceChange = 'BalanceChange',
  NewTransaction = 'NewTransaction',
  ConfirmationStateChange = 'ConfirmationStateChange',
  Reattachment = 'Reattachment',
  Broadcast = 'Broadcast',
  StrongholdStatusChange = 'StrongholdStatusChange',
  GeneratedMnemonic = 'GeneratedMnemonic',
  StoredMnemonic = 'StoredMnemonic',
  VerifiedMnemonic = 'VerifiedMnemonic',
  StoragePasswordSet = 'StoragePasswordSet',
  StrongholdStatus = 'StrongholdStatus',
  UnusedAddress = 'UnusedAddress',
  IsLatestAddressUnused = 'IsLatestAddressUnused',
  AreAllLatestAddressesUnused = 'AreAllLatestAddressesUnused',
  UpdatedAlias = 'UpdatedAlias',
<<<<<<< HEAD
  OpenedLedgerApp = 'OpenedLedgerApp'
=======
  LockedStronghold = 'LockedStronghold'
>>>>>>> 353651ee
}

export type Response<T, P> = { id: string; action: string; type: T; payload?: P }
export type RemovedAccountResponse = Response<ResponseTypes.RemovedAccount, AccountIdentifier>
export type CreatedAccountResponse = Response<ResponseTypes.CreatedAccount, Account>
export type ReadAccountResponse = Response<ResponseTypes.ReadAccount, Account>
export type ReadAccountsResponse = Response<ResponseTypes.ReadAccounts, Account[]>
export type ListMessagesResponse = Response<ResponseTypes.Messages, Message[]>
export type ListAddressesResponse = Response<ResponseTypes.Addresses, Address[]>
export type GeneratedAddressResponse = Response<ResponseTypes.GeneratedAddress, Address>
export type LatestAddressResponse = Response<ResponseTypes.LatestAddress, Address>
export type BalanceResponse = Response<ResponseTypes.Balance, void>
export type SyncAccountsResponse = Response<ResponseTypes.SyncedAccounts, SyncedAccount[]>
export type SyncAccountResponse = Response<ResponseTypes.SyncedAccount, SyncedAccount>
export type ReattachResponse = Response<ResponseTypes.Reattached, string> // message id
export type BackupSuccessfulResponse = Response<ResponseTypes.BackupSuccessful, void>
export type BackupRestoredResponse = Response<ResponseTypes.BackupRestored, void>
export type SetStrongholdPasswordResponse = Response<ResponseTypes.StrongholdPasswordSet, void>
export type SentTransferResponse = Response<ResponseTypes.SentTransfer, Message>
export type ErrorResponse = Response<ResponseTypes.Error, ErrorEventPayload>
export type PanicResponse = Response<ResponseTypes.Panic, string>
export type GenerateMnemonicResponse = Response<ResponseTypes.GeneratedMnemonic, string>
export type StoreMnemonicResponse = Response<ResponseTypes.StoredMnemonic, void>
export type SetStoragePasswordResponse = Response<ResponseTypes.StoragePasswordSet, void>
export type StrongholdStatusResponse = Response<ResponseTypes.StrongholdStatus, void>
export type UnusedAddressResponse = Response<ResponseTypes.UnusedAddress, void>
export type IsLatestAddressUnusedResponse = Response<ResponseTypes.IsLatestAddressUnused, void>
export type AreLatestAddressesUnusedResponse = Response<ResponseTypes.AreAllLatestAddressesUnused, void>
export type SetAliasResponse = Response<ResponseTypes.UpdatedAlias, void>
export type LockStrongholdResponse = Response<ResponseTypes.LockedStronghold, void>

export type MessageResponse = RemovedAccountResponse |
  CreatedAccountResponse |
  ReadAccountResponse |
  ReadAccountsResponse |
  ListMessagesResponse |
  ListAddressesResponse |
  GeneratedAddressResponse |
  LatestAddressResponse |
  BalanceResponse |
  SyncAccountsResponse |
  ReattachResponse |
  BackupSuccessfulResponse |
  BackupRestoredResponse |
  SetStrongholdPasswordResponse |
  SentTransferResponse |
  ErrorResponse |
  PanicResponse |
  GenerateMnemonicResponse |
  StoreMnemonicResponse |
  SetStoragePasswordResponse |
  StrongholdStatusResponse |
  UnusedAddressResponse |
  IsLatestAddressUnusedResponse |
  AreLatestAddressesUnusedResponse |
  SetAliasResponse |
  LockStrongholdResponse |
  // events
  Event<ErrorEventPayload> | Event<BalanceChangeEventPayload> | Event<TransactionEventPayload>

export type Bridge = (message: BridgeMessage) => Promise<string><|MERGE_RESOLUTION|>--- conflicted
+++ resolved
@@ -51,11 +51,8 @@
   IsLatestAddressUnused = 'IsLatestAddressUnused',
   AreAllLatestAddressesUnused = 'AreAllLatestAddressesUnused',
   UpdatedAlias = 'UpdatedAlias',
-<<<<<<< HEAD
+  LockedStronghold = 'LockedStronghold',
   OpenedLedgerApp = 'OpenedLedgerApp'
-=======
-  LockedStronghold = 'LockedStronghold'
->>>>>>> 353651ee
 }
 
 export type Response<T, P> = { id: string; action: string; type: T; payload?: P }
