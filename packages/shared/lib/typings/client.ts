--- conflicted
+++ resolved
@@ -1,15 +1,4 @@
-<<<<<<< HEAD
-export interface Node {
-    url: string
-    auth?: {
-        password: string
-        username: string
-    },
-    disabled?: boolean
-}
-=======
 import type { Node } from './node'
->>>>>>> aaceb786
 
 export interface ClientOptions {
     nodes?: Node[]
