export enum AppRoute {
    Welcome = 'welcome',
    Legal = 'legal',
    Language = 'language',
    Setup = 'setup',
    Password = 'password',
    Protect = 'protect',
    Backup = 'backup',
    Import = 'import',
    Migrate = 'migrate',
    Balance = 'balance',
    Congratulations = 'congratulations',
    Dashboard = 'dashboard',
    Login = 'login',
<<<<<<< HEAD
    Settings = 'settings',
=======
>>>>>>> 6060a8d2
}

export enum SetupType {
    New = 'new',
    Import = 'import',
    Mnemonic = 'mnemonic',
    Seed = 'seed',
    Stronghold = 'stronghold',
    Seedvault = 'seedvault',
}

export enum WalletRoutes {
    Init = 'init',
    Account = 'account',
    Send = 'send',
    Receive = 'receive',
    CreateAccount = 'createAccount',
}

export enum AccountRoutes {
    Init = 'init',
    Manage = 'manage',
    Send = 'send',
    Receive = 'receive',
}

export enum Tabs {
    Wallet = 'wallet',
    Settings = 'settings',
}

export enum SettingsRoutes {
    Init = 'init',
    GeneralSettings = 'generalSettings',
    Security = 'security',
    AdvancedSettings = 'advancedSettings',
    HelpAndInfo = 'helpAndInfo',
}

export enum SettingsRoutesNoProfile {
    Init = 'init',
    GeneralSettings = 'generalSettings',
    AdvancedSettings = 'advancedSettings',
    HelpAndInfo = 'helpAndInfo',
}

export enum GeneralSettings {
    Profile = 'profile',
    Theme = 'theme',
    Language = 'language',
    Currency = 'currency',
    Notifications = 'notifications',
}

export enum GeneralSettingsNoProfile {
    Theme = 'theme',
    Language = 'language',
    Notifications = 'notifications',
}

export enum SecuritySettings {
    ExportStronghold = 'exportStronghold',
    AppLock = 'appLock',
    ChangePassword = 'changePassword',
    ChangePincode = 'changePincode',
    DeleteProfile = 'deleteProfile',
}

export enum AdvancedSettings {
    NodeSettings = 'nodeSettings',
    ProofOfWork = 'proofOfWork',
    DeveloperMode = 'developerMode',
    DeepLinks = 'deepLinks',
    ResyncAccounts = 'resyncAccounts',
    ErrorLog = 'errorLog',
    Diagnostics = 'diagnostics',
    StateExport = 'stateExport',
}

export enum AdvancedSettingsNoProfile {
    DeveloperMode = 'developerMode',
    DeepLinks = 'deepLinks',
    ErrorLog = 'errorLog',
    Diagnostics = 'diagnostics',
}

export enum HelpAndInfo {
    Troubleshoot = 'troubleshoot',
    Documentation = 'documentation',
    FAQ = 'faq',
    Discord = 'discord',
    About = 'about',
}<|MERGE_RESOLUTION|>--- conflicted
+++ resolved
@@ -12,10 +12,6 @@
     Congratulations = 'congratulations',
     Dashboard = 'dashboard',
     Login = 'login',
-<<<<<<< HEAD
-    Settings = 'settings',
-=======
->>>>>>> 6060a8d2
 }
 
 export enum SetupType {
