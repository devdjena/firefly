--- conflicted
+++ resolved
@@ -184,14 +184,15 @@
     })
 }
 
-<<<<<<< HEAD
 export function getLedgerDeviceStatus(bridge: Bridge, __ids: CommunicationIds, isSimulator: boolean) {
     return bridge({
         actorId: __ids.actorId,
         id: __ids.messageId,
         cmd: 'GetLedgerStatus',
         payload: isSimulator
-=======
+    })
+}
+
 export function setStrongholdPasswordClearInterval(bridge: Bridge, __ids: CommunicationIds, payload: Duration) {
     return bridge({
         actorId: __ids.actorId,
@@ -201,13 +202,11 @@
     })
 }
 
-
 export function getLegacySeedChecksum(bridge: Bridge, __ids: CommunicationIds, payload: string) {
     return bridge({
         actorId: __ids.actorId,
         id: __ids.messageId,
         cmd: 'GetSeedChecksum',
         payload,
->>>>>>> d3e9d883
     })
 }