import type { AccountIdentifier } from './account'
import type { Bridge, CommunicationIds } from './bridge'
import type { Transfer } from './message'
import type { MnemonicPayload } from './mnemonic'

export interface LoggerOutput {
<<<<<<< HEAD
  name?: string
  level_filter: 'off' | 'error' | 'warn' | 'info' | 'debug' | 'trace'
  target_filters?: string[]
}

export interface LoggerConfig {
  color_enabled?: boolean
  outputs?: LoggerOutput[]
}

export function backup(bridge: Bridge, __ids: CommunicationIds, destinationPath: string) {
  return bridge({
    actorId: __ids.actorId,
    id: __ids.messageId,
    cmd: 'Backup',
    payload: destinationPath
  })
}

export function restoreBackup(bridge: Bridge, __ids: CommunicationIds, backupPath: string, password: string) {
  return bridge({
    actorId: __ids.actorId,
    id: __ids.messageId,
    cmd: 'RestoreBackup',
    payload: {
      backupPath,
      password
    }
  })
}

export function setStrongholdPassword(bridge: Bridge, __ids: CommunicationIds, password: string) {
  return bridge({
    actorId: __ids.actorId,
    id: __ids.messageId,
    cmd: 'SetStrongholdPassword',
    payload: password
  })
}

export function setStoragePassword(bridge: Bridge, __ids: CommunicationIds, password: string) {
  return bridge({
    actorId: __ids.actorId,
    id: __ids.messageId,
    cmd: 'SetStoragePassword',
    payload: password
  })
}

export function send(bridge: Bridge, __ids: CommunicationIds, fromAccountId: AccountIdentifier, transfer: Transfer) {
  return bridge({
    actorId: __ids.actorId,
    id: __ids.messageId,
    cmd: 'SendTransfer',
    payload: {
      transfer,
      accountId: fromAccountId
    }
  })
}

export function generateMnemonic(bridge: Bridge, __ids: CommunicationIds) {
  return bridge({
    actorId: __ids.actorId,
    id: __ids.messageId,
    cmd: 'GenerateMnemonic',
  })
}

export function storeMnemonic(bridge: Bridge, __ids: CommunicationIds, payload: MnemonicPayload) {
  return bridge({
    actorId: __ids.actorId,
    id: __ids.messageId,
    cmd: 'StoreMnemonic',
    payload
  })
}

export function verifyMnemonic(bridge: Bridge, __ids: CommunicationIds, payload: string) {
  return bridge({
    actorId: __ids.actorId,
    id: __ids.messageId,
    cmd: 'VerifyMnemonic',
    payload
  })
}

export function getStrongholdStatus(bridge: Bridge, __ids: CommunicationIds) {
  return bridge({
    actorId: __ids.actorId,
    id: __ids.messageId,
    cmd: 'GetStrongholdStatus',
  })
}

export function openLedgerApp(bridge: Bridge, __ids: CommunicationIds, isSimulator: boolean) {
  return bridge({
    actorId: __ids.actorId,
    id: __ids.messageId,
    cmd: 'OpenLedgerApp',
    payload: isSimulator
  })
}
=======
    name?: string
    level_filter: 'off' | 'error' | 'warn' | 'info' | 'debug' | 'trace'
    target_filters?: string[]
  }
  
  export interface LoggerConfig {
    color_enabled?: boolean
    outputs?: LoggerOutput[]
  }
  
  export function backup(bridge: Bridge, __ids: CommunicationIds, destinationPath: string) {
    return bridge({
      actorId: __ids.actorId,
      id: __ids.messageId,
      cmd: 'Backup',
      payload: destinationPath
    })
  }
  
  export function restoreBackup(bridge: Bridge, __ids: CommunicationIds, backupPath: string, password: string) {
    return bridge({
      actorId: __ids.actorId,
      id: __ids.messageId,
      cmd: 'RestoreBackup',
      payload: {
        backupPath,
        password
      }
    })
  }
  
  export function setStrongholdPassword(bridge: Bridge, __ids: CommunicationIds, password: string) {
    return bridge({
      actorId: __ids.actorId,
      id: __ids.messageId,
      cmd: 'SetStrongholdPassword',
      payload: password
    })
  }
  
  export function setStoragePassword(bridge: Bridge, __ids: CommunicationIds, password: string) {
    return bridge({
      actorId: __ids.actorId,
      id: __ids.messageId,
      cmd: 'SetStoragePassword',
      payload: password
    })
  }
  
  export function send(bridge: Bridge, __ids: CommunicationIds, fromAccountId: AccountIdentifier, transfer: Transfer) {
    return bridge({
      actorId: __ids.actorId,
      id: __ids.messageId,
      cmd: 'SendTransfer',
      payload: {
        transfer,
        accountId: fromAccountId
      }
    })
  }
  
  export function generateMnemonic(bridge: Bridge, __ids: CommunicationIds) {
    return bridge({
      actorId: __ids.actorId,
      id: __ids.messageId,
      cmd: 'GenerateMnemonic',
    })
  }
  
  export function storeMnemonic(bridge: Bridge, __ids: CommunicationIds, payload: MnemonicPayload) {
    return bridge({
      actorId: __ids.actorId,
      id: __ids.messageId,
      cmd: 'StoreMnemonic',
      payload
    })
  }
  
  export function verifyMnemonic(bridge: Bridge, __ids: CommunicationIds, payload: string) {
    return bridge({
      actorId: __ids.actorId,
      id: __ids.messageId,
      cmd: 'VerifyMnemonic',
      payload
    })
  }
  
  export function getStrongholdStatus(bridge: Bridge, __ids: CommunicationIds) {
    return bridge({
      actorId: __ids.actorId,
      id: __ids.messageId,
      cmd: 'GetStrongholdStatus',
    })
  }

  export function lockStronghold(bridge: Bridge, __ids: CommunicationIds) {
    return bridge({
      actorId: __ids.actorId,
      id: __ids.messageId,
      cmd: 'LockStronghold',
    })
  }
>>>>>>> 353651ee
<|MERGE_RESOLUTION|>--- conflicted
+++ resolved
@@ -4,7 +4,6 @@
 import type { MnemonicPayload } from './mnemonic'
 
 export interface LoggerOutput {
-<<<<<<< HEAD
   name?: string
   level_filter: 'off' | 'error' | 'warn' | 'info' | 'debug' | 'trace'
   target_filters?: string[]
@@ -100,6 +99,14 @@
   })
 }
 
+export function lockStronghold(bridge: Bridge, __ids: CommunicationIds) {
+    return bridge({
+        actorId: __ids.actorId,
+        id: __ids.messageId,
+        cmd: 'LockStronghold',
+    })
+}
+
 export function openLedgerApp(bridge: Bridge, __ids: CommunicationIds, isSimulator: boolean) {
   return bridge({
     actorId: __ids.actorId,
@@ -107,108 +114,4 @@
     cmd: 'OpenLedgerApp',
     payload: isSimulator
   })
-}
-=======
-    name?: string
-    level_filter: 'off' | 'error' | 'warn' | 'info' | 'debug' | 'trace'
-    target_filters?: string[]
-  }
-  
-  export interface LoggerConfig {
-    color_enabled?: boolean
-    outputs?: LoggerOutput[]
-  }
-  
-  export function backup(bridge: Bridge, __ids: CommunicationIds, destinationPath: string) {
-    return bridge({
-      actorId: __ids.actorId,
-      id: __ids.messageId,
-      cmd: 'Backup',
-      payload: destinationPath
-    })
-  }
-  
-  export function restoreBackup(bridge: Bridge, __ids: CommunicationIds, backupPath: string, password: string) {
-    return bridge({
-      actorId: __ids.actorId,
-      id: __ids.messageId,
-      cmd: 'RestoreBackup',
-      payload: {
-        backupPath,
-        password
-      }
-    })
-  }
-  
-  export function setStrongholdPassword(bridge: Bridge, __ids: CommunicationIds, password: string) {
-    return bridge({
-      actorId: __ids.actorId,
-      id: __ids.messageId,
-      cmd: 'SetStrongholdPassword',
-      payload: password
-    })
-  }
-  
-  export function setStoragePassword(bridge: Bridge, __ids: CommunicationIds, password: string) {
-    return bridge({
-      actorId: __ids.actorId,
-      id: __ids.messageId,
-      cmd: 'SetStoragePassword',
-      payload: password
-    })
-  }
-  
-  export function send(bridge: Bridge, __ids: CommunicationIds, fromAccountId: AccountIdentifier, transfer: Transfer) {
-    return bridge({
-      actorId: __ids.actorId,
-      id: __ids.messageId,
-      cmd: 'SendTransfer',
-      payload: {
-        transfer,
-        accountId: fromAccountId
-      }
-    })
-  }
-  
-  export function generateMnemonic(bridge: Bridge, __ids: CommunicationIds) {
-    return bridge({
-      actorId: __ids.actorId,
-      id: __ids.messageId,
-      cmd: 'GenerateMnemonic',
-    })
-  }
-  
-  export function storeMnemonic(bridge: Bridge, __ids: CommunicationIds, payload: MnemonicPayload) {
-    return bridge({
-      actorId: __ids.actorId,
-      id: __ids.messageId,
-      cmd: 'StoreMnemonic',
-      payload
-    })
-  }
-  
-  export function verifyMnemonic(bridge: Bridge, __ids: CommunicationIds, payload: string) {
-    return bridge({
-      actorId: __ids.actorId,
-      id: __ids.messageId,
-      cmd: 'VerifyMnemonic',
-      payload
-    })
-  }
-  
-  export function getStrongholdStatus(bridge: Bridge, __ids: CommunicationIds) {
-    return bridge({
-      actorId: __ids.actorId,
-      id: __ids.messageId,
-      cmd: 'GetStrongholdStatus',
-    })
-  }
-
-  export function lockStronghold(bridge: Bridge, __ids: CommunicationIds) {
-    return bridge({
-      actorId: __ids.actorId,
-      id: __ids.messageId,
-      cmd: 'LockStronghold',
-    })
-  }
->>>>>>> 353651ee
+}