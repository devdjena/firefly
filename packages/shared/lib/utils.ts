--- conflicted
+++ resolved
@@ -1,17 +1,10 @@
-<<<<<<< HEAD
 import { Unit } from '@iota/unit-converter';
+import { Bech32 } from "shared/lib/bech32";
 import { Electron } from 'shared/lib/electron';
 import { addError } from 'shared/lib/errors';
 import { localize } from 'shared/lib/i18n';
 import { showAppNotification } from 'shared/lib/notifications';
 import validUrl from 'valid-url';
-=======
-import { Electron } from 'shared/lib/electron'
-import { localize } from 'shared/lib/i18n'
-import { showAppNotification } from 'shared/lib/notifications'
-import validUrl from 'valid-url'
-import { Bech32 } from "shared/lib/bech32"
->>>>>>> 5f3e962c
 
 export const ADDRESS_LENGTH = 64;
 export const PIN_LENGTH = 6;
