<<<<<<< HEAD
import { Bech32 } from "shared/lib/bech32";
import { Electron } from 'shared/lib/electron';
import { localize } from 'shared/lib/i18n';
import { showAppNotification } from 'shared/lib/notifications';
import validUrl from 'valid-url';

export const ADDRESS_LENGTH = 64;
export const PIN_LENGTH = 6;
=======
import { Electron } from 'shared/lib/electron'
import { localize } from 'shared/lib/i18n'
import { showAppNotification } from 'shared/lib/notifications'
import validUrl from 'valid-url'
import { Bech32 } from 'shared/lib/bech32'

export const VALID_MAINNET_ADDRESS: RegExp = /^iota1[02-9ac-hj-np-z]{59}$/
export const VALID_DEVNET_ADDRESS: RegExp = /^atoi1[02-9ac-hj-np-z]{59}$/
export const ADDRESS_LENGTH = 64
export const PIN_LENGTH = 6
>>>>>>> 96b5ebcb

export function bindEvents(element, events) {
    const listeners = Object.entries(events).map(([event, handler]) => {
        const listener = element.addEventListener(event, handler)

        return [event, listener]
    })

    return {
        destroy() {
            listeners.forEach(([event, listener]) => {
                element.removeEventListener(event, listener)
            })
        },
    }
}

/**
 * Validate pincode format
 */
export const validatePinFormat = (pincode: string) => {
    const REGEX = new RegExp(`^\\d{${PIN_LENGTH}}$`)
    return REGEX.test(pincode)
}

/**
 * @method generateRandomId
 *
 * @returns {string}
 */
export const generateRandomId = (): string => {
    return Array.from(crypto.getRandomValues(new Uint8Array(16)), (byte) => {
        return ('0' + (byte & 0xff).toString(16)).slice(-2)
    }).join('')
}

/**
 * Checks if a URL is valid
 * @method isValidUrl
 *
 * @param {string}  url
 * @returns {Boolean}
 */
export const isValidUrl = (url) => {
    if (validUrl.isWebUri(url)) {
        return true
    }
    return false
}

/**
 * Check if a URL uses HTTPS
 *
 * @method isValidHttpsUrl
 *
 * @param  {string}  url
 * @returns {Boolean}
 */
export const isValidHttpsUrl = (url) => {
    if (validUrl.isHttpsUri(url)) {
        return true
    }
    return false
}

/**
 * Validate an address given its prefix.
 * @param prefix The bech32 hrp prefix to match.
 * @param addr The address to validate.
 * @returns The error string to use if it does not validate.
 */
export const validateBech32Address = (prefix, addr) => {
    if (!addr || !addr.startsWith(prefix)) {
        return localize('error.send.wrongAddressPrefix', {
            values: {
                prefix: prefix,
            },
        })
    }
    if (!new RegExp(`^${prefix}1[02-9ac-hj-np-z]{59}$`).test(addr)) {
        return localize('error.send.wrongAddressFormat')
    }

    let isValid = false
    try {
        const decoded = Bech32.decode(addr)
        isValid = decoded && decoded.humanReadablePart === prefix
    } catch {}

    if (!isValid) {
        return localize('error.send.invalidAddress')
    }
}

/**
 * Debounce the opertation
 * @param callback The callback to call in completion
 * @param wait How to long wait before calling callback
 */
export function debounce(callback, wait = 500) {
    let _timeout
    return (...args) => {
        const context = this
        clearTimeout(_timeout)
        _timeout = setTimeout(() => callback.apply(context, args), wait)
    }
}

/**
 * Set text to clipboard
 */
export const setClipboard = (input: string): boolean => {
    try {
        const textArea = document.createElement('textarea')
        textArea.value = input
        document.body.appendChild(textArea)

        if (navigator.userAgent.match(/ipad|iphone/i)) {
            const range = document.createRange()
            range.selectNodeContents(textArea)
            const selection = window.getSelection()
            selection.removeAllRanges()
            selection.addRange(range)
            textArea.setSelectionRange(0, 999999)
        } else {
            textArea.select()
        }

        document.execCommand('copy')
        document.body.removeChild(textArea)

        const notificationMessage = localize('notifications.copiedToClipboard')
        showAppNotification({ type: 'info', message: notificationMessage })

        return true
    } catch (err) {
        console.log(err)
        return false
    }
}

export const getDefaultStrongholdName = (): string => {
    // Match https://github.com/iotaledger/wallet.rs/blob/ffbeaa3466b44f79dd5f87e14ed1bdc4846d9e85/src/account_manager.rs#L1428
    // Trim milliseconds and replace colons with dashes
    const tzoffset = new Date().getTimezoneOffset() * 60000 // offset in milliseconds
    const localISOTime = new Date(Date.now() - tzoffset).toISOString()
    const date = localISOTime.slice(0, -5).replace(/:/g, '-')
    return `firefly-backup-${date}.stronghold`
}

export const downloadRecoveryKit = () => {
    fetch('assets/docs/recovery-kit.pdf')
        .then((response) => response.arrayBuffer())
        .then((data) => {
            Electron.saveRecoveryKit(data)
        })
        .catch((err) => {
            console.error(err)
        })
}<|MERGE_RESOLUTION|>--- conflicted
+++ resolved
@@ -1,4 +1,3 @@
-<<<<<<< HEAD
 import { Bech32 } from "shared/lib/bech32";
 import { Electron } from 'shared/lib/electron';
 import { localize } from 'shared/lib/i18n';
@@ -7,18 +6,7 @@
 
 export const ADDRESS_LENGTH = 64;
 export const PIN_LENGTH = 6;
-=======
-import { Electron } from 'shared/lib/electron'
-import { localize } from 'shared/lib/i18n'
-import { showAppNotification } from 'shared/lib/notifications'
-import validUrl from 'valid-url'
-import { Bech32 } from 'shared/lib/bech32'
 
-export const VALID_MAINNET_ADDRESS: RegExp = /^iota1[02-9ac-hj-np-z]{59}$/
-export const VALID_DEVNET_ADDRESS: RegExp = /^atoi1[02-9ac-hj-np-z]{59}$/
-export const ADDRESS_LENGTH = 64
-export const PIN_LENGTH = 6
->>>>>>> 96b5ebcb
 
 export function bindEvents(element, events) {
     const listeners = Object.entries(events).map(([event, handler]) => {
@@ -106,7 +94,7 @@
     try {
         const decoded = Bech32.decode(addr)
         isValid = decoded && decoded.humanReadablePart === prefix
-    } catch {}
+    } catch { }
 
     if (!isValid) {
         return localize('error.send.invalidAddress')
