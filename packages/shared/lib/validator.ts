import type { MarketDataValidationResponse } from 'shared/lib/marketData'
import type { ChrysalisNodeDataValidationResponse, ChrysalisVariablesValidationResponse } from 'shared/lib/migration'
import type { Account, SyncedAccount } from './typings/account'
<<<<<<< HEAD
import type { Message } from './typings/message'
import type { StrongholdStatus, LedgerStatusPayload } from './typings/wallet'
=======
>>>>>>> d3e9d883
import type { Address } from './typings/address'
import type { MessageResponse } from './typings/bridge'
import { ResponseTypes } from './typings/bridge'
import type { Message } from './typings/message'
import type { NodeInfo, StrongholdStatus } from './typings/wallet'

type Validators =
    | IdValidator
    | ActionValidator
    | PayloadTypeValidator
    | AccountValidator
    | AccountListValidator
    | SyncedAccountValidator
    | SyncedAccountListValidator
    | MessageValidator
    | StrongholdStatusValidator
    | AddressValidator
    | NodeInfoValidator

export enum ErrorTypes {
    UnknownId = 'UnknownId',
    InvalidType = 'InvalidType',
    EmptyResponse = 'EmptyResponse',
}

type ErrorObject = {
    type: ErrorTypes
    error: string
}

export type ValidationResponse = {
    isValid: boolean
    payload: ErrorObject
}

class Validator {
    nextValidator: Validators

    /**
     * Creates validaton response
     *
     * @method createResponse
     *
     * @param {boolean} isValid
     * @param {ErrorObject} error
     *
     * @returns {ValidationResponse}
     */
    createResponse(isValid: boolean, payload?: ErrorObject): ValidationResponse {
        return {
            isValid,
            payload,
        }
    }

    /**
     * Checks if response is valid
     *
     * @method isValid
     *
     * @param {MessageResponse} response
     *
     * @returns {ValidationResponse}
     */
    isValid(response: MessageResponse): ValidationResponse {
        if (this.nextValidator != null) {
            return this.nextValidator.isValid(response)
        }

        return this.createResponse(true)
    }

    /**
     * Sets next validator
     *
     * @method setNextValidator
     *
     * @param {Validators} validator
     *
     * @returns {ValidationResponse}
     */
    setNextValidator(validator: Validators): void {
        this.nextValidator = validator
    }
}

/**
 * Validation for (channel) id
 */
class IdValidator extends Validator {
    ids: string[]

    /**
     * @param {string[]} ids
     *
     * @returns {IdValidator}
     */
    constructor(ids: string[]) {
        super()

        this.ids = ids
        return this
    }

    /**
     * Checks if response is valid
     *
     * @method isValid
     *
     * @param {MessageResponse} response
     *
     * @returns {ValidationResponse}
     */
    isValid(response: MessageResponse): ValidationResponse {
        const id = response.id

        if ('string' !== typeof id) {
            return super.createResponse(false, {
                type: ErrorTypes.InvalidType,
                error: 'Invalid type of id received.',
            })
        }

        if (!this.ids.includes(id)) {
            return super.createResponse(false, {
                type: ErrorTypes.UnknownId,
                error: 'Unknown id.',
            })
        }

        return super.isValid(response)
    }
}

/**
 * Validation for action
 */
class ActionValidator extends Validator {
    /**
     * Checks if response is valid
     *
     * @method isValid
     *
     * @param {MessageResponse} response
     *
     * @returns {ValidationResponse}
     */
    isValid(response: MessageResponse): ValidationResponse {
        const action = response.action

        if ('string' !== typeof action) {
            return super.createResponse(false, {
                type: ErrorTypes.InvalidType,
                error: 'Invalid type of action received.',
            })
        }

        return super.isValid(response)
    }
}

/**
 * Validation for account identifier
 */
class PayloadTypeValidator extends Validator {
    type: string

    constructor(type: string) {
        super()
        this.type = type
    }

    /**
     * Checks if response is valid
     *
     * @method isValid
     *
     * @param {MessageResponse} response
     *
     * @returns {ValidationResponse}
     */
    isValid(response: MessageResponse): ValidationResponse {
        const payload = response.payload

        if (payload && typeof payload !== this.type) {
            return super.createResponse(false, {
                type: ErrorTypes.InvalidType,
                error: 'Invalid type of payload received.',
            })
        }

        return super.isValid(response)
    }
}

/**
 * Validation for accounts list
 */
class AccountListValidator extends Validator {
    /**
     * Checks if response is valid
     *
     * @method isValid
     *
     * @param {MessageResponse} response
     *
     * @returns {ValidationResponse}
     */
    isValid(response: MessageResponse): ValidationResponse {
        const payload = response.payload as Account[]

        if (!Array.isArray(payload)) {
            return super.createResponse(false, {
                type: ErrorTypes.InvalidType,
                error: 'Invalid type of accounts received.',
            })
        }

        for (const account of payload) {
            const validationResponse = new AccountValidator().isValid(
                Object.assign({}, response, {
                    payload: account as any,
                })
            )
            if (!validationResponse.isValid) {
                return validationResponse
            }
        }

        return super.isValid(response)
    }
}

/**
 * Validation for synced accounts list
 */
class SyncedAccountListValidator extends Validator {
    /**
     * Checks if response is valid
     *
     * @method isValid
     *
     * @param {MessageResponse} response
     *
     * @returns {ValidationResponse}
     */
    isValid(response: MessageResponse): ValidationResponse {
        const payload = response.payload as Account[]

        if (!Array.isArray(payload)) {
            return super.createResponse(false, {
                type: ErrorTypes.InvalidType,
                error: 'Invalid type of synced accounts received.',
            })
        }

        for (const account of payload) {
            const validationResponse = new SyncedAccountValidator().isValid(Object.assign({}, response, {
                payload: account as any
            }))

            if (!validationResponse.isValid) {
                return validationResponse
            }
        }

        return super.isValid(response)
    }
}

/**
 * Validation for synced account
 */
class SyncedAccountValidator extends Validator {
    /**
     * Checks if response is valid
     *
     * @method isValid
     *
     * @param {MessageResponse} response
     *
     * @returns {ValidationResponse}
     */
    isValid(response: MessageResponse): ValidationResponse {
        const payload = response.payload as SyncedAccount

        if ('string' !== typeof payload.id) {
            return super.createResponse(false, {
                type: ErrorTypes.InvalidType,
                error: 'Invalid type of id received.',
            })
        } else if ('object' !== typeof payload.depositAddress) {
            return super.createResponse(false, {
                type: ErrorTypes.InvalidType,
                error: 'Invalid type of depositAddress received.',
            })
        } else if ('boolean' !== typeof payload.isEmpty) {
            return super.createResponse(false, {
                type: ErrorTypes.InvalidType,
                error: 'Invalid type of isEmpty received.',
            })
        } else if (!Array.isArray(payload.messages)) {
            return super.createResponse(false, {
                type: ErrorTypes.InvalidType,
                error: 'Invalid type of messages received.',
            })
        } else if (!Array.isArray(payload.addresses)) {
            return super.createResponse(false, {
                type: ErrorTypes.InvalidType,
                error: 'Invalid type of addresses received.',
            })
        }

        return super.isValid(response)
    }
}

/**
 * Validation for account
 */
class AccountValidator extends Validator {
    /**
     * Checks if response is valid
     *
     * @method isValid
     *
     * @param {MessageResponse} response
     *
     * @returns {ValidationResponse}
     */
    isValid(response: MessageResponse): ValidationResponse {
        const payload = response.payload as Account

        if ('string' !== typeof payload.id) {
            return super.createResponse(false, {
                type: ErrorTypes.InvalidType,
                error: 'Invalid type of id received.',
            })
        } else if ('string' !== typeof payload.alias) {
            return super.createResponse(false, {
                type: ErrorTypes.InvalidType,
                error: 'Invalid type of alias received.',
            })
        } else if ('string' !== typeof payload.createdAt) {
            return super.createResponse(false, {
                type: ErrorTypes.InvalidType,
                error: 'Invalid type of createdAt received.',
            })
        } else if (!Array.isArray(payload.messages)) {
            return super.createResponse(false, {
                type: ErrorTypes.InvalidType,
                error: 'Invalid type of messages received.',
            })
        } else if (!Array.isArray(payload.addresses)) {
            return super.createResponse(false, {
                type: ErrorTypes.InvalidType,
                error: 'Invalid type of addresses received.',
            })
        }

        return super.isValid(response)
    }
}

/**
 * Validation for message
 */
class MessageValidator extends Validator {
    /**
     * Checks if response is valid
     *
     * @method isValid
     *
     * @param {MessageResponse} response
     *
     * @returns {ValidationResponse}
     */
    isValid(response: MessageResponse): ValidationResponse {
        const payload = response.payload as Message

        // TODO: Should we validate message version?

        if ('string' !== typeof payload.id) {
            return super.createResponse(false, {
                type: ErrorTypes.InvalidType,
                error: 'Invalid type of id received.',
            })
        } else if ('boolean' !== typeof payload.broadcasted) {
            return super.createResponse(false, {
                type: ErrorTypes.InvalidType,
                error: 'Invalid type of broadcasted received.',
            })
        } else if ('number' !== typeof payload.nonce) {
            return super.createResponse(false, {
                type: ErrorTypes.InvalidType,
                error: 'Invalid type of nonce received.',
            })
        } else if ('string' !== typeof payload.timestamp) {
            return super.createResponse(false, {
                type: ErrorTypes.InvalidType,
                error: 'Invalid type of timestamp received.',
            })
        }

        if (payload.parents.some((parent) => 'string' !== typeof parent)) {
            return super.createResponse(false, {
                type: ErrorTypes.InvalidType,
                error: 'Invalid type of parents received.',
            })
        }

        return super.isValid(response)
    }
}

/**
 * Validator for address
 */
class AddressValidator extends Validator {
    /**
     * Checks if response is valid
     *
     * @method isValid
     *
     * @param {MessageResponse} response
     *
     * @returns {ValidationResponse}
     */
    isValid(response: MessageResponse): ValidationResponse {
        const payload = response.payload as Address

        if ('string' !== typeof payload.address) {
            return super.createResponse(false, {
                type: ErrorTypes.InvalidType,
                error: 'Invalid type of address received.',
            })
        } else if ('number' !== typeof payload.balance) {
            return super.createResponse(false, {
                type: ErrorTypes.InvalidType,
                error: 'Invalid type of balance received.',
            })
        } else if ('number' !== typeof payload.keyIndex) {
            return super.createResponse(false, {
                type: ErrorTypes.InvalidType,
                error: 'Invalid type of keyIndex received.',
            })
        } else if ('boolean' !== typeof payload.internal) {
            return super.createResponse(false, {
                type: ErrorTypes.InvalidType,
                error: 'Invalid type of internal received.',
            })
        }

        return super.isValid(response)
    }
}

/**
 * Validation for generated mnemonic
 */
class MnemonicValidator extends Validator {
    /**
     * Checks if response is valid
     *
     * @method isValid
     *
     * @param {MessageResponse} response
     *
     * @returns {ValidationResponse}
     */
    isValid(response: MessageResponse): ValidationResponse {
        const payload = response.payload as string

        if (payload.split(' ').length !== 24) {
            return super.createResponse(false, {
                type: ErrorTypes.InvalidType,
                error: 'Invalid mnemonic length received.',
            })
        }

        return super.isValid(response)
    }
}

/**
 * Validation for stronghold status
 */
class StrongholdStatusValidator extends Validator {
    /**
     * Checks if response is valid
     *
     * @method isValid
     *
     * @param {MessageResponse} response
     *
     * @returns {ValidationResponse}
     */
    isValid(response: MessageResponse): ValidationResponse {
        const payload = response.payload as StrongholdStatus

        if ('Locked' !== payload.snapshot.status && 'Unlocked' !== payload.snapshot.status) {
            return super.createResponse(false, {
                type: ErrorTypes.InvalidType,
                error: 'Invalid type of status received.',
            })
        }

        return super.isValid(response)
    }
}

/**
 * Validation for ledger device status
 */
class LedgerDeviceStatusValidator extends Validator {
    /**
     * Checks if response is valid
     *
     * @method isValid
     *
     * @param {MessageResponse} response
     *
     * @returns {ValidationResponse}
     */
    isValid(response: MessageResponse): ValidationResponse {
        const payload = response.payload as LedgerStatusPayload

        if ('Connected' !== payload.type && 'Disconnected' !== payload.type && 'Locked' !== payload.type) {
            return super.createResponse(false, {
                type: ErrorTypes.InvalidType,
                error: 'Invalid type of status received.',
            })
        }

        return super.isValid(response)
    }
}

/**
 * Validation for type of response object
 * Type should be the very first thing that gets validated
 */
class TypeValidator extends Validator {
    /**
     * Checks if response is valid
     *
     * @method isValid
     *
     * @param {MessageResponse} response
     *
     * @returns {ValidationResponse}
     */
    isValid(response: MessageResponse): ValidationResponse {
        const hasValidType =
            'object' === typeof response && null !== response && !Array.isArray(response) && 'function' !== typeof response

        if (!hasValidType) {
            return super.createResponse(false, {
                type: ErrorTypes.InvalidType,
                error: 'Invalid type of message received.',
            })
        }

        const getValues = (obj, results = []) => {
            const r = results

            const values = Array.isArray(obj) ? obj : Object.values(obj)

            values.forEach((value) => {
                if ('object' !== typeof value) {
                    r.push(value)
                }

                if (value && 'object' === typeof value) {
                    getValues(value, r)
                }
            })

            return r
        }

        const responseValues = getValues(response)

        if (!responseValues.length) {
            return super.createResponse(false, {
                type: ErrorTypes.EmptyResponse,
                error: 'Empty message received.',
            })
        }

        if (responseValues.some((value) => 'function' === typeof value)) {
            return super.createResponse(false, {
                type: ErrorTypes.InvalidType,
                error: 'Properties with invalid types received.',
            })
        }

        return super.isValid(response)
    }
}

/**
 * Validation for get node info
 */
class NodeInfoValidator extends Validator {
    /**
     * Checks if response is valid
     *
     * @method isValid
     *
     * @param {MessageResponse} response
     *
     * @returns {ValidationResponse}
     */
    isValid(response: MessageResponse): ValidationResponse {
        const payload = response.payload as NodeInfo

        if (!payload.nodeinfo || 'object' !== typeof payload.nodeinfo) {
            return super.createResponse(false, {
                type: ErrorTypes.InvalidType,
                error: 'No node info.',
            })
        } else if ('string' !== typeof payload.url) {
            return super.createResponse(false, {
                type: ErrorTypes.InvalidType,
                error: 'No node url.',
            })
        } else if ('string' !== typeof payload.nodeinfo.version) {
            return super.createResponse(false, {
                type: ErrorTypes.InvalidType,
                error: 'Invalid type of node info version.',
            })
        } else if ('string' !== typeof payload.nodeinfo.networkId) {
            return super.createResponse(false, {
                type: ErrorTypes.InvalidType,
                error: 'Invalid type of node info network id.',
            })
        } else if ('boolean' !== typeof payload.nodeinfo.isHealthy) {
            return super.createResponse(false, {
                type: ErrorTypes.InvalidType,
                error: 'Invalid type of node info is healthy.',
            })
        } else if ('string' !== typeof payload.nodeinfo.bech32HRP) {
            return super.createResponse(false, {
                type: ErrorTypes.InvalidType,
                error: 'Invalid type of node info bech 32 hrp.',
            })
        } else if ('number' !== typeof payload.nodeinfo.minPoWScore) {
            return super.createResponse(false, {
                type: ErrorTypes.InvalidType,
                error: 'Invalid type of node info min pow score.',
            })
        } else if ('number' !== typeof payload.nodeinfo.latestMilestoneIndex) {
            return super.createResponse(false, {
                type: ErrorTypes.InvalidType,
                error: 'Invalid type of node info latest milestone index.',
            })
        } else if ('number' !== typeof payload.nodeinfo.latestMilestoneTimestamp) {
            return super.createResponse(false, {
                type: ErrorTypes.InvalidType,
                error: 'Invalid type of node info latest milestone timestamp.',
            })
        } else if ('number' !== typeof payload.nodeinfo.confirmedMilestoneIndex) {
            return super.createResponse(false, {
                type: ErrorTypes.InvalidType,
                error: 'Invalid type of node info confirmed milestone index.',
            })
        } else if ('number' !== typeof payload.nodeinfo.pruningIndex) {
            return super.createResponse(false, {
                type: ErrorTypes.InvalidType,
                error: 'Invalid type of node info latest pruning index.',
            })
        } else if (!Array.isArray(payload.nodeinfo.features)) {
            return super.createResponse(false, {
                type: ErrorTypes.InvalidType,
                error: 'Invalid type of node info features.',
            })
        } else if ('number' !== typeof payload.nodeinfo.messagesPerSecond) {
            return super.createResponse(false, {
                type: ErrorTypes.InvalidType,
                error: 'Invalid type of node info messages per second.',
            })
        } else if ('number' !== typeof payload.nodeinfo.referencedMessagesPerSecond) {
            return super.createResponse(false, {
                type: ErrorTypes.InvalidType,
                error: 'Invalid type of node info referenced messages per second.',
            })
        } else if ('number' !== typeof payload.nodeinfo.referencedRate) {
            return super.createResponse(false, {
                type: ErrorTypes.InvalidType,
                error: 'Invalid type of node info referenced rate.',
            })
        }

        return super.isValid(response)
    }
}

class ValidatorChainBuilder {
    first: Validators
    last: Validators

    /**
     * Adds a new validation to the validation chain
     *
     * @method add
     *
     * @param {Validators} validator
     *
     * @returns {ValidatorChainBuilder}
     */
    add(validator: Validators): ValidatorChainBuilder {
        if (!this.first) {
            this.first = validator
            this.last = validator
        } else {
            this.last.setNextValidator(validator)
            this.last = validator
        }

        return this
    }

    /**
     * Gets first validator in chain
     *
     * @method getFirst
     *
     * @returns {Validators}
     */
    getFirst(): Validators {
        return this.first
    }
}

export default class ValidatorService {
    validators: any
    ids: string[]

    constructor(ids?: string[]) {
        this.ids = ids

        this.validators = {
            [ResponseTypes.InvalidMessage]: this.createBaseValidator().add(new PayloadTypeValidator('object')).getFirst(),
            [ResponseTypes.StrongholdPasswordSet]: this.createBaseValidator().getFirst(),
            [ResponseTypes.RemovedAccount]: this.createBaseValidator().add(new PayloadTypeValidator('string')).getFirst(),
            [ResponseTypes.CreatedAccount]: this.createBaseValidator().add(new AccountValidator()).getFirst(),
            [ResponseTypes.ReadAccounts]: this.createBaseValidator().add(new AccountListValidator()).getFirst(),
            [ResponseTypes.Balance]: this.createBaseValidator().add(new PayloadTypeValidator('object')).getFirst(),
            [ResponseTypes.BackupRestored]: this.createBaseValidator().getFirst(),
            [ResponseTypes.BackupSuccessful]: this.createBaseValidator().getFirst(),
            [ResponseTypes.GeneratedMnemonic]: this.createBaseValidator()
                .add(new PayloadTypeValidator('string'))
                .add(new MnemonicValidator())
                .getFirst(),
            [ResponseTypes.StoredMnemonic]: this.createBaseValidator().getFirst(),
            [ResponseTypes.VerifiedMnemonic]: this.createBaseValidator().getFirst(),
            [ResponseTypes.SyncedAccounts]: this.createBaseValidator().add(new SyncedAccountListValidator()).getFirst(),
            [ResponseTypes.SentTransfer]: this.createBaseValidator().add(new MessageValidator()).getFirst(),
            [ResponseTypes.StoragePasswordSet]: this.createBaseValidator().getFirst(),
            [ResponseTypes.StrongholdStatus]: this.createBaseValidator().add(new StrongholdStatusValidator()).getFirst(),
            [ResponseTypes.GeneratedAddress]: this.createBaseValidator().add(new AddressValidator()).getFirst(),
            [ResponseTypes.LatestAddress]: this.createBaseValidator().add(new AddressValidator()).getFirst(),
            [ResponseTypes.SyncedAccount]: this.createBaseValidator().add(new SyncedAccountValidator()).getFirst(),
            [ResponseTypes.UnusedAddress]: this.createBaseValidator().add(new AddressValidator()).getFirst(),
            [ResponseTypes.IsLatestAddressUnused]: this.createBaseValidator().add(new PayloadTypeValidator('boolean')).getFirst(),
            [ResponseTypes.AreAllLatestAddressesUnused]: this.createBaseValidator()
                .add(new PayloadTypeValidator('boolean'))
                .getFirst(),
            [ResponseTypes.UpdatedAlias]: this.createBaseValidator().getFirst(),
            [ResponseTypes.DeletedStorage]: this.createBaseValidator().getFirst(),
            [ResponseTypes.LockedStronghold]: this.createBaseValidator().getFirst(),
            [ResponseTypes.StrongholdPasswordChanged]: this.createBaseValidator().getFirst(),
            [ResponseTypes.UpdatedAllClientOptions]: this.createBaseValidator().getFirst(),
<<<<<<< HEAD
            [ResponseTypes.LedgerStatus]: this.createBaseValidator().add(new LedgerDeviceStatusValidator()).getFirst(),
=======
            [ResponseTypes.StrongholdPasswordClearIntervalSet]: this.createBaseValidator().getFirst(),
            [ResponseTypes.NodeInfo]: this.createBaseValidator().add(new NodeInfoValidator()).getFirst(),
>>>>>>> d3e9d883
            [ResponseTypes.Error]: this.createBaseValidator().getFirst(),
            [ResponseTypes.Panic]: this.createBaseValidator().getFirst(),

            // Legacy seed APIs
            [ResponseTypes.LegacySeedChecksum]: this.createBaseValidator().getFirst(),

            // Migration
            [ResponseTypes.MigrationData]: this.createBaseValidator().getFirst(),
            [ResponseTypes.CreatedMigrationBundle]: this.createBaseValidator().getFirst(),
            [ResponseTypes.SentMigrationBundle]: this.createBaseValidator().getFirst(),

            // Events
            [ResponseTypes.StrongholdStatusChange]: this.createBaseEventValidator().getFirst(),
            [ResponseTypes.NewTransaction]: this.createBaseEventValidator().getFirst(),
            [ResponseTypes.ErrorThrown]: this.createBaseEventValidator().getFirst(),
            [ResponseTypes.InvalidMessage]: this.createBaseValidator().getFirst(),
            [ResponseTypes.BalanceChange]: this.createBaseEventValidator().getFirst(),
            [ResponseTypes.ConfirmationStateChange]: this.createBaseEventValidator().getFirst(),
            [ResponseTypes.TransferProgress]: this.createBaseEventValidator().getFirst(),
            [ResponseTypes.MigrationProgress]: this.createBaseEventValidator().getFirst(),
            // Market data
            MarketData: new ValidatorChainBuilder().add(new TypeValidator()).getFirst(),
            // Chrysalis node
            ChrysalisNode: new ValidatorChainBuilder().add(new TypeValidator()).getFirst(),
            // Chrysalis github variables
            ChrysalisVariables: new ValidatorChainBuilder().add(new TypeValidator()).getFirst(),
        }
    }

    /**
     * Creates a base validator
     *
     * @method createBaseValidator
     *
     * @returns {ValidatorChainBuilder}
     */
    private createBaseValidator(): ValidatorChainBuilder {
        return new ValidatorChainBuilder().add(new TypeValidator()).add(new IdValidator(this.ids)).add(new ActionValidator())
    }

    /**
     * Creates a base event validator
     *
     * @method createBaseEventValidator
     *
     * @returns {ValidatorChainBuilder}
     */
    private createBaseEventValidator(): ValidatorChainBuilder {
        return new ValidatorChainBuilder().add(new TypeValidator()).add(new IdValidator(this.ids))
    }

    /**
     * Performs validation
     *
     * @method performValidation
     *
     * @param {MessageResponse} response
     *
     * @returns {ValidationResponse}
     */
    performValidation(response: MessageResponse | MarketDataValidationResponse | ChrysalisNodeDataValidationResponse | ChrysalisVariablesValidationResponse): ValidationResponse {
        return this.validators[response.type].isValid(response)
    }
}<|MERGE_RESOLUTION|>--- conflicted
+++ resolved
@@ -1,16 +1,11 @@
 import type { MarketDataValidationResponse } from 'shared/lib/marketData'
 import type { ChrysalisNodeDataValidationResponse, ChrysalisVariablesValidationResponse } from 'shared/lib/migration'
 import type { Account, SyncedAccount } from './typings/account'
-<<<<<<< HEAD
-import type { Message } from './typings/message'
-import type { StrongholdStatus, LedgerStatusPayload } from './typings/wallet'
-=======
->>>>>>> d3e9d883
 import type { Address } from './typings/address'
 import type { MessageResponse } from './typings/bridge'
 import { ResponseTypes } from './typings/bridge'
 import type { Message } from './typings/message'
-import type { NodeInfo, StrongholdStatus } from './typings/wallet'
+import type { LedgerStatusPayload, NodeInfo, StrongholdStatus } from './typings/wallet'
 
 type Validators =
     | IdValidator
@@ -780,12 +775,9 @@
             [ResponseTypes.LockedStronghold]: this.createBaseValidator().getFirst(),
             [ResponseTypes.StrongholdPasswordChanged]: this.createBaseValidator().getFirst(),
             [ResponseTypes.UpdatedAllClientOptions]: this.createBaseValidator().getFirst(),
-<<<<<<< HEAD
             [ResponseTypes.LedgerStatus]: this.createBaseValidator().add(new LedgerDeviceStatusValidator()).getFirst(),
-=======
             [ResponseTypes.StrongholdPasswordClearIntervalSet]: this.createBaseValidator().getFirst(),
             [ResponseTypes.NodeInfo]: this.createBaseValidator().add(new NodeInfoValidator()).getFirst(),
->>>>>>> d3e9d883
             [ResponseTypes.Error]: this.createBaseValidator().getFirst(),
             [ResponseTypes.Panic]: this.createBaseValidator().getFirst(),
 
