--- conflicted
+++ resolved
@@ -381,11 +381,8 @@
             [ResponseTypes.UpdatedAlias]: this.createBaseValidator().getFirst(),
             [ResponseTypes.DeletedStorage]: this.createBaseValidator().getFirst(),
             [ResponseTypes.LockedStronghold]: this.createBaseValidator().getFirst(),
-<<<<<<< HEAD
+            [ResponseTypes.StrongholdPasswordChanged]: this.createBaseValidator().getFirst(),
             [ResponseTypes.OpenedLedgerApp]: this.createBaseValidator().getFirst(),
-=======
-            [ResponseTypes.StrongholdPasswordChanged]: this.createBaseValidator().getFirst(),
->>>>>>> d7c5ce08
             [ResponseTypes.Error]: this.createBaseValidator().getFirst(),
         };
     }
