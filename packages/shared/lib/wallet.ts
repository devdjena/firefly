import { mnemonic } from 'shared/lib/app'
import { convertToFiat, currencies, CurrencyTypes, exchangeRates, formatCurrency } from 'shared/lib/currency'
import { stripTrailingSlash } from 'shared/lib/helpers'
import { localize } from 'shared/lib/i18n'
import type { PriceData } from 'shared/lib/marketData'
import { HistoryDataProps } from 'shared/lib/marketData'
import { getOfficialNetwork, getOfficialNodes } from 'shared/lib/network'
import { showAppNotification, showSystemNotification } from 'shared/lib/notifications'
import { activeProfile, isStrongholdLocked, updateProfile } from 'shared/lib/profile'
import type { Account, Account as BaseAccount, AccountToCreate, Balance, SyncedAccount } from 'shared/lib/typings/account'
import type { Address } from 'shared/lib/typings/address'
import type { Actor } from 'shared/lib/typings/bridge'
import type {
    BalanceChangeEventPayload,
    ConfirmationStateChangeEventPayload,
    ErrorEventPayload,
    Event,
    MigrationProgressEventPayload,
    ReattachmentEventPayload,
    TransactionEventPayload,
    TransferProgressEventPayload,
    TransferProgressEventType
} from 'shared/lib/typings/events'
import type { Message, Payload, Transaction } from 'shared/lib/typings/message'
import type { MigrationBundle, MigrationData, SendMigrationBundleResponse } from 'shared/lib/typings/migration'
import { formatUnitBestMatch } from 'shared/lib/units'
import { get, writable, Writable } from 'svelte/store'
import type { ClientOptions } from './typings/client'
import type { Duration, NodeInfo, StrongholdStatus } from './typings/wallet'

const ACCOUNT_COLORS = ['turquoise', 'green', 'orange', 'yellow', 'purple', 'pink']

export const MAX_PROFILE_NAME_LENGTH = 20

export const MAX_ACCOUNT_NAME_LENGTH = 20

export const MAX_PASSWORD_LENGTH = 256

// Setting to 0 removes auto lock. We must lock Stronghold manually.
export const STRONGHOLD_PASSWORD_CLEAR_INTERVAL_SECS = 0

export const WALLET_STORAGE_DIRECTORY = '__storage__'

export interface WalletAccount extends Account {
    depositAddress: string;
    rawIotaBalance: number;
    balance: string;
    balanceEquiv: string;
    color: string;
}

export interface AccountMessage extends Message {
    account: number;
}


interface ActorState {
    [id: string]: Actor
}

export type BalanceOverview = {
    incoming: string
    incomingRaw: number
    outgoing: string
    outgoingRaw: number
    balance: string
    balanceRaw: number
    balanceFiat: string
}

type WalletState = {
    balanceOverview: Writable<BalanceOverview>
    accounts: Writable<WalletAccount[]>
    accountsLoaded: Writable<boolean>
    internalTransfersInProgress: Writable<{
        [key: string]: {
            from: string
            to: string
        }
    }>
}

type BalanceTimestamp = {
    timestamp: number,
    balance: number
}

export type BalanceHistory = {
    [HistoryDataProps.ONE_HOUR]: BalanceTimestamp[]
    [HistoryDataProps.SEVEN_DAYS]: BalanceTimestamp[]
    [HistoryDataProps.TWENTY_FOUR_HOURS]: BalanceTimestamp[]
    [HistoryDataProps.ONE_MONTH]: BalanceTimestamp[]
}

export type AccountsBalanceHistory = {
    [accountIndex: number]: BalanceHistory
}

/** Active actors state */
const actors: ActorState = {}

/*
 * Wallet state
 */
export const wallet = writable<WalletState>({
    balanceOverview: writable<BalanceOverview>({
        incoming: '0 Mi',
        incomingRaw: 0,
        outgoing: '0 Mi',
        outgoingRaw: 0,
        balance: '0 Mi',
        balanceRaw: 0,
        balanceFiat: '$ 0.00',
    }),
    accounts: writable<WalletAccount[]>([]),
    accountsLoaded: writable<boolean>(false),
    internalTransfersInProgress: writable<{
        [key: string]: {
            from: string
            to: string
        }
    }>({})
})

export const resetWallet = () => {
    const { balanceOverview, accounts, accountsLoaded, internalTransfersInProgress } = get(wallet)
    balanceOverview.set({
        incoming: '0 Mi',
        incomingRaw: 0,
        outgoing: '0 Mi',
        outgoingRaw: 0,
        balance: '0 Mi',
        balanceRaw: 0,
        balanceFiat: '$ 0.00',
    })
    accounts.set([])
    accountsLoaded.set(false)
    internalTransfersInProgress.set({})
    selectedAccountId.set(null)
    selectedMessage.set(null)
    isTransferring.set(false)
    transferState.set(null)
    isSyncing.set(null)
}

export const selectedAccountId = writable<string | null>(null)

export const selectedMessage = writable<Message | null>(null)

export const isTransferring = writable<boolean>(false)
export const transferState = writable<TransferProgressEventType | "Complete" | null>(null)

export const isSyncing = writable<boolean>(false)

export const api: {
    generateMnemonic(callbacks: { onSuccess: (response: Event<string>) => void, onError: (err: ErrorEventPayload) => void })
    storeMnemonic(mnemonic: string, callbacks: { onSuccess: (response: Event<string>) => void, onError: (err: ErrorEventPayload) => void })
    verifyMnemonic(mnemonic: string, callbacks: { onSuccess: (response: Event<string>) => void, onError: (err: ErrorEventPayload) => void })
    getAccounts(callbacks: { onSuccess: (response: Event<Account[]>) => void, onError: (err: ErrorEventPayload) => void })
    getBalance(accountId: string, callbacks: { onSuccess: (response: Event<Balance>) => void, onError: (err: ErrorEventPayload) => void })
    latestAddress(accountId: string, callbacks: { onSuccess: (response: Event<Address>) => void, onError: (err: ErrorEventPayload) => void })
    areLatestAddressesUnused(callbacks: { onSuccess: (response: Event<boolean>) => void, onError: (err: ErrorEventPayload) => void })
    getUnusedAddress(accountId: string, callbacks: { onSuccess: (response: Event<Address>) => void, onError: (err: ErrorEventPayload) => void })
    getStrongholdStatus(callbacks: { onSuccess: (response: Event<StrongholdStatus>) => void, onError: (err: ErrorEventPayload) => void })
    syncAccounts(addressIndex: number, gapLimit: number, accountDiscoveryThreshold: number, callbacks: { onSuccess: (response: Event<SyncedAccount[]>) => void, onError: (err: ErrorEventPayload) => void })
    syncAccount(accountId: string, callbacks: { onSuccess: (response: Event<void>) => void, onError: (err: ErrorEventPayload) => void })
    createAccount(account: AccountToCreate, callbacks: { onSuccess: (response: Event<Account>) => void, onError: (err: ErrorEventPayload) => void })
    send(accountId: string, transfer: {
        amount: number,
        address: string,
        remainder_value_strategy: {
            strategy: string,
        },
        indexation: { index: string, data: number[] },
    }, callbacks: { onSuccess: (response: Event<Message>) => void, onError: (err: ErrorEventPayload) => void })
    internalTransfer(fromId: string, toId: string, amount: number, callbacks: { onSuccess: (response: Event<Message>) => void, onError: (err: ErrorEventPayload) => void })
    setAlias(accountId: string, alias: string, callbacks: { onSuccess: (response: Event<void>) => void, onError: (err: ErrorEventPayload) => void })
    lockStronghold(callbacks: { onSuccess: (response: Event<void>) => void, onError: (err: ErrorEventPayload) => void })
    setStrongholdPassword(password: string, callbacks: { onSuccess: (response: Event<void>) => void, onError: (err: ErrorEventPayload) => void })
    changeStrongholdPassword(currentPassword: string, newPassword: string, callbacks: { onSuccess: (response: Event<void>) => void, onError: (err: ErrorEventPayload) => void })
    backup(strongholdPath: string, password: string, callbacks: { onSuccess: (response: Event<void>) => void, onError: (err: ErrorEventPayload) => void })
    restoreBackup(strongholdPath: string, password: string, callbacks: { onSuccess: (response: Event<void>) => void, onError: (err: ErrorEventPayload) => void })
    removeAccount(accountId: string, callbacks: { onSuccess: (response: Event<void>) => void, onError: (err: ErrorEventPayload) => void })
    setStoragePassword(newPinCode: string, callbacks: { onSuccess: (response: Event<void>) => void, onError: (err: ErrorEventPayload) => void })
    removeStorage(callbacks: { onSuccess: (response: Event<void>) => void, onError: (err: ErrorEventPayload) => void })
    setClientOptions(clientOptions: ClientOptions, callbacks: { onSuccess: (response: Event<void>) => void, onError: (err: ErrorEventPayload) => void })
    setStrongholdPasswordClearInterval(interval: Duration, callbacks: { onSuccess: (response: Event<void>) => void, onError: (err: ErrorEventPayload) => void })
    getNodeInfo(accountId: string, url: string | undefined, callbacks: { onSuccess: (response: Event<NodeInfo>) => void, onError: (err: ErrorEventPayload) => void })

    // Legacy seed APIs
    getLegacySeedChecksum(seed: string, callbacks: { onSuccess: (response: Event<string>) => void, onError: (err: ErrorEventPayload) => void })


    onStrongholdStatusChange(callbacks: { onSuccess: (response: Event<StrongholdStatus>) => void, onError: (err: ErrorEventPayload) => void })
    onNewTransaction(callbacks: { onSuccess: (response: Event<TransactionEventPayload>) => void, onError: (err: ErrorEventPayload) => void })
    onReattachment(callbacks: { onSuccess: (response: Event<ReattachmentEventPayload>) => void, onError: (err: ErrorEventPayload) => void })
    onConfirmationStateChange(callbacks: { onSuccess: (response: Event<ConfirmationStateChangeEventPayload>) => void, onError: (err: ErrorEventPayload) => void })
    onBalanceChange(callbacks: { onSuccess: (response: Event<BalanceChangeEventPayload>) => void, onError: (err: ErrorEventPayload) => void })
    onTransferProgress(callbacks: { onSuccess: (response: Event<TransferProgressEventPayload>) => void, onError: (err: ErrorEventPayload) => void }),
    onMigrationProgress(callbacks: { onSuccess: (response: Event<MigrationProgressEventPayload>) => void, onError: (err: ErrorEventPayload) => void }),

    // Migration
    getMigrationData(
        seed: string,
        nodes: string[],
        securityLevel: number,
        initialAddressIndex: number,
        permanode: string | undefined,
        callbacks: { onSuccess: (response: Event<MigrationData>) => void, onError: (err: ErrorEventPayload) => void }
    ),
    createMigrationBundle(
        seed: string,
        inputAddressIndexes: number[],
        mine: boolean,
        timeoutSeconds: number,
        offset: number,
        logFilePath: string,
        callbacks: { onSuccess: (response: Event<MigrationBundle>) => void, onError: (err: ErrorEventPayload) => void }
    ),
    sendMigrationBundle(
        node: string[],
        bundleHash: string,
        mwm: number,
        callbacks: { onSuccess: (response: Event<SendMigrationBundleResponse>) => void, onError: (err: ErrorEventPayload) => void }
    ),
} = window['__WALLET_API__']

export const getStoragePath = (appPath: string, profileName: string): string => {
    return `${appPath}/${WALLET_STORAGE_DIRECTORY}/${profileName}`
}

export const initialise = (id: string, storagePath: string): void => {
    if (Object.keys(actors).length > 0) {
        console.error("Initialise called when another actor already initialised")
    }
    const actor: Actor = window['__WALLET_INIT__'].run(id, storagePath)

    actors[id] = actor
}

/**
 * Removes event listeners for active actor
 * 
 * @method removeEventListeners
 * 
 * @param {string} id 
 * 
 * @returns {void}
 */
export const removeEventListeners = (id: string): void => {
    actors[id].removeEventListeners()
};

/**
 * Destroys an actor & remove it from actors state
 *
 * @method destroyActor
 *
 * @param {string} id
 *
 * @returns {void}
 */
export const destroyActor = (id: string): void => {
    if (actors[id]) {
        try {
            actors[id].destroy()
        } catch (err) {
            console.error(err)
        } finally {
            delete actors[id]
        }
    }
}

/**
 * Generate BIP39 Mnemonic Recovery Phrase
 */
export const generateRecoveryPhrase = (): Promise<string[]> =>
    new Promise((resolve, reject) => {
        api.generateMnemonic({
            onSuccess(response) {
                resolve(response.payload.split(' '))
            },
            onError(error) {
                reject(error)
            },
        })
    })

export const requestMnemonic = async () => {
    let recoveryPhrase = await generateRecoveryPhrase()
    mnemonic.set(recoveryPhrase)
    return recoveryPhrase
}

/**
 * Get legacy seed checksum
 * 
 * @method asyncGetLegacySeedChecksum
 * 
 * @param {string} seed
 *  
 * @returns {Promise<Event<string>>}
 */
export const asyncGetLegacySeedChecksum = (seed: string): Promise<string> => {
    return new Promise<string>((resolve, reject) => {
        api.getLegacySeedChecksum(seed, {
            onSuccess(response) {
                resolve(response.payload)
            },
            onError(err) {
                reject(err)
            },
        })
    })
}

export const asyncSetStrongholdPassword = (password) => {
    return new Promise<void>((resolve, reject) => {
        api.setStrongholdPassword(password, {
            onSuccess() {
                resolve()
            },
            onError(err) {
                reject(err)
            },
        })
    })
}

export const asyncChangeStrongholdPassword = (currentPassword, newPassword) => {
    return new Promise<void>((resolve, reject) => {
        api.changeStrongholdPassword(currentPassword, newPassword, {
            onSuccess() {
                resolve()
            },
            onError(err) {
                reject(err)
            },
        })
    })
}

export const asyncStoreMnemonic = (mnemonic) => {
    return new Promise<void>((resolve, reject) => {
        api.storeMnemonic(mnemonic, {
            onSuccess() {
                resolve()
            },
            onError(err) {
                reject(err)
            },
        })
    })
}

export const asyncVerifyMnemonic = (mnemonic) => {
    return new Promise<void>((resolve, reject) => {
        api.verifyMnemonic(mnemonic, {
            onSuccess() {
                resolve()
            },
            onError(err) {
                reject(err)
            },
        })
    })
}

export const asyncBackup = (dest: string, password: string) => {
    return new Promise<void>((resolve, reject) => {
        api.backup(dest, password, {
            onSuccess() {
                resolve()
            },
            onError(err) {
                reject(err)
            },
        })
    })
}

export const asyncSetStoragePassword = (password) => {
    return new Promise<void>((resolve, reject) => {
        api.setStoragePassword(password, {
            onSuccess() {
                resolve()
            },
            onError(err) {
                reject(err)
            },
        })
    })
}

export const asyncRestoreBackup = (importFilePath, password) => {
    return new Promise<void>((resolve, reject) => {
        api.restoreBackup(importFilePath, password, {
            onSuccess() {
                resolve()
            },
            onError(err) {
                reject(err)
            },
        })
    })
}

export const asyncCreateAccount = () => {
    return new Promise<void>((resolve, reject) => {
        const officialNodes = getOfficialNodes()
        const officialNetwork = getOfficialNetwork()
        api.createAccount(
            {
                signerType: { type: 'Stronghold' },
                clientOptions: {
                    nodes: officialNodes,
                    node: officialNodes[Math.floor(Math.random() * officialNodes.length)],
                    network: officialNetwork
                },
                alias: `${localize('general.account')} 1`
            },
            {
                onSuccess() {
                    resolve()
                },
                onError(err) {
                    reject(err)
                },
            }
        )
    })
}

export const asyncRemoveStorage = () => {
    return new Promise<void>((resolve, reject) => {
        api.removeStorage({
            onSuccess() {
                resolve()
            },
            onError(err) {
                reject(err)
            },
        })
    })
}

export const asyncSyncAccounts = (addressIndex?, gapLimit?, accountDiscoveryThreshold?, showErrorNotification = true) => {
    return new Promise<void>((resolve, reject) => {
        isSyncing.set(true)

        api.syncAccounts(addressIndex, gapLimit, accountDiscoveryThreshold, {
            onSuccess(response) {
                const syncedAccounts = response.payload

                const firstAccount = syncedAccounts.find(account => account.index === 0)

                processMigratedTransactions(firstAccount.id, firstAccount.messages, firstAccount.addresses)

                updateAccounts(syncedAccounts)

                isSyncing.set(false)

                resolve()
            },
            onError(err) {
                isSyncing.set(false)

                if (showErrorNotification) {
                    showAppNotification({
                        type: 'error',
                        message: localize(err.error),
                    })
                    resolve()
                } else {
                    reject(err)
                }
            },
        })
    })
}

/**
 * Initialises event listeners from wallet library
 *
 * @method initialiseListeners
 *
 * @returns {void}
 */
export const initialiseListeners = () => {
    /**
     * Event listener for stronghold status change
     */
    api.onStrongholdStatusChange({
        onSuccess(response) {
            isStrongholdLocked.set(response.payload.snapshot.status === 'Locked')
        },
        onError(error) {
            console.error(error)
        },
    })

    /**
     * Event listener for new message event
     */
    api.onNewTransaction({
        onSuccess(response) {
            const accounts = get(wallet).accounts
            const account = get(accounts).find((account) => account.id === response.payload.accountId)
            const message = response.payload.message

            if (message.payload.type === 'Transaction') {
                const essence = message.payload.data.essence

                if (!essence.data.internal) {
                    const { balanceOverview } = get(wallet);
                    const overview = get(balanceOverview);

                    const incoming = essence.data.incoming ? overview.incomingRaw + essence.data.value : overview.incomingRaw;
                    const outgoing = essence.data.incoming ? overview.outgoingRaw : overview.outgoingRaw + essence.data.value;

                    updateBalanceOverview(
                        overview.balanceRaw,
                        incoming,
                        outgoing
                    );
                }

                // Update account with new message
                saveNewMessage(response.payload.accountId, response.payload.message);

                const notificationMessage = localize('notifications.valueTx')
                    .replace('{{value}}', formatUnitBestMatch(message.payload.data.essence.data.value, true, 3))
                    .replace('{{account}}', account.alias);

                showSystemNotification({ type: "info", message: notificationMessage, contextData: { type: "valueTx", accountId: account.id } });
            } else if (message.payload.type === 'Milestone') {
                // Update account with new message
                saveNewMessage(response.payload.accountId, response.payload.message);
                processMigratedTransactions(response.payload.accountId, [response.payload.message],

                    // New transaction will only emit an event for fluid migrations
                    [])
            }
        },
        onError(error) {
            console.error(error)
        },
    })

    /**
     * Event listener for transfer confirmation state change
     */
    api.onConfirmationStateChange({
        onSuccess(response) {
            const accounts = get(wallet).accounts
            const message = response.payload.message

            if (message.payload.type === 'Transaction') {
                const confirmed = response.payload.confirmed;
                const essence = message.payload.data.essence

                let account1
                let account2

                const { internalTransfersInProgress } = get(wallet)
                const transfers = get(internalTransfersInProgress)

                // Are we tracking an internal transfer for this message id
                if (transfers[message.id]) {
                    account1 = get(accounts).find((account) => account.id === transfers[message.id].from)
                    account2 = get(accounts).find((account) => account.id === transfers[message.id].to)
                    internalTransfersInProgress.update((transfers) => {
                        delete transfers[message.id]
                        return transfers
                    })
                } else {
                    account1 = get(accounts).find((account) => account.id === response.payload.accountId)
                }

                // If this is a confirmation of a regular transfer update the balance overview
                if (confirmed && !essence.data.internal) {
                    const { balanceOverview } = get(wallet);
                    const overview = get(balanceOverview);

                    const incoming = essence.data.incoming ? overview.incomingRaw + essence.data.value : overview.incomingRaw;
                    const outgoing = essence.data.incoming ? overview.outgoingRaw : overview.outgoingRaw + essence.data.value;

                    updateBalanceOverview(
                        overview.balanceRaw,
                        incoming,
                        outgoing
                    );
                }

                // Update the confirmation state of all messages with this id
                const confirmationChanged = updateAllMessagesState(accounts, message.id, response.payload.confirmed)

                // If the state has changed then display a notification
                // but only for transactions not migrations
                if (confirmationChanged && message.payload.type === 'Transaction') {
                    const tx = message.payload as Transaction
                    const messageKey = confirmed ? 'confirmed' : 'failed'

                    const _notify = (accountTo: string | null = null) => {
                        let notificationMessage

                        if (accountTo) {
                            notificationMessage = localize(`notifications.${messageKey}Internal`)
                                .replace('{{value}}', formatUnitBestMatch(tx.data.essence.data.value, true, 3))
                                .replace('{{senderAccount}}', account1.alias)
                                .replace('{{receiverAccount}}', accountTo)
                        } else {
                            if (essence.data.internal && confirmed) {
                                // If this is a confirmed internal message but we don't
                                // have the account info it is most likely that someone logged
                                // out before an internal transfer completed so the internalTransfersInProgress
                                // was wiped, display the anonymous account message instead
                                notificationMessage = localize(`notifications.confirmedInternalNoAccounts`)
                                    .replace('{{value}}', formatUnitBestMatch(tx.data.essence.data.value, true, 3))
                            } else {
                                notificationMessage = localize(`notifications.${messageKey}`)
                                    .replace('{{value}}', formatUnitBestMatch(tx.data.essence.data.value, true, 3))
                                    .replace('{{account}}', account1.alias)
                            }
                        }

                        showSystemNotification({ type: "info", message: notificationMessage, contextData: { type: messageKey, accountId: account1.id } });
                    }

                    // If this event is emitted because a message failed, then this message will only exist on the sender account
                    // Therefore, show the notification (no need to group).
                    if (!confirmed) {
                        _notify()
                    } else {
                        // If we have 2 accounts this was an internal transfer
                        if (account1 && account2) {
                            _notify(account2.alias);
                        } else {
                            _notify()
                        }
                    }
                }
            }
        },
        onError(error) {
            console.error(error)
        },
    })

    /**
     * Event listener for balance change event
     */
    api.onBalanceChange({
        onSuccess(response) {
            const { payload: { accountId, address, balanceChange, messageId } } = response;

            updateAccountAfterBalanceChange(accountId, address, balanceChange.received, balanceChange.spent)

            const { balanceOverview } = get(wallet);
            const overview = get(balanceOverview);

            const balance = overview.balanceRaw - balanceChange.spent + balanceChange.received

            updateBalanceOverview(balance, overview.incomingRaw, overview.outgoingRaw);

            // Migration
            if (messageId === '0'.repeat(64)) {
                updateProfile(
                    'migratedTransactions',
                    []
                )
            }

        },
        onError(error) {
            console.error(error)
        },
    })

    /**
     * Event listener for reattachment
     */
    api.onReattachment({
        onSuccess(response) {
            // Replace original message with reattachment
            replaceMessage(response.payload.accountId, response.payload.reattachedMessageId, response.payload.message);
        },
        onError(error) {
            console.error(error)
        },
    })

    /**
     * Event listener for transfer progress
     */
    api.onTransferProgress({
        onSuccess(response) {
            transferState.set(response.payload.event.type)
        },
        onError(error) {
            console.error(error)
        }
    })
}

const updateAllMessagesState = (accounts, messageId, confirmation) => {
    let confirmationHasChanged = false

    accounts.update((storedAccounts) => {
        return storedAccounts.map((storedAccount) => {
            return Object.assign<WalletAccount, Partial<WalletAccount>, Partial<WalletAccount>>({} as WalletAccount, storedAccount, {
                messages: storedAccount.messages.map((_message: Message) => {
                    if (_message.id === messageId) {
                        confirmationHasChanged = _message.confirmed !== confirmation
                        _message.confirmed = confirmation
                    }
                    return _message
                })
            })
        })
    })

    return confirmationHasChanged
}

/**
 * Updates account information after balance change
 * 
 * @method updateAccountAfterBalanceChange
 * 
 * @param {string} accountId 
 * @param {Address} addressMeta 
 */
export const updateAccountAfterBalanceChange = (
    accountId: string,
    address: string,
    receivedBalance: number,
    spentBalance: number
): void => {
    const { accounts } = get(wallet);

    accounts.update((storedAccounts) => {
        return storedAccounts.map((storedAccount) => {
            if (storedAccount.id === accountId) {
                const rawIotaBalance = storedAccount.rawIotaBalance - spentBalance + receivedBalance;

                const activeCurrency = get(activeProfile)?.settings.currency ?? CurrencyTypes.USD;

                let updatedAddress = false
                const updatedAccount = Object.assign<WalletAccount, Partial<WalletAccount>>(storedAccount, {
                    rawIotaBalance,
                    balance: formatUnitBestMatch(rawIotaBalance, true, 3),
                    balanceEquiv: formatCurrency(convertToFiat(
                        rawIotaBalance,
                        get(currencies)[CurrencyTypes.USD],
                        get(exchangeRates)[activeCurrency]
                    )),
                    addresses: storedAccount.addresses.map((_address: Address) => {
                        if (_address.address === address) {
                            _address.balance += receivedBalance - spentBalance
                            updatedAddress = true
                        }

                        return _address
                    })
                })

                // The address could not be found in our current list of addresses
                // call getAccounts to fill in the missing information
                if (!updatedAddress) {
                    api.getAccounts({
                        onSuccess(accountsResponse) {
                            const ac = accountsResponse.payload.find((a) => a.id === accountId)
                            if (ac) {
                                const addr = ac.addresses.find(ad => ad.address === address)
                                if (addr) {
                                    updatedAccount.addresses.push(addr)
                                }
                            }
                        },
                        onError(err) {
                            // Not much we can do with an error here
                            console.error(err)
                        },
                    })
                }

                return updatedAccount
            }

            return storedAccount;
        })
    })
}

/** 
 * @method saveNewMessage
 * 
 * @param {string} accountId 
 * @param {Message} message
 * 
 * @returns {void} 
 */
export const saveNewMessage = (accountId: string, message: Message): void => {
    const { accounts } = get(wallet)

    const messageIncoming = getIncomingFlag(message.payload)

    accounts.update((storedAccounts) => {
        return storedAccounts.map((storedAccount: WalletAccount) => {
            if (storedAccount.id === accountId) {
                const hasMessage = storedAccount.messages.some(m => m.id === message.id && getIncomingFlag(m.payload) === messageIncoming)

                if (!hasMessage) {
                    storedAccount.messages.push(message)
                }
            }

            return storedAccount;
        })
    })
};

/** 
 * @method replaceMessage
 * 
 * @param {string} accountId 
 * @param {string} messageId
 * @param {Message} newMessage
 * 
 * @returns {void} 
 */
export const replaceMessage = (accountId: string, messageId: string, newMessage: Message): void => {
    const { accounts } = get(wallet)

    const messageIncoming = getIncomingFlag(newMessage.payload)

    accounts.update((storedAccounts) => {
        return storedAccounts.map((storedAccount: WalletAccount) => {
            if (storedAccount.id === accountId) {
                return Object.assign<WalletAccount, Partial<WalletAccount>, Partial<WalletAccount>>({} as WalletAccount, storedAccount, {
                    messages: storedAccount.messages.map((_message) => {
                        if (_message.id === messageId && getIncomingFlag(_message.payload) === messageIncoming) {
                            return newMessage;
                        }

                        return _message;
                    })
                })
            }

            return storedAccount;
        })
    })
};

/**
 * Gets the account messages. Appends account index and sort the message list.
 *
 * @method getAccountMessages
 *
 * @param {WalletAccount} accounts
 *
 * @returns {AccountMessage[]}
 */
export const getAccountMessages = (account: WalletAccount): AccountMessage[] => {
    const messages: {
        [key: string]: AccountMessage
    } = {};

    account.messages.forEach((message) => {
        let extraId = ''
        if (message.payload.type === "Transaction") {
            extraId = getIncomingFlag(message.payload) ? 'in' : 'out'
        }
        messages[message.id + extraId] = {
            ...message,
            account: account.index
        }
    })

    return Object.values(messages)
        .sort((a, b) => {
            if (a.id === b.id && a.payload.type == "Transaction") {
                return getIncomingFlag(a.payload) ? -1 : 1
            }
            return new Date(b.timestamp).getTime() - new Date(a.timestamp).getTime()
        })
}

/**
 * Gets a slice of all transactions (on all accounts). Appends account index and sort the message list.
 *
 * @method getTransactions
 *
 * @param {WalletAccount} accounts
 * @param {number} [count]
 *
 * @returns {AccountMessage[]}
 */
export const getTransactions = (accounts: WalletAccount[], count = 10): AccountMessage[] => {
    const messages: {
        [key: string]: AccountMessage
    } = {};

    accounts.forEach((account) => {
        account.messages.forEach((message) => {
            let extraId = ''
            if (message.payload.type === "Transaction") {
                extraId = getIncomingFlag(message.payload) ? 'in' : 'out'
            }
            messages[account.index + message.id + extraId] = {
                ...message,
                account: account.index
            }
        })
    });

    return Object.values(messages)
        .sort((a, b) => {
            if (a.id === b.id && a.payload.type == "Transaction") {
                return getIncomingFlag(a.payload) ? -1 : 1
            }
            return new Date(b.timestamp).getTime() - new Date(a.timestamp).getTime()
        })
        .slice(0, count)
}

/**
 * Updates balance overview
 *
 * @method updateBalanceOverview
 *
 * @param {number} balance
 * @param {number} incoming
 * @param {number} outgoing
 *
 * @returns {void}
 */
export const updateBalanceOverview = (balance: number, incoming: number, outgoing: number): void => {
    const { balanceOverview } = get(wallet);

    const activeCurrency = get(activeProfile)?.settings.currency ?? CurrencyTypes.USD;

    balanceOverview.update((overview) => {
        return Object.assign<BalanceOverview, BalanceOverview, Partial<BalanceOverview>>({} as BalanceOverview, overview, {
            incoming: formatUnitBestMatch(incoming, true, 3),
            incomingRaw: incoming,
            outgoing: formatUnitBestMatch(outgoing, true, 3),
            outgoingRaw: outgoing,
            balance: formatUnitBestMatch(balance, true, 3),
            balanceRaw: balance,
            balanceFiat: formatCurrency(convertToFiat(
                balance,
                get(currencies)[CurrencyTypes.USD],
                get(exchangeRates)[activeCurrency]
            )),
        });
    });
};

/**
 * Updates balance overview fiat value
 *
 * @method refreshBalanceOverview
 *
 * @returns {void}
 */
export const refreshBalanceOverview = (): void => {
    const { balanceOverview } = get(wallet);
    const bo = get(balanceOverview)
    updateBalanceOverview(bo.balanceRaw, bo.incomingRaw, bo.outgoingRaw)
}

/**
* Updates accounts information after a successful sync accounts operation
*
* @method updateAccounts
*
* @param {SyncedAccount[]} syncedAccounts
*
* @returns {void}
*/
export const updateAccounts = (syncedAccounts: SyncedAccount[]): void => {
    const { accounts } = get(wallet)

    const existingAccountIds = get(accounts).map((account) => account.id)

    const { newAccounts, existingAccounts } = syncedAccounts.reduce((acc, syncedAccount: SyncedAccount) => {
        if (existingAccountIds.includes(syncedAccount.id)) {
            acc.existingAccounts.push(syncedAccount);
        } else {
            acc.newAccounts.push(syncedAccount);
        }

        return acc;
    }, { newAccounts: [], existingAccounts: [] })

    const updatedStoredAccounts = get(accounts).map((storedAccount) => {
        const syncedAccount = existingAccounts.find((_account) => _account.id === storedAccount.id)

        // Update deposit address
        storedAccount.depositAddress = syncedAccount.depositAddress.address

        // If we have received a new address, simply add it;
        // If we have received an existing address, update the properties.
        for (const addr of syncedAccount.addresses) {
            const addressIndex = storedAccount.addresses.findIndex(a => a.address === addr.address)
            if (addressIndex < 0) {
                storedAccount.addresses.push(addr)
            } else {
                storedAccount.addresses[addressIndex] = addr
            }
        }

        // If we have received a new message, simply add it;
        // If we have received an existing message, update the properties.
        for (const msg of syncedAccount.messages) {
            const msgIndex = storedAccount.messages.findIndex(m => m.id === msg.id && getIncomingFlag(m.payload) === getIncomingFlag(msg.payload))
            if (msgIndex < 0) {
                storedAccount.messages.push(msg)
            } else {
                storedAccount.messages[msgIndex] = msg
            }
        }

        return storedAccount
    })

    if (newAccounts.length) {
        const totalBalance = {
            balance: 0,
            incoming: 0,
            outgoing: 0,
        }

        const _accounts = []
        let completeCount = 0

        for (const newAccount of newAccounts) {
            getAccountMeta(newAccount.id, (err, meta) => {
                if (!err) {
                    totalBalance.balance += meta.balance
                    totalBalance.incoming += meta.incoming
                    totalBalance.outgoing += meta.outgoing

                    const account = prepareAccountInfo(Object.assign<
                        WalletAccount, WalletAccount, Partial<WalletAccount>
                    >({} as WalletAccount, newAccount, {
                        alias: `${localize('general.account')} ${newAccount.index + 1}`,
                        clientOptions: existingAccounts[0].clientOptions,
                        createdAt: new Date().toISOString(),
                        signerType: existingAccounts[0].signerType,
                        depositAddress: newAccount.depositAddress.address
                    }), meta)

                    _accounts.push(account)
                } else {
                    console.error(err)
                }

                completeCount++
                if (completeCount === newAccounts.length) {
                    const { balanceOverview } = get(wallet);
                    const overview = get(balanceOverview);

                    accounts.update(() => {
                        return [...updatedStoredAccounts, ..._accounts].sort((a, b) => a.index - b.index)
                    })

                    updateBalanceOverview(
                        overview.balanceRaw + totalBalance.balance,
                        overview.incomingRaw + totalBalance.incoming,
                        overview.outgoingRaw + totalBalance.outgoing
                    )
                }

            })
        }
    } else {
        accounts.update(() => updatedStoredAccounts.sort((a, b) => a.index - b.index));
    }
};

/**
 * Updates balance fiat value for every account
 *
 * @method updateAccountBalanceEquiv
 *
 * @returns {void}
 */
export const updateAccountsBalanceEquiv = (): void => {
    const { accounts } = get(wallet)

    const activeCurrency = get(activeProfile)?.settings.currency ?? CurrencyTypes.USD;

    accounts.update((storedAccounts) => {
        for (const storedAccount of storedAccounts) {
            storedAccount.balance = formatUnitBestMatch(storedAccount.rawIotaBalance, true, 3)
            storedAccount.balanceEquiv = formatCurrency(convertToFiat(
                storedAccount.rawIotaBalance,
                get(currencies)[CurrencyTypes.USD],
                get(exchangeRates)[activeCurrency]
            ))
        }
        return storedAccounts
    })
}

/**
 * Gets balance history for each account in market data timestamps
 *
 * @method getAccountsBalanceHistory
 *
 * @param {Account} accounts
 * @param {number} balanceRaw
 * @param {PriceData} [priceData]
 *
 */
export const getAccountsBalanceHistory = (accounts: WalletAccount[], priceData: PriceData): AccountsBalanceHistory => {
    let balanceHistory: AccountsBalanceHistory = {}
    if (priceData && accounts) {
        accounts.forEach((account) => {
            let accountBalanceHistory: BalanceHistory = {
                [HistoryDataProps.ONE_HOUR]: [],
                [HistoryDataProps.TWENTY_FOUR_HOURS]: [],
                [HistoryDataProps.SEVEN_DAYS]: [],
                [HistoryDataProps.ONE_MONTH]: [],
            }
            let messages: Message[] = account?.messages?.slice()
                ?.filter((message) => !isSelfTransaction(message.payload, account)) // Remove self transactions
                ?.sort((a, b) => new Date(b.timestamp).getTime() - new Date(a.timestamp).getTime()) ?? [] // Sort messages from last to newest
            // Calculate the variations for each account
            var trackedBalance = account.rawIotaBalance;
            let accountBalanceVariations = [{ balance: trackedBalance, timestamp: new Date().toString() }]
            messages.forEach((message) => {
                const essence = message.payload.type === 'Transaction' &&
                    message.payload.data.essence.data

                if (essence && essence.incoming) {
                    trackedBalance -= essence.value || 0;
                } else {
                    trackedBalance += essence.value || 0;
                }
                accountBalanceVariations.push({ balance: trackedBalance, timestamp: message.timestamp })
            })
            // Calculate the balance in each market data timestamp
            let balanceHistoryInTimeframe = []
            Object.entries(priceData[CurrencyTypes.USD]).forEach(([timeframe, data]) => {
                // sort market data from newest to last
                let sortedData = data.slice().sort((a, b) => b[0] - a[0])
                balanceHistoryInTimeframe = []
                // if there are no balance variations
                if (accountBalanceVariations.length === 1) {
                    balanceHistoryInTimeframe = sortedData.map(_data => ({ timestamp: _data[0], balance: trackedBalance }))
                }
                else {
                    let i = 0
                    sortedData.forEach((data) => {
                        let marketTimestamp = new Date(data[0] * 1000).getTime()
                        // find balance for each market data timepstamp
                        for (i; i < accountBalanceVariations.length - 1; i++) {
                            let currentBalanceTimestamp = new Date(accountBalanceVariations[i].timestamp).getTime()
                            let nextBalanceTimestamp = new Date(accountBalanceVariations[i + 1].timestamp).getTime()
                            if (marketTimestamp > nextBalanceTimestamp && marketTimestamp <= currentBalanceTimestamp) {
                                balanceHistoryInTimeframe.push({ timestamp: data[0], balance: accountBalanceVariations[i].balance })
                                return
                            }
                            else if (marketTimestamp <= nextBalanceTimestamp && i === (accountBalanceVariations.length - 2)) {
                                balanceHistoryInTimeframe.push({ timestamp: data[0], balance: 0 })
                                return
                            }
                        }
                    })
                }
                accountBalanceHistory[timeframe] = balanceHistoryInTimeframe.reverse()
            })
            balanceHistory[account.index] = accountBalanceHistory
        })
    }
    return balanceHistory
}

/**
 * Gets balance history for all accounts combined in market data timestamps
 *
 * @method getWalletBalanceHistory
 *
 * @param {Account} accounts
 * @param {PriceData} [priceData]
 *
 */
export const getWalletBalanceHistory = (accountsBalanceHistory: AccountsBalanceHistory): BalanceHistory => {
    let balanceHistory: BalanceHistory = {
        [HistoryDataProps.ONE_HOUR]: [],
        [HistoryDataProps.TWENTY_FOUR_HOURS]: [],
        [HistoryDataProps.SEVEN_DAYS]: [],
        [HistoryDataProps.ONE_MONTH]: [],
    }
    Object.values(accountsBalanceHistory).forEach(accBalanceHistory => {
        Object.entries(accBalanceHistory).forEach(([timeframe, data]) => {
            if (!balanceHistory[timeframe].length) {
                balanceHistory[timeframe] = data
            }
            else {
                balanceHistory[timeframe] = balanceHistory[timeframe].map(({ balance, timestamp }, index) =>
                    ({ timestamp, balance: balance + data[index].balance })
                )
            }
        })
    })
    return balanceHistory
}

export const getAccountMeta = (accountId: string, callback: (
    error: ErrorEventPayload,
    meta?: {
        balance: number
        incoming: number
        outgoing: number
        depositAddress: string
    }
) => void) => {
    api.getBalance(accountId, {
        onSuccess(balanceResponse) {
            api.latestAddress(accountId, {
                onSuccess(latestAddressResponse) {
                    callback(null, {
                        balance: balanceResponse.payload.total,
                        incoming: balanceResponse.payload.incoming,
                        outgoing: balanceResponse.payload.outgoing,
                        depositAddress: latestAddressResponse.payload.address,
                    })
                },
                onError(error) {
                    callback(error)
                },
            })
        },
        onError(error) {
            callback(error)
        },
    })
}

export const prepareAccountInfo = (
    account: BaseAccount,
    meta: {
        balance: number
        incoming: number
        outgoing: number
        depositAddress: string
    }
) => {
    const { id, index, alias } = account
    const { balance, depositAddress } = meta

    const activeCurrency = get(activeProfile)?.settings.currency ?? CurrencyTypes.USD

    return Object.assign<WalletAccount, BaseAccount, Partial<WalletAccount>>({} as WalletAccount, account, {
        id,
        index,
        depositAddress,
        alias,
        rawIotaBalance: balance,
        balance: formatUnitBestMatch(balance, true, 3),
        balanceEquiv: formatCurrency(convertToFiat(
            balance,
            get(currencies)[CurrencyTypes.USD],
            get(exchangeRates)[activeCurrency]
        )),
        color: ACCOUNT_COLORS[index % ACCOUNT_COLORS.length],
    })
}

export const processMigratedTransactions = (accountId: string, messages: Message[], addresses: Address[]): void => {
    const accounts = get(wallet).accounts

    messages.forEach((message: Message) => {
        if (message.payload.type === 'Milestone') {
            const account = get(accounts).find((account) => account.id === accountId);

            // Only check migrated messages for first account as the migrated messages are sent there
            if (account && account.index === 0) {
                const _activeProfile = get(activeProfile)

                if (_activeProfile.migratedTransactions && _activeProfile.migratedTransactions.length) {
                    const funds = message.payload.data.essence.receipt.data.funds;

                    const tailTransactionHashes = funds.map((fund) => fund.tailTransactionHash)

                    const updatedMigratedTransactions = _activeProfile.migratedTransactions.filter((transaction) => !tailTransactionHashes.includes(transaction.tailTransactionHash))

                    updateProfile(
                        'migratedTransactions',
                        updatedMigratedTransactions
                    )
                }
            }
        }
    })

    const _activeProfile = get(activeProfile)

    if (_activeProfile.migratedTransactions && _activeProfile.migratedTransactions.length) {
        // For pre-snapshot migrations, there will be no messages
        addresses.forEach((address) => {
            const outputs = address.outputs;

            if (Object.values(outputs).some((output) => output.messageId === '0'.repeat(64))) {
                updateProfile(
                    'migratedTransactions',
                    []
                )
            }
        })
    }

}
export const buildAccountNetworkSettings = () => {
    let activeProfileSettings = get(activeProfile)?.settings

    let automaticNodeSelection = activeProfileSettings?.automaticNodeSelection ?? true
    let includeOfficialNodes = activeProfileSettings?.includeOfficialNodes ?? true
    let disabledNodes = activeProfileSettings?.disabledNodes ?? []

    const { accounts } = get(wallet)
    const actualAccounts = get(accounts)

    let clientOptionNodes = []
    let primaryNodeUrl = ''
    let officialNodes = getOfficialNodes()
    let localPow = true

    if (actualAccounts && actualAccounts.length > 0) {
        const clientOptions = actualAccounts[0].clientOptions
        if (clientOptions) {
            clientOptionNodes = clientOptions.nodes ?? []
            localPow = clientOptions.localPow ?? true

            if (clientOptions.node) {
                primaryNodeUrl = stripTrailingSlash(clientOptions.node.url)
            }
        }
    }

    // If we are in automatic node selection make sure none of the offical nodes
    // are disabled
    if (automaticNodeSelection) {
        officialNodes = officialNodes.map(o => ({ ...o, disabled: false }))
    }

    // First populate the nodes with the official ones if needed
    let nodes = []
    if (includeOfficialNodes || automaticNodeSelection || clientOptionNodes.length === 0) {
        nodes = [...officialNodes]
    }

    // Now go through the nodes from the client options and add
    // any that were not in the official list, setting their custom flag as well
    for (const clientOptionNode of clientOptionNodes) {
        if (!nodes.find(n => n.url == stripTrailingSlash(clientOptionNode.url))) {
            clientOptionNode.isCustom = true
            nodes.push({
                ...clientOptionNode,
                url: stripTrailingSlash(clientOptionNode.url)
            })
        }
    }

    // Iterate through the complete disabled node list and mark any
    // Use this instead of the flag on the client option nodes
    // as we may have been in automatic mode which disables all
    // non official nodes
    for (const disabledNode of disabledNodes) {
        const foundNode = nodes.find(n => n.url === stripTrailingSlash(disabledNode))
        if (foundNode) {
            foundNode.disabled = true
        }
    }

    // If the primary node is not set or its not in the list
    // or in the list and disabled find the
    // first node from the list that is not disabled
    const allEnabled = nodes.filter(n => !n.disabled)
    if (allEnabled.length > 0 && (!primaryNodeUrl || !allEnabled.find(n => n.url === primaryNodeUrl))) {
        primaryNodeUrl = allEnabled[0].url
    }

    return {
        automaticNodeSelection,
        includeOfficialNodes,
        nodes,
        primaryNodeUrl,
        localPow
    }
}

export const updateAccountNetworkSettings = async (automaticNodeSelection, includeOfficialNodes, nodes, primaryNodeUrl, localPow) => {
    updateProfile('settings.automaticNodeSelection', automaticNodeSelection)
    updateProfile('settings.includeOfficialNodes', includeOfficialNodes)

    const disabledNodes = nodes.filter(n => n.disabled).map(n => n.url)
    updateProfile('settings.disabledNodes', disabledNodes)

    let clientNodes = []
    let officialNodes = getOfficialNodes()

    // Get the list of non official nodes
    const nonOfficialNodes = nodes.filter(n => !officialNodes.find(d => d.url === n.url))

    // If we are in automatic node selection make sure none of the offical nodes
    // are disabled
    if (automaticNodeSelection) {
        officialNodes = officialNodes.map(o => ({ ...o, disabled: false }))
    }

    // If we are in automatic mode, or including the official nodes in manual mode
    // or in manual mode and there are no non official nodes
    if (automaticNodeSelection || includeOfficialNodes || nonOfficialNodes.length === 0) {
        clientNodes = [...officialNodes]
    }

    // Now add back the non official nodes, if we are in automatic mode we should
    // disable them, otherwise retain their current disabled state
    if (nonOfficialNodes.length > 0) {
        clientNodes = [...clientNodes, ...nonOfficialNodes.map(o => ({ ...o, disabled: automaticNodeSelection ? true : o.disabled }))]
    }

    // Get all the enabled nodes and make sure the primary url is enabled
    const allEnabled = clientNodes.filter(n => !n.disabled)
    let clientNode = allEnabled.find(n => n.url === primaryNodeUrl)

    if (!clientNode && allEnabled.length > 0) {
        clientNode = allEnabled[0]
    }

    const clientOptions = {
        nodes: clientNodes,
        node: clientNode,
        localPow
    }

    api.setClientOptions(
        clientOptions,
        {
            onSuccess() {
                const { accounts } = get(wallet)

                accounts.update((_accounts) =>
                    _accounts.map((_account) =>
                        Object.assign<WalletAccount, WalletAccount, Partial<WalletAccount>>(
                            {} as WalletAccount,
                            _account,
                            {
                                clientOptions
                            }
                        )
                    )
                )
            },
            onError(err) {
                const shouldHideErrorNotification =
                    err && err.type === 'ClientError' && err.error === 'error.node.chrysalisNodeInactive'

                if (!shouldHideErrorNotification) {
                    showAppNotification({
                        type: 'error',
                        message: localize(err.error),
                    })
                }

            },
        }
    )
}

/**
 * Check if a message was emitted and received by the provided account
 *
 * @method getWalletBalanceHistory
 *
 * @param {Payload} payload
 * @param {WalletAccount} account
 *
 */
export const isSelfTransaction = (payload: Payload, account: Account): boolean => {
    const accountAddresses = account?.addresses?.map(add => add.address) ?? []
    if (payload && accountAddresses.length) {
        const getReceiverAddresses = () => {
            if (payload.type === 'Transaction') {
                return receiverAddressesFromTransactionPayload(payload)
            } else if (payload.type === 'Milestone') {
                return receiverAddressesFromMilestonePayload(payload)
            }

            return null;
        }

        const senderAddress: string = sendAddressFromTransactionPayload(payload)

        const receiverAddresses: string[] = getReceiverAddresses()

        const transactionAddresses = [senderAddress, ...receiverAddresses]
        return senderAddress && receiverAddresses.length && transactionAddresses.every((txAddress) => accountAddresses.indexOf(txAddress) !== -1)
    }
    return false
}

/**
 * Get the sender address from a transaction payload.
 */
export const sendAddressFromTransactionPayload = (payload: Payload): string => {
    if (payload?.type === "Transaction") {
        return payload?.data?.essence?.data?.inputs?.find((input) => /utxo/i.test(input?.type))?.data?.metadata?.address ?? null
    }

    return null
}

/**
 * Get the receiver addresses from a transaction payload.
 */
export const receiverAddressesFromTransactionPayload = (payload: Payload): string[] => {
    if (payload?.type === "Transaction") {
        return payload?.data?.essence?.data?.outputs
            ?.map((output) => output?.data?.address) ?? []
    }

    return []
}

/**
 * Get the receiver addresses from a milestone payload.
 */
export const receiverAddressesFromMilestonePayload = (payload: Payload): string[] => {
    if (payload?.type === "Milestone") {
        return payload?.data?.essence?.receipt?.data?.funds
            ?.map((receiptFunds) => receiptFunds?.output?.address) ?? []
    }

    return []
}

/**
 * Get the value of a milestone message
 * @returns 
 */
export const getMilestoneMessageValue = (payload: Payload, accounts) => {
    if (payload?.type === "Milestone") {
        const funds = payload.data.essence.receipt.data.funds

        const firstAccount = accounts.find((acc) => acc.index === 0)
        const firstAccountAddresses = firstAccount.addresses.map((address) => address.address)

        const totalValue = funds
            .filter((fund) => firstAccountAddresses.includes(fund.output.address))
            .reduce((acc, fund) => acc + fund.output.amount, 0)

        return totalValue
    }

    return 0
}

/**
 * Get incoming flag from message
 * @returns 
 */
export const getIncomingFlag = (payload: Payload) => {
    if (payload?.type === "Transaction") {
        return payload.data.essence.data.incoming
    }

    return undefined
}

/**
 * Set incoming flag on the message
 * @returns 
 */
export const setIncomingFlag = (payload: Payload, incoming: boolean) => {
    if (payload?.type === "Transaction") {
        payload.data.essence.data.incoming = incoming
    }
}

/**
* Get internal flag from message
* @returns 
*/
export const getInternalFlag = (payload: Payload) => {
    if (payload?.type === "Transaction") {
        return payload.data.essence.data.internal
    }

    return undefined
}

/**
 * Find an address in one of our accounts
 * @param address The address to find
 * @returns The wallet account matching the address or undefined if not found
 */
export const findAccountWithAddress = (address: string): WalletAccount | undefined => {
    if (!address) {
        return
    }
    const accounts = get(get(wallet).accounts)
    return accounts.find((acc) => acc.addresses.some((add) => address === add.address))
}

/**
 * Find an address in one of our accounts
 * @param addresses The addresses to find
 * @param excludeFirst A wallet to exclude on first pass
 * @returns The wallet account matching the address or undefined if not found
 */
<<<<<<< HEAD
export const findAccountWithAnyAddress = (addresses: string[]): WalletAccount | undefined => {
=======
 export const findAccountWithAnyAddress = (addresses: string[], excludeFirst?: WalletAccount): WalletAccount | undefined => {
>>>>>>> 00aecd19
    if (!addresses || addresses.length === 0) {
        return
    }
    let accounts = get(get(wallet).accounts)

    let res = accounts.filter((acc) => acc.addresses.some((add) => addresses.includes(add.address)))

    if (res.length > 0) {
        if (excludeFirst) {
            const initialLen = res.length
            res = res.filter(a => a.id !== excludeFirst.id)
            // If the length changed we removed it, so put it back
            // at the end
            if (res.length !== initialLen) {
                res.push(excludeFirst)
            }
        }

        if (res.length > 0) {
            return res[0]
        }
    }
}<|MERGE_RESOLUTION|>--- conflicted
+++ resolved
@@ -1617,11 +1617,7 @@
  * @param excludeFirst A wallet to exclude on first pass
  * @returns The wallet account matching the address or undefined if not found
  */
-<<<<<<< HEAD
-export const findAccountWithAnyAddress = (addresses: string[]): WalletAccount | undefined => {
-=======
  export const findAccountWithAnyAddress = (addresses: string[], excludeFirst?: WalletAccount): WalletAccount | undefined => {
->>>>>>> 00aecd19
     if (!addresses || addresses.length === 0) {
         return
     }
