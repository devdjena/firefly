--- conflicted
+++ resolved
@@ -380,25 +380,28 @@
     })
 }
 
-<<<<<<< HEAD
-export const asyncGetNodeInfo = (url) => {
-    return new Promise<NodeInfo | undefined>((resolve) => {
-        api.getNodeInfo(get(selectedAccountId), url, {
-=======
 export const asyncSyncAccounts = (addressIndex?, gapLimit?, accountDiscoveryThreshold?) => {
     return new Promise<SyncedAccount[]>((resolve, reject) => {
         api.syncAccounts(addressIndex, gapLimit, accountDiscoveryThreshold, {
->>>>>>> b370e639
             onSuccess(response) {
                 resolve(response.payload)
             },
             onError(err) {
-<<<<<<< HEAD
+                reject(err)
+            },
+        })
+    })
+}
+
+export const asyncGetNodeInfo = (accountId, url) => {
+    return new Promise<NodeInfo | undefined>((resolve) => {
+        api.getNodeInfo(accountId, url, {
+            onSuccess(response) {
+                resolve(response.payload)
+            },
+            onError(err) {
                 console.error(err)
                 resolve(undefined)
-=======
-                reject(err)
->>>>>>> b370e639
             },
         })
     })
