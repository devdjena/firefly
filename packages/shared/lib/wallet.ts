--- conflicted
+++ resolved
@@ -34,15 +34,10 @@
     SendMigrationBundleResponse,
 } from 'shared/lib/typings/migration'
 import { formatUnitBestMatch } from 'shared/lib/units'
-<<<<<<< HEAD
-import { get, writable, Writable } from 'svelte/store'
+import { get, writable } from 'svelte/store'
 import { Electron } from 'shared/lib/electron'
-=======
-import { get, writable } from 'svelte/store'
 import { openPopup } from './popup'
->>>>>>> 7101a162
 import type { ClientOptions } from './typings/client'
-import type { LedgerStatus } from './typings/ledger'
 import type { Message } from './typings/message'
 import type { Node, NodeAuth, NodeInfo } from './typings/node'
 import { SetupType } from './typings/routes'
@@ -64,6 +59,7 @@
 import { convertToFiat, currencies, exchangeRates, formatCurrency } from './currency'
 import { HistoryDataProps, PriceData } from './typings/market'
 import { ProfileType } from './typings/profile'
+import type { LedgerStatus } from './typings/ledger'
 
 const ACCOUNT_COLORS = ['turquoise', 'green', 'orange', 'yellow', 'purple', 'pink']
 
@@ -148,27 +144,7 @@
 export const isFirstManualSync = writable<boolean>(true)
 export const isBackgroundSyncing = writable<boolean>(false)
 
-<<<<<<< HEAD
 interface IWalletApi {
-    generateMnemonic(callbacks: { onSuccess: (response: Event<string>) => void, onError: (err: ErrorEventPayload) => void })
-    storeMnemonic(mnemonic: string, callbacks: { onSuccess: (response: Event<string>) => void, onError: (err: ErrorEventPayload) => void })
-    verifyMnemonic(mnemonic: string, callbacks: { onSuccess: (response: Event<string>) => void, onError: (err: ErrorEventPayload) => void })
-    getAccounts(callbacks: { onSuccess: (response: Event<Account[]>) => void, onError: (err: ErrorEventPayload) => void })
-    getBalance(accountId: string, callbacks: { onSuccess: (response: Event<Balance>) => void, onError: (err: ErrorEventPayload) => void })
-    latestAddress(accountId: string, callbacks: { onSuccess: (response: Event<Address>) => void, onError: (err: ErrorEventPayload) => void })
-    areLatestAddressesUnused(callbacks: { onSuccess: (response: Event<boolean>) => void, onError: (err: ErrorEventPayload) => void })
-    getUnusedAddress(accountId: string, callbacks: { onSuccess: (response: Event<Address>) => void, onError: (err: ErrorEventPayload) => void })
-    getStrongholdStatus(callbacks: { onSuccess: (response: Event<StrongholdStatus>) => void, onError: (err: ErrorEventPayload) => void })
-    syncAccounts(addressIndex: number, gapLimit: number, accountDiscoveryThreshold: number, callbacks: { onSuccess: (response: Event<SyncedAccount[]>) => void, onError: (err: ErrorEventPayload) => void })
-    syncAccount(accountId: string, callbacks: { onSuccess: (response: Event<void>) => void, onError: (err: ErrorEventPayload) => void })
-    createAccount(account: AccountToCreate, callbacks: { onSuccess: (response: Event<Account>) => void, onError: (err: ErrorEventPayload) => void })
-    send(accountId: string, transfer: {
-        amount: number,
-        address: string,
-        remainder_value_strategy: {
-            strategy: string,
-=======
-export const api: {
     generateMnemonic(callbacks: {
         onSuccess: (response: Event<string>) => void
         onError: (err: ErrorEventPayload) => void
@@ -215,15 +191,6 @@
         accountId: string,
         callbacks: { onSuccess: (response: Event<void>) => void; onError: (err: ErrorEventPayload) => void }
     )
-    startBackgroundSync(
-        pollingInterval: Duration,
-        automaticOutputConsolidation: boolean,
-        callbacks: { onSuccess: (response: Event<void>) => void; onError: (err: ErrorEventPayload) => void }
-    )
-    stopBackgroundSync(callbacks: {
-        onSuccess: (response: Event<void>) => void
-        onError: (err: ErrorEventPayload) => void
-    })
     createAccount(
         account: AccountToCreate,
         callbacks: { onSuccess: (response: Event<Account>) => void; onError: (err: ErrorEventPayload) => void }
@@ -235,11 +202,12 @@
             address: string
             remainder_value_strategy: {
                 strategy: string
-            }
-            indexation: { index: string; data: number[] }
->>>>>>> 7101a162
-        },
-        callbacks: { onSuccess: (response: Event<Message>) => void; onError: (err: ErrorEventPayload) => void }
+                callbacks: {
+                    onSuccess: (response: Event<SendMigrationBundleResponse>) => void
+                    onError: (err: ErrorEventPayload) => void
+                }
+            }
+        }
     )
     internalTransfer(
         fromId: string,
@@ -357,48 +325,6 @@
         node: string[],
         bundleHash: string,
         mwm: number,
-<<<<<<< HEAD
-        callbacks: { onSuccess: (response: Event<SendMigrationBundleResponse>) => void, onError: (err: ErrorEventPayload) => void }
-    ),
-}
-
-export const api: IWalletApi = new Proxy({ ...window['__WALLET_API__'] }, {
-    get: (target, propKey) => {
-        const origMethod = target[propKey];
-        return (...args) => {
-            for (let i = args.length - 1; i >= 0; i--) {
-                if (args[i]?.onSuccess) {
-                    const origSuccess = args[i].onSuccess;
-                    args[i].onSuccess = (payload) => {
-                        try {
-                            origSuccess(payload)
-                        } catch (err) {
-                            console.error(`Callback Error ${propKey.toString()}`, err)
-                            Electron.unhandledException(`Callback Error ${propKey.toString()}`, { message: err.message, stack: err.stack })
-                        }
-                    }
-                }
-                if (args[i]?.onError) {
-                    const origError = args[i].onError;
-                    args[i].onError = (payload) => {
-                        try {
-                            origError(payload)
-                        } catch (err) {
-                            console.error(`Callback Error ${propKey.toString()}`, err)
-                            Electron.unhandledException(`Callback Error ${propKey.toString()}`, { message: err.message, stack: err.stack })
-                        }
-                    }
-                }
-                if (args[i]?.onSuccess || args[i]?.onError) {
-                    break;
-                }
-            }
-            return origMethod.apply(target, args)
-        };
-    }
-})
-
-=======
         callbacks: {
             onSuccess: (response: Event<SendMigrationBundleResponse>) => void
             onError: (err: ErrorEventPayload) => void
@@ -447,8 +373,52 @@
         address: string,
         callbacks: { onSuccess: (response: Event<string>) => void; onError: (err: ErrorEventPayload) => void }
     )
-} = window['__WALLET_API__']
->>>>>>> 7101a162
+}
+
+export const api: IWalletApi = new Proxy(
+    { ...window['__WALLET_API__'] },
+    {
+        get: (target, propKey) => {
+            const origMethod = target[propKey]
+            return (...args) => {
+                for (let i = args.length - 1; i >= 0; i--) {
+                    if (args[i]?.onSuccess) {
+                        const origSuccess = args[i].onSuccess
+                        args[i].onSuccess = (payload) => {
+                            try {
+                                origSuccess(payload)
+                            } catch (err) {
+                                console.error(`Callback Error ${propKey.toString()}`, err)
+                                void Electron.unhandledException(`Callback Error ${propKey.toString()}`, {
+                                    message: err.message,
+                                    stack: err.stack,
+                                })
+                            }
+                        }
+                    }
+                    if (args[i]?.onError) {
+                        const origError = args[i].onError
+                        args[i].onError = (payload) => {
+                            try {
+                                origError(payload)
+                            } catch (err) {
+                                console.error(`Callback Error ${propKey.toString()}`, err)
+                                void Electron.unhandledException(`Callback Error ${propKey.toString()}`, {
+                                    message: err.message,
+                                    stack: err.stack,
+                                })
+                            }
+                        }
+                    }
+                    if (args[i]?.onSuccess || args[i]?.onError) {
+                        break
+                    }
+                }
+                return origMethod.apply(target, args)
+            }
+        },
+    }
+)
 
 export const getWalletStoragePath = (appPath: string): string => `${appPath}/${WALLET_STORAGE_DIRECTORY}/`
 
