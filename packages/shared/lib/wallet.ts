<<<<<<< HEAD
import { writable, Writable, get, derived } from 'svelte/store'
import type { MessageResponse, Actor } from './typings/bridge'
import type { Address } from './typings/address'
import type { Message } from './typings/message'
import type { SignerType } from './typings/account'
import type { Event, TransactionEventPayload, ConfirmationStateChangeEventPayload } from './typings/events'
=======
import { writable, Writable, get } from 'svelte/store'
import type { Actor } from './typings/bridge'
import type { Address } from './typings/address'
import type { Message } from './typings/message'
import type { Account as BaseAccount } from './typings/account'
import type { Event, TransactionEventPayload, ConfirmationStateChangeEventPayload, BalanceChangeEventPayload } from './typings/events'
>>>>>>> 0ad80deb
import { mnemonic } from 'shared/lib/app'
import { formatUnit } from 'shared/lib/units'
import { convertToFiat, currencies, CurrencyTypes, exchangeRates } from 'shared/lib/currency'
import { activeProfile, updateProfile } from 'shared/lib/profile'
import { showSystemNotification } from 'shared/lib/notifications'
import { _ } from 'shared/lib/i18n'
import { persistent } from 'shared/lib/helpers'
import type { SyncedAccount } from './typings/account'

export const WALLET_STORAGE_DIRECTORY = '__storage__'

<<<<<<< HEAD
type Account = {
    id: string
    index: number
    alias: string
    signerType: SignerType
    addresses: Address[]
    messages: Message[]
=======
interface Account extends BaseAccount {
    depositAddress: Address;
    rawIotaBalance: number;
    balance: string;
    balanceEquiv: string;
    color: string;
>>>>>>> 0ad80deb
}

interface ActorState {
    [id: string]: Actor
}

export type BalanceOverview = {
    incoming: string
    incomingRaw: number
    outgoing: string
    outgoingRaw: number
    balance: string
    balanceRaw: number
    balanceFiat: string
}

type WalletState = {
    balanceOverview: Writable<BalanceOverview>
    accounts: Writable<Account[]>
}

export enum ProfileType {
    Software = 'Software',
    Ledger = 'Ledger',
    LedgerSimulator = 'LedgerSimulator'
}

/** Active actors state */
const actors: ActorState = {}

/*
 * Wallet state
 */
export const wallet = writable<WalletState>({
    balanceOverview: writable<BalanceOverview>({
        incoming: '0 Mi',
        incomingRaw: 0,
        outgoing: '0 Mi',
        outgoingRaw: 0,
        balance: '0 Mi',
        balanceRaw: 0,
        balanceFiat: '0.00 USD',
    }),
    accounts: writable<Account[]>([]),
})

export const profileType = derived(wallet, $wallet => {
    const accounts = get($wallet.accounts)
    if (accounts.length === 0) {
        return null
    }
    switch (accounts[0].signerType.type) {
        case 'Stronghold': return ProfileType.Software
        case 'LedgerNano': return ProfileType.Ledger
        case 'LedgerNanoSimulator': return ProfileType.LedgerSimulator
    }
})

export const resetWallet = () => {
    const { balanceOverview, accounts } = get(wallet)
    balanceOverview.set({
        incoming: '0 Mi',
        incomingRaw: 0,
        outgoing: '0 Mi',
        outgoingRaw: 0,
        balance: '0 Mi',
        balanceRaw: 0,
        balanceFiat: '0.00 USD',
    })
    accounts.set([])
    selectedAccountId.set(null)
    loggedIn.set(false)
}

export const selectedAccountId = writable<string | null>(null)

export const loggedIn = persistent<boolean>('loggedIn', false)

export const api = window['__WALLET_API__']

export const getStoragePath = (appPath: string, profileName: string): string => {
    return `${appPath}/${WALLET_STORAGE_DIRECTORY}/${profileName}`
}

export const initialise = (id: string, storagePath: string): void => {
    const actor: Actor = window['__WALLET_INIT__'].run(id, storagePath)

    actors[id] = actor
}

/**
 * Destroys an actor & remove it from actors state
 *
 * @method destroyActor
 *
 * @param {string} id
 *
 * @returns {void}
 */
export const destroyActor = (id: string): void => {
    if (!actors[id]) {
        throw new Error('No actor found for provided id.')
    }

    // Destroy actor
    actors[id].destroy()

    // Delete actor id from state
    delete actors[id]
}

/**
 * Generate BIP39 Mnemonic Recovery Phrase
 */
export const generateRecoveryPhrase = (): Promise<string[]> =>
    new Promise((resolve, reject) => {
        api.generateMnemonic({
            onSuccess(response) {
                resolve(response.payload.split(' '))
            },
            onError(error) {
                reject(error)
            },
        })
    })

export const verifyRecoveryPhrase = (phrase): Promise<void> =>
    new Promise((resolve, reject) => {
        api.verifyMnemonic(phrase, {
            onSuccess(response) {
                resolve(response)
            },
            onError(error) {
                reject(error)
            },
        })
    })

export const requestMnemonic = async () => {
    let recoveryPhrase = await generateRecoveryPhrase()
    mnemonic.set(recoveryPhrase)
}

/**
 * Initialises event listeners from wallet library
 *
 * @method initialiseListeners
 *
 * @returns {void}
 */
export const initialiseListeners = () => {
    /**
     * Event listener for stronghold status change
     */
    api.onStrongholdStatusChange({
        onSuccess(response) {
            updateProfile('isStrongholdLocked', response.payload.snapshot.status === 'Locked')
        },
        onError(error) {
            console.error(error)
        },
    })

    /**
     * Event listener for new message event
     */
    api.onNewTransaction({
        onSuccess(response: Event<TransactionEventPayload>) {
            if (get(activeProfile).settings.notifications) {
                const accounts = get(wallet).accounts
                const account = get(accounts).find((account) => account.id === response.payload.accountId)
                const message = response.payload.message

                const locale = get(_) as (string) => string
                const notificationMessage = locale('notifications.valueTx')
                    .replace('{{value}}', message.value.toString())
                    .replace('{{account}}', account.alias)

                showSystemNotification({ type: "info", message: notificationMessage })
            }

            // Update account with new message
            saveNewMessage(response.payload.accountId, response.payload.message);
        },
        onError(error) {
            console.error(error)
        },
    })

    api.onConfirmationStateChange({
        onSuccess(response: Event<ConfirmationStateChangeEventPayload>) {
            if (get(activeProfile).settings.notifications) {
                const accounts = get(wallet).accounts
                const account = get(accounts).find((account) => account.id === response.payload.accountId)
                const message = response.payload.message
                const messageKey = response.payload.confirmed ? 'confirmed' : 'failed'

                const locale = get(_) as (string) => string
                const notificationMessage = locale(`notifications.${messageKey}`)
                    .replace('{{value}}', message.value.toString())
                    .replace('{{account}}', account.alias)

                showSystemNotification({ type: "info", message: notificationMessage })
            }
        },
        onError(error) {
            console.error(error)
        },
    })

    /**
     * Event listener for balance change event
     */
    api.onBalanceChange({
        onSuccess(response: Event<BalanceChangeEventPayload>) {
            const { payload: { accountId, address, balanceChange } } = response;

            updateAccountAfterBalanceChange(accountId, address, balanceChange.received, balanceChange.spent)

            const { balanceOverview } = get(wallet);
            const overview = get(balanceOverview);

            const incoming = overview.incomingRaw + balanceChange.received;
            const outgoing = overview.outgoingRaw + balanceChange.spent;
            const balance = overview.balanceRaw - balanceChange.spent + balanceChange.received

            updateBalanceOverview(balance, incoming, outgoing);

        },
        onError(error) {
            console.error(error)
        },
    })
}

/**
 * Updates account information after balance change
 * 
 * @method updateAccountAfterBalanceChange
 * 
 * @param {string} accountId 
 * @param {Address} addressMeta 
 */
export const updateAccountAfterBalanceChange = (
    accountId: string,
    address: Address,
    receivedBalance: number,
    spentBalance: number
): void => {
    const { accounts } = get(wallet);

    accounts.update((storedAccounts) => {
        return storedAccounts.map((storedAccount) => {
            if (storedAccount.id === accountId) {
                const rawIotaBalance = storedAccount.rawIotaBalance - spentBalance + receivedBalance;

                return Object.assign({}, storedAccount, {
                    rawIotaBalance,
                    balance: formatUnit(rawIotaBalance, 0),
                    balanceEquiv: `${convertToFiat(
                        rawIotaBalance,
                        get(currencies)[CurrencyTypes.USD],
                        get(exchangeRates)[get(activeProfile).settings.currency]
                    )} ${get(activeProfile).settings.currency}`,
                    addresses: storedAccount.addresses.map((_address: Address) => {
                        if (_address.address === address.address) {
                            return Object.assign({}, _address, address)
                        }

                        return _address
                    })
                })
            }
        })
    })
}

/** 
 * @method saveNewMessage
 * 
 * @param {string} accountId 
 * @param {Message} message
 * 
 * @returns {void} 
 */
export const saveNewMessage = (accountId: string, message: Message): void => {
    const { accounts } = get(wallet)

    accounts.update((storedAccounts) => {
        return storedAccounts.map((storedAccount: Account) => {
            if (storedAccount.id === accountId) {
                return Object.assign({}, storedAccount, {
                    messages: [message, ...storedAccount.messages]
                })
            }

            return storedAccount;
        })
    })
};

/**
 * Gets latest messages
 *
 * @method getLatestMessages
 *
 * @param {Account} accounts
 * @param {number} [count]
 *
 * @returns {Message[]}
 */
export const getLatestMessages = (accounts: Account[], count = 10): Message[] => {
    const messages: Message[] = accounts.reduce(
        (messages, account) =>
            messages.concat(
                account.messages.map((message, idx) =>
                    Object.assign({}, message, {
                        account: account.index,
                        internal: idx % 2 !== 0,
                    })
                )
            ),
        []
    )

    return messages
        .slice()
        .sort((a, b) => {
            return <any>new Date(b.timestamp) - <any>new Date(a.timestamp)
        })
        .slice(0, count)
}

/**
 * Updates balance overview 
 * 
 * @method updateBalanceOverview
 * 
 * @param {number} balance
 * @param {number} incoming 
 * @param {number} outgoing
 * 
 * @returns {void} 
 */
export const updateBalanceOverview = (balance: number, incoming: number, outgoing: number): void => {
    const { balanceOverview } = get(wallet);

    balanceOverview.update((overview) => {
        return Object.assign({}, overview, {
            incoming: formatUnit(incoming, 2),
            incomingRaw: incoming,
            outgoing: formatUnit(outgoing, 2),
            outgoingRaw: outgoing,
            balance: formatUnit(balance, 2),
            balanceRaw: balance,
            balanceFiat: `${convertToFiat(
                balance,
                get(currencies)[CurrencyTypes.USD],
                get(exchangeRates)[get(activeProfile).settings.currency]
            )} ${get(activeProfile).settings.currency}`,
        });
    });
};

/**    
* Updates accounts information after a successful sync accounts operation
*
* @method updateAccounts
*
* @param {SyncedAccount[]} syncedAccounts
*
* @returns {void}
*/
export const updateAccounts = (syncedAccounts: SyncedAccount[]): void => {
    const _update = (existingPayload, newPayload, prop) => {
        const existingPayloadMap = existingPayload.reduce((acc, object) => {
            acc[object[prop]] = object

            return acc
        }, {})

        const newPayloadMap = newPayload.reduce((acc, object) => {
            acc[object[prop]] = object

            return acc
        }, {})

        return Object.values(Object.assign({}, existingPayloadMap, newPayloadMap))
    }

    const { accounts } = get(wallet)

    accounts.update((storedAccounts) => {
        return storedAccounts.map((storedAccount) => {
            const syncedAccount = syncedAccounts.find((_account) => _account.id === storedAccount.id)

            return Object.assign({}, storedAccount, {
                // Update deposit address
                depositAddress: syncedAccount.depositAddress.address,
                // If we have received a new address, simply add it;
                // If we have received an existing address, update the properties.
                addresses: _update(storedAccount.addresses, syncedAccount.addresses, 'address'),
                messages: _update(storedAccount.messages, syncedAccount.messages, 'id'),
            })
        })
    })
};<|MERGE_RESOLUTION|>--- conflicted
+++ resolved
@@ -1,18 +1,9 @@
-<<<<<<< HEAD
 import { writable, Writable, get, derived } from 'svelte/store'
-import type { MessageResponse, Actor } from './typings/bridge'
-import type { Address } from './typings/address'
-import type { Message } from './typings/message'
-import type { SignerType } from './typings/account'
-import type { Event, TransactionEventPayload, ConfirmationStateChangeEventPayload } from './typings/events'
-=======
-import { writable, Writable, get } from 'svelte/store'
 import type { Actor } from './typings/bridge'
 import type { Address } from './typings/address'
 import type { Message } from './typings/message'
 import type { Account as BaseAccount } from './typings/account'
 import type { Event, TransactionEventPayload, ConfirmationStateChangeEventPayload, BalanceChangeEventPayload } from './typings/events'
->>>>>>> 0ad80deb
 import { mnemonic } from 'shared/lib/app'
 import { formatUnit } from 'shared/lib/units'
 import { convertToFiat, currencies, CurrencyTypes, exchangeRates } from 'shared/lib/currency'
@@ -24,22 +15,12 @@
 
 export const WALLET_STORAGE_DIRECTORY = '__storage__'
 
-<<<<<<< HEAD
-type Account = {
-    id: string
-    index: number
-    alias: string
-    signerType: SignerType
-    addresses: Address[]
-    messages: Message[]
-=======
 interface Account extends BaseAccount {
     depositAddress: Address;
     rawIotaBalance: number;
     balance: string;
     balanceEquiv: string;
     color: string;
->>>>>>> 0ad80deb
 }
 
 interface ActorState {
