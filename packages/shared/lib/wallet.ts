--- conflicted
+++ resolved
@@ -1,12 +1,3 @@
-<<<<<<< HEAD
-import { writable, Writable, get, derived } from 'svelte/store'
-import type { Actor } from './typings/bridge'
-import type { Address } from './typings/address'
-import type { Message, Output, Input } from './typings/message'
-import type { Account as BaseAccount } from './typings/account'
-import type { Event, TransactionEventPayload, ConfirmationStateChangeEventPayload, BalanceChangeEventPayload } from './typings/events'
-=======
->>>>>>> fd27c31a
 import { mnemonic } from 'shared/lib/app'
 import { convertToFiat, currencies, CurrencyTypes, exchangeRates } from 'shared/lib/currency'
 import { persistent } from 'shared/lib/helpers'
@@ -16,11 +7,11 @@
 import { showSystemNotification } from 'shared/lib/notifications'
 import { activeProfile, updateProfile } from 'shared/lib/profile'
 import { formatUnit } from 'shared/lib/units'
-import { get, writable, Writable } from 'svelte/store'
+import { get, writable, Writable, derived } from 'svelte/store'
 import type { Account, SyncedAccount } from './typings/account'
 import type { Address } from './typings/address'
 import type { Actor } from './typings/bridge'
-import type { BalanceChangeEventPayload, ConfirmationStateChangeEventPayload, Event, TransactionEventPayload, TransferProgressEventPayload, TransferProgressEventType } from './typings/events'
+import type { TransferProgressEventType } from './typings/events'
 import type { Input, Message, Output } from './typings/message'
 import type { ApiClient } from './walletApi'
 
@@ -59,6 +50,12 @@
     accountsLoaded: Writable<boolean>
 }
 
+export enum ProfileType {
+    Software = 'Software',
+    Ledger = 'Ledger',
+    LedgerSimulator = 'LedgerSimulator'
+}
+
 type BalanceTimestamp = {
     timestamp: number,
     balance: number
@@ -69,12 +66,6 @@
     [HistoryDataProps.SEVEN_DAYS]: BalanceTimestamp[]
     [HistoryDataProps.TWENTY_FOUR_HOURS]: BalanceTimestamp[]
     [HistoryDataProps.ONE_MONTH]: BalanceTimestamp[]
-}
-
-export enum ProfileType {
-    Software = 'Software',
-    Ledger = 'Ledger',
-    LedgerSimulator = 'LedgerSimulator'
 }
 
 /** Active actors state */
