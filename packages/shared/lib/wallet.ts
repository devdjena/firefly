import { mnemonic } from 'shared/lib/app'
import { convertToFiat, currencies, CurrencyTypes, exchangeRates, formatCurrency } from 'shared/lib/currency'
import { stripTrailingSlash } from 'shared/lib/helpers'
import { localize } from 'shared/lib/i18n'
import type { PriceData } from 'shared/lib/marketData'
import { HistoryDataProps } from 'shared/lib/marketData'
import { getOfficialNetwork, getOfficialNodes } from 'shared/lib/network'
import { showAppNotification, showSystemNotification } from 'shared/lib/notifications'
import { activeProfile, isStrongholdLocked, updateProfile } from 'shared/lib/profile'
<<<<<<< HEAD
import type { Account as BaseAccount, AccountToCreate, Balance } from 'shared/lib/typings/account'
=======
import type {
    Account,
    Account as BaseAccount,
    AccountToCreate,
    Balance,
    SyncedAccount
} from 'shared/lib/typings/account'
import type { Address } from 'shared/lib/typings/address'
import type { Actor } from 'shared/lib/typings/bridge'
>>>>>>> 5acfa691
import type {
    BalanceChangeEventPayload,
    ConfirmationStateChangeEventPayload,
    ErrorEventPayload,
    Event,
    MigrationProgressEventPayload,
    ReattachmentEventPayload,
    TransactionEventPayload,
    TransferProgressEventPayload
} from 'shared/lib/typings/events'
import type { Payload, Transaction } from 'shared/lib/typings/message'
import type { AddressInput, MigrationBundle, MigrationData, SendMigrationBundleResponse } from 'shared/lib/typings/migration'
import { formatUnitBestMatch } from 'shared/lib/units'
import { get, writable, Writable } from 'svelte/store'
import type { Account, SyncedAccount } from './typings/account'
import type { Address } from './typings/address'
import type { Actor } from './typings/bridge'
import type { ClientOptions } from './typings/client'
<<<<<<< HEAD
import type { TransferProgressEventType } from './typings/events'
import type { Message } from './typings/message'
import type { Duration, LedgerStatusPayload, NodeInfo, StrongholdStatus } from './typings/wallet'
=======
import type { NodeAuth, NodeInfo } from './typings/node'
import type { Duration, StrongholdStatus } from './typings/wallet'
>>>>>>> 5acfa691

const ACCOUNT_COLORS = ['turquoise', 'green', 'orange', 'yellow', 'purple', 'pink']

export const MAX_PROFILE_NAME_LENGTH = 20

export const MAX_ACCOUNT_NAME_LENGTH = 20

export const MAX_PASSWORD_LENGTH = 256

// Setting to 0 removes auto lock. We must lock Stronghold manually.
export const STRONGHOLD_PASSWORD_CLEAR_INTERVAL_SECS = 0

export const WALLET_STORAGE_DIRECTORY = '__storage__'

export interface WalletAccount extends Account {
    depositAddress: string;
    rawIotaBalance: number;
    balance: string;
    balanceEquiv: string;
    color: string;
}

export interface AccountMessage extends Message {
    account: number;
}


interface ActorState {
    [id: string]: Actor
}

export type BalanceOverview = {
    incoming: string
    incomingRaw: number
    outgoing: string
    outgoingRaw: number
    balance: string
    balanceRaw: number
    balanceFiat: string
}

type WalletState = {
    balanceOverview: Writable<BalanceOverview>
    accounts: Writable<WalletAccount[]>
    accountsLoaded: Writable<boolean>
    internalTransfersInProgress: Writable<{
        [key: string]: {
            from: string
            to: string
        }
    }>
}

type BalanceTimestamp = {
    timestamp: number,
    balance: number
}

export type BalanceHistory = {
    [HistoryDataProps.ONE_HOUR]: BalanceTimestamp[]
    [HistoryDataProps.SEVEN_DAYS]: BalanceTimestamp[]
    [HistoryDataProps.TWENTY_FOUR_HOURS]: BalanceTimestamp[]
    [HistoryDataProps.ONE_MONTH]: BalanceTimestamp[]
}

export type AccountsBalanceHistory = {
    [accountIndex: number]: BalanceHistory
}

/** Active actors state */
const actors: ActorState = {}

/*
 * Wallet state
 */
export const wallet = writable<WalletState>({
    balanceOverview: writable<BalanceOverview>({
        incoming: '0 Mi',
        incomingRaw: 0,
        outgoing: '0 Mi',
        outgoingRaw: 0,
        balance: '0 Mi',
        balanceRaw: 0,
        balanceFiat: '$ 0.00',
    }),
    accounts: writable<WalletAccount[]>([]),
    accountsLoaded: writable<boolean>(false),
    internalTransfersInProgress: writable<{
        [key: string]: {
            from: string
            to: string
        }
    }>({})
})

export const resetWallet = () => {
    const { balanceOverview, accounts, accountsLoaded, internalTransfersInProgress } = get(wallet)
    balanceOverview.set({
        incoming: '0 Mi',
        incomingRaw: 0,
        outgoing: '0 Mi',
        outgoingRaw: 0,
        balance: '0 Mi',
        balanceRaw: 0,
        balanceFiat: '$ 0.00',
    })
    accounts.set([])
    accountsLoaded.set(false)
    internalTransfersInProgress.set({})
    selectedAccountId.set(null)
    selectedMessage.set(null)
    isTransferring.set(false)
    transferState.set(null)
    isSyncing.set(null)
}

export const selectedAccountId = writable<string | null>(null)

export const selectedMessage = writable<Message | null>(null)

export const isTransferring = writable<boolean>(false)
export const transferState = writable<TransferProgressEventType | "Complete" | null>(null)

export const isSyncing = writable<boolean>(false)

export const api: {
    generateMnemonic(callbacks: { onSuccess: (response: Event<string>) => void, onError: (err: ErrorEventPayload) => void })
    storeMnemonic(mnemonic: string, callbacks: { onSuccess: (response: Event<string>) => void, onError: (err: ErrorEventPayload) => void })
    verifyMnemonic(mnemonic: string, callbacks: { onSuccess: (response: Event<string>) => void, onError: (err: ErrorEventPayload) => void })
    getAccounts(callbacks: { onSuccess: (response: Event<Account[]>) => void, onError: (err: ErrorEventPayload) => void })
    getBalance(accountId: string, callbacks: { onSuccess: (response: Event<Balance>) => void, onError: (err: ErrorEventPayload) => void })
    latestAddress(accountId: string, callbacks: { onSuccess: (response: Event<Address>) => void, onError: (err: ErrorEventPayload) => void })
    areLatestAddressesUnused(callbacks: { onSuccess: (response: Event<boolean>) => void, onError: (err: ErrorEventPayload) => void })
    getUnusedAddress(accountId: string, callbacks: { onSuccess: (response: Event<Address>) => void, onError: (err: ErrorEventPayload) => void })
    getStrongholdStatus(callbacks: { onSuccess: (response: Event<StrongholdStatus>) => void, onError: (err: ErrorEventPayload) => void })
    syncAccounts(addressIndex: number, gapLimit: number, accountDiscoveryThreshold: number, callbacks: { onSuccess: (response: Event<SyncedAccount[]>) => void, onError: (err: ErrorEventPayload) => void })
    syncAccount(accountId: string, callbacks: { onSuccess: (response: Event<void>) => void, onError: (err: ErrorEventPayload) => void })
    createAccount(account: AccountToCreate, callbacks: { onSuccess: (response: Event<Account>) => void, onError: (err: ErrorEventPayload) => void })
    send(accountId: string, transfer: {
        amount: number,
        address: string,
        remainder_value_strategy: {
            strategy: string,
        },
        indexation: { index: string, data: number[] },
    }, callbacks: { onSuccess: (response: Event<Message>) => void, onError: (err: ErrorEventPayload) => void })
    internalTransfer(fromId: string, toId: string, amount: number, callbacks: { onSuccess: (response: Event<Message>) => void, onError: (err: ErrorEventPayload) => void })
    setAlias(accountId: string, alias: string, callbacks: { onSuccess: (response: Event<void>) => void, onError: (err: ErrorEventPayload) => void })
    lockStronghold(callbacks: { onSuccess: (response: Event<void>) => void, onError: (err: ErrorEventPayload) => void })
    setStrongholdPassword(password: string, callbacks: { onSuccess: (response: Event<void>) => void, onError: (err: ErrorEventPayload) => void })
    changeStrongholdPassword(currentPassword: string, newPassword: string, callbacks: { onSuccess: (response: Event<void>) => void, onError: (err: ErrorEventPayload) => void })
    backup(strongholdPath: string, password: string, callbacks: { onSuccess: (response: Event<void>) => void, onError: (err: ErrorEventPayload) => void })
    restoreBackup(strongholdPath: string, password: string, callbacks: { onSuccess: (response: Event<void>) => void, onError: (err: ErrorEventPayload) => void })
    removeAccount(accountId: string, callbacks: { onSuccess: (response: Event<void>) => void, onError: (err: ErrorEventPayload) => void })
    setStoragePassword(newPinCode: string, callbacks: { onSuccess: (response: Event<void>) => void, onError: (err: ErrorEventPayload) => void })
    removeStorage(callbacks: { onSuccess: (response: Event<void>) => void, onError: (err: ErrorEventPayload) => void })
    setClientOptions(clientOptions: ClientOptions, callbacks: { onSuccess: (response: Event<void>) => void, onError: (err: ErrorEventPayload) => void })
    setStrongholdPasswordClearInterval(interval: Duration, callbacks: { onSuccess: (response: Event<void>) => void, onError: (err: ErrorEventPayload) => void })
    getNodeInfo(accountId: string, url: string | undefined, auth: NodeAuth | undefined, callbacks: { onSuccess: (response: Event<NodeInfo>) => void, onError: (err: ErrorEventPayload) => void })

    // Legacy seed APIs
    getLegacySeedChecksum(seed: string, callbacks: { onSuccess: (response: Event<string>) => void, onError: (err: ErrorEventPayload) => void })


    onStrongholdStatusChange(callbacks: { onSuccess: (response: Event<StrongholdStatus>) => void, onError: (err: ErrorEventPayload) => void })
    onNewTransaction(callbacks: { onSuccess: (response: Event<TransactionEventPayload>) => void, onError: (err: ErrorEventPayload) => void })
    onReattachment(callbacks: { onSuccess: (response: Event<ReattachmentEventPayload>) => void, onError: (err: ErrorEventPayload) => void })
    onConfirmationStateChange(callbacks: { onSuccess: (response: Event<ConfirmationStateChangeEventPayload>) => void, onError: (err: ErrorEventPayload) => void })
    onBalanceChange(callbacks: { onSuccess: (response: Event<BalanceChangeEventPayload>) => void, onError: (err: ErrorEventPayload) => void })
    onTransferProgress(callbacks: { onSuccess: (response: Event<TransferProgressEventPayload>) => void, onError: (err: ErrorEventPayload) => void }),
    onMigrationProgress(callbacks: { onSuccess: (response: Event<MigrationProgressEventPayload>) => void, onError: (err: ErrorEventPayload) => void }),

    // Migration
    getMigrationData(
        seed: string,
        nodes: string[],
        securityLevel: number,
        initialAddressIndex: number,
        permanode: string | undefined,
        callbacks: { onSuccess: (response: Event<MigrationData>) => void, onError: (err: ErrorEventPayload) => void }
    ),
    createMigrationBundle(
        seed: string,
        inputAddressIndexes: number[],
        mine: boolean,
        timeoutSeconds: number,
        offset: number,
        logFilePath: string,
        callbacks: { onSuccess: (response: Event<MigrationBundle>) => void, onError: (err: ErrorEventPayload) => void }
    ),
    sendMigrationBundle(
        node: string[],
        bundleHash: string,
        mwm: number,
        callbacks: { onSuccess: (response: Event<SendMigrationBundleResponse>) => void, onError: (err: ErrorEventPayload) => void }
    ),
    getMigrationAddress(
        callbacks: { onSuccess: (response: Event<SendMigrationBundleResponse>) => void, onError: (err: ErrorEventPayload) => void }
    ),
    mineBundle(
        bundle: string[],
        spentBundleHashes: string[],
        securityLevel: number,
        timeout: number,
        offset: number,
        callbacks: { onSuccess: (response: Event<SendMigrationBundleResponse>) => void, onError: (err: ErrorEventPayload) => void }
    ),
    getLedgerMigrationData(
        addresses: AddressInput[],
        nodes: string[],
        permanode: string,
        securityLevel: number,
        callbacks: { onSuccess: (response: Event<MigrationData>) => void, onError: (err: ErrorEventPayload) => void }
    ),
    sendLedgerMigrationBundle(
        node: string[],
        bundle: string[],
        mwm: number,
        callbacks: { onSuccess: (response: Event<SendMigrationBundleResponse>) => void, onError: (err: ErrorEventPayload) => void }
    ),
    getLedgerDeviceStatus(
        ledgerSimulator: boolean,
        callbacks: { onSuccess: (response: Event<LedgerStatusPayload>) => void, onError: (err: ErrorEventPayload) => void }
    )
} = window['__WALLET_API__']

export const getWalletStoragePath = (appPath: string): string => {
    return `${appPath}/${WALLET_STORAGE_DIRECTORY}/`
}

export const getStoragePath = (appPath: string, profileName: string): string => {
    return `${getWalletStoragePath(appPath)}${profileName}`
}

export const initialise = (id: string, storagePath: string): void => {
    if (Object.keys(actors).length > 0) {
        console.error("Initialise called when another actor already initialised")
    }
    const actor: Actor = window['__WALLET_INIT__'].run(id, storagePath)

    actors[id] = actor
}

/**
 * Removes event listeners for active actor
 * 
 * @method removeEventListeners
 * 
 * @param {string} id 
 * 
 * @returns {void}
 */
export const removeEventListeners = (id: string): void => {
    actors[id].removeEventListeners()
};

/**
 * Destroys an actor & remove it from actors state
 *
 * @method destroyActor
 *
 * @param {string} id
 *
 * @returns {void}
 */
export const destroyActor = (id: string): void => {
    if (actors[id]) {
        try {
            actors[id].destroy()
        } catch (err) {
            console.error(err)
        } finally {
            delete actors[id]
        }
    }
}

/**
 * Generate BIP39 Mnemonic Recovery Phrase
 */
export const generateRecoveryPhrase = (): Promise<string[]> =>
    new Promise((resolve, reject) => {
        api.generateMnemonic({
            onSuccess(response) {
                resolve(response.payload.split(' '))
            },
            onError(error) {
                reject(error)
            },
        })
    })

export const requestMnemonic = async () => {
    let recoveryPhrase = await generateRecoveryPhrase()
    mnemonic.set(recoveryPhrase)
    return recoveryPhrase
}

/**
 * Get legacy seed checksum
 * 
 * @method asyncGetLegacySeedChecksum
 * 
 * @param {string} seed
 *  
 * @returns {Promise<Event<string>>}
 */
export const asyncGetLegacySeedChecksum = (seed: string): Promise<string> => {
    return new Promise<string>((resolve, reject) => {
        api.getLegacySeedChecksum(seed, {
            onSuccess(response) {
                resolve(response.payload)
            },
            onError(err) {
                reject(err)
            },
        })
    })
}

export const asyncSetStrongholdPassword = (password) => {
    return new Promise<void>((resolve, reject) => {
        api.setStrongholdPassword(password, {
            onSuccess() {
                resolve()
            },
            onError(err) {
                reject(err)
            },
        })
    })
}

export const asyncChangeStrongholdPassword = (currentPassword, newPassword) => {
    return new Promise<void>((resolve, reject) => {
        api.changeStrongholdPassword(currentPassword, newPassword, {
            onSuccess() {
                resolve()
            },
            onError(err) {
                reject(err)
            },
        })
    })
}

export const asyncStoreMnemonic = (mnemonic) => {
    return new Promise<void>((resolve, reject) => {
        api.storeMnemonic(mnemonic, {
            onSuccess() {
                resolve()
            },
            onError(err) {
                reject(err)
            },
        })
    })
}

export const asyncVerifyMnemonic = (mnemonic) => {
    return new Promise<void>((resolve, reject) => {
        api.verifyMnemonic(mnemonic, {
            onSuccess() {
                resolve()
            },
            onError(err) {
                reject(err)
            },
        })
    })
}

export const asyncBackup = (dest: string, password: string) => {
    return new Promise<void>((resolve, reject) => {
        api.backup(dest, password, {
            onSuccess() {
                resolve()
            },
            onError(err) {
                reject(err)
            },
        })
    })
}

export const asyncSetStoragePassword = (password) => {
    return new Promise<void>((resolve, reject) => {
        api.setStoragePassword(password, {
            onSuccess() {
                resolve()
            },
            onError(err) {
                reject(err)
            },
        })
    })
}

export const asyncRestoreBackup = (importFilePath, password) => {
    return new Promise<void>((resolve, reject) => {
        api.restoreBackup(importFilePath, password, {
            onSuccess() {
                resolve()
            },
            onError(err) {
                reject(err)
            },
        })
    })
}

export const asyncCreateAccount = () => {
    return new Promise<void>((resolve, reject) => {
        const officialNodes = getOfficialNodes()
        const officialNetwork = getOfficialNetwork()
        api.createAccount(
            {
                signerType: { type: 'Stronghold' },
                clientOptions: {
                    nodes: officialNodes,
                    node: officialNodes[Math.floor(Math.random() * officialNodes.length)],
                    network: officialNetwork
                },
                alias: `${localize('general.account')} 1`
            },
            {
                onSuccess() {
                    resolve()
                },
                onError(err) {
                    reject(err)
                },
            }
        )
    })
}

export const asyncRemoveStorage = () => {
    return new Promise<void>((resolve, reject) => {
        api.removeStorage({
            onSuccess() {
                resolve()
            },
            onError(err) {
                reject(err)
            },
        })
    })
}

export const asyncSyncAccounts = (addressIndex?, gapLimit?, accountDiscoveryThreshold?, showErrorNotification = true) => {
    return new Promise<void>((resolve, reject) => {
        isSyncing.set(true)

        api.syncAccounts(addressIndex, gapLimit, accountDiscoveryThreshold, {
            onSuccess(response) {
                const syncedAccounts = response.payload

                const firstAccount = syncedAccounts.find(account => account.index === 0)

                processMigratedTransactions(firstAccount.id, firstAccount.messages, firstAccount.addresses)

                updateAccounts(syncedAccounts)

                isSyncing.set(false)

                resolve()
            },
            onError(err) {
                isSyncing.set(false)

                if (showErrorNotification) {
                    showAppNotification({
                        type: 'error',
                        message: localize(err.error),
                    })
                    resolve()
                } else {
                    reject(err)
                }
            },
        })
    })
}

export const asyncGetNodeInfo = (accountId: string, url?: string, auth?: NodeAuth) => {
    return new Promise<NodeInfo>((resolve, reject) => {
        api.getNodeInfo(accountId, url, auth, {
            onSuccess(response) {
                resolve(response.payload)
            },
            onError(err) {
                reject(err)
            },
        })
    })
}

/**
 * Initialises event listeners from wallet library
 *
 * @method initialiseListeners
 *
 * @returns {void}
 */
export const initialiseListeners = () => {
    /**
     * Event listener for stronghold status change
     */
    api.onStrongholdStatusChange({
        onSuccess(response) {
            isStrongholdLocked.set(response.payload.snapshot.status === 'Locked')
        },
        onError(error) {
            console.error(error)
        },
    })

    /**
     * Event listener for new message event
     */
    api.onNewTransaction({
        onSuccess(response) {
            const accounts = get(wallet).accounts
            const account = get(accounts).find((account) => account.id === response.payload.accountId)
            const message = response.payload.message

            if (message.payload.type === 'Transaction') {
                const essence = message.payload.data.essence

                if (!essence.data.internal) {
                    const { balanceOverview } = get(wallet);
                    const overview = get(balanceOverview);

                    const incoming = essence.data.incoming ? overview.incomingRaw + essence.data.value : overview.incomingRaw;
                    const outgoing = essence.data.incoming ? overview.outgoingRaw : overview.outgoingRaw + essence.data.value;

                    updateBalanceOverview(
                        overview.balanceRaw,
                        incoming,
                        outgoing
                    );
                }

                // Update account with new message
                saveNewMessage(response.payload.accountId, response.payload.message);

                const notificationMessage = localize('notifications.valueTx')
                    .replace('{{value}}', formatUnitBestMatch(message.payload.data.essence.data.value, true, 3))
                    .replace('{{account}}', account.alias);

                showSystemNotification({ type: "info", message: notificationMessage, contextData: { type: "valueTx", accountId: account.id } });
            } else if (message.payload.type === 'Milestone') {
                // Update account with new message
                saveNewMessage(response.payload.accountId, response.payload.message);
                processMigratedTransactions(response.payload.accountId, [response.payload.message],

                    // New transaction will only emit an event for fluid migrations
                    [])
            }
        },
        onError(error) {
            console.error(error)
        },
    })

    /**
     * Event listener for transfer confirmation state change
     */
    api.onConfirmationStateChange({
        onSuccess(response) {
            const accounts = get(wallet).accounts
            const message = response.payload.message

            if (message.payload.type === 'Transaction') {
                const confirmed = response.payload.confirmed;
                const essence = message.payload.data.essence

                let account1
                let account2

                const { internalTransfersInProgress } = get(wallet)
                const transfers = get(internalTransfersInProgress)

                // Are we tracking an internal transfer for this message id
                if (transfers[message.id]) {
                    account1 = get(accounts).find((account) => account.id === transfers[message.id].from)
                    account2 = get(accounts).find((account) => account.id === transfers[message.id].to)
                    internalTransfersInProgress.update((transfers) => {
                        delete transfers[message.id]
                        return transfers
                    })
                } else {
                    account1 = get(accounts).find((account) => account.id === response.payload.accountId)
                }

                // If this is a confirmation of a regular transfer update the balance overview
                if (confirmed && !essence.data.internal) {
                    const { balanceOverview } = get(wallet);
                    const overview = get(balanceOverview);

                    const incoming = essence.data.incoming ? overview.incomingRaw + essence.data.value : overview.incomingRaw;
                    const outgoing = essence.data.incoming ? overview.outgoingRaw : overview.outgoingRaw + essence.data.value;

                    updateBalanceOverview(
                        overview.balanceRaw,
                        incoming,
                        outgoing
                    );
                }

                // Update the confirmation state of all messages with this id
                const confirmationChanged = updateAllMessagesState(accounts, message.id, response.payload.confirmed)

                // If the state has changed then display a notification
                // but only for transactions not migrations
                if (confirmationChanged && message.payload.type === 'Transaction') {
                    const tx = message.payload as Transaction
                    const messageKey = confirmed ? 'confirmed' : 'failed'

                    const _notify = (accountTo: string | null = null) => {
                        let notificationMessage

                        if (accountTo) {
                            notificationMessage = localize(`notifications.${messageKey}Internal`)
                                .replace('{{value}}', formatUnitBestMatch(tx.data.essence.data.value, true, 3))
                                .replace('{{senderAccount}}', account1.alias)
                                .replace('{{receiverAccount}}', accountTo)
                        } else {
                            if (essence.data.internal && confirmed) {
                                // If this is a confirmed internal message but we don't
                                // have the account info it is most likely that someone logged
                                // out before an internal transfer completed so the internalTransfersInProgress
                                // was wiped, display the anonymous account message instead
                                notificationMessage = localize(`notifications.confirmedInternalNoAccounts`)
                                    .replace('{{value}}', formatUnitBestMatch(tx.data.essence.data.value, true, 3))
                            } else {
                                notificationMessage = localize(`notifications.${messageKey}`)
                                    .replace('{{value}}', formatUnitBestMatch(tx.data.essence.data.value, true, 3))
                                    .replace('{{account}}', account1.alias)
                            }
                        }

                        showSystemNotification({ type: "info", message: notificationMessage, contextData: { type: messageKey, accountId: account1.id } });
                    }

                    // If this event is emitted because a message failed, then this message will only exist on the sender account
                    // Therefore, show the notification (no need to group).
                    if (!confirmed) {
                        _notify()
                    } else {
                        // If we have 2 accounts this was an internal transfer
                        if (account1 && account2) {
                            _notify(account2.alias);
                        } else {
                            _notify()
                        }
                    }
                }
            }
        },
        onError(error) {
            console.error(error)
        },
    })

    /**
     * Event listener for balance change event
     */
    api.onBalanceChange({
        onSuccess(response) {
            const { payload: { accountId, address, balanceChange, messageId } } = response;

            updateAccountAfterBalanceChange(accountId, address, balanceChange.received, balanceChange.spent)

            const { balanceOverview } = get(wallet);
            const overview = get(balanceOverview);

            const balance = overview.balanceRaw - balanceChange.spent + balanceChange.received

            updateBalanceOverview(balance, overview.incomingRaw, overview.outgoingRaw);

            // Migration
            if (messageId === '0'.repeat(64)) {
                updateProfile(
                    'migratedTransactions',
                    []
                )
            }

        },
        onError(error) {
            console.error(error)
        },
    })

    /**
     * Event listener for reattachment
     */
    api.onReattachment({
        onSuccess(response) {
            // Replace original message with reattachment
            replaceMessage(response.payload.accountId, response.payload.reattachedMessageId, response.payload.message);
        },
        onError(error) {
            console.error(error)
        },
    })

    /**
     * Event listener for transfer progress
     */
    api.onTransferProgress({
        onSuccess(response) {
            transferState.set(response.payload.event.type)
        },
        onError(error) {
            console.error(error)
        }
    })
}

const updateAllMessagesState = (accounts, messageId, confirmation) => {
    let confirmationHasChanged = false

    accounts.update((storedAccounts) => {
        return storedAccounts.map((storedAccount) => {
            return Object.assign<WalletAccount, Partial<WalletAccount>, Partial<WalletAccount>>({} as WalletAccount, storedAccount, {
                messages: storedAccount.messages.map((_message: Message) => {
                    if (_message.id === messageId) {
                        confirmationHasChanged = _message.confirmed !== confirmation
                        _message.confirmed = confirmation
                    }
                    return _message
                })
            })
        })
    })

    return confirmationHasChanged
}

/**
 * Updates account information after balance change
 * 
 * @method updateAccountAfterBalanceChange
 * 
 * @param {string} accountId 
 * @param {Address} addressMeta 
 */
export const updateAccountAfterBalanceChange = (
    accountId: string,
    address: string,
    receivedBalance: number,
    spentBalance: number
): void => {
    const { accounts } = get(wallet);

    accounts.update((storedAccounts) => {
        return storedAccounts.map((storedAccount) => {
            if (storedAccount.id === accountId) {
                const rawIotaBalance = storedAccount.rawIotaBalance - spentBalance + receivedBalance;

                const activeCurrency = get(activeProfile)?.settings.currency ?? CurrencyTypes.USD;

                let updatedAddress = false
                const updatedAccount = Object.assign<WalletAccount, Partial<WalletAccount>>(storedAccount, {
                    rawIotaBalance,
                    balance: formatUnitBestMatch(rawIotaBalance, true, 3),
                    balanceEquiv: formatCurrency(convertToFiat(
                        rawIotaBalance,
                        get(currencies)[CurrencyTypes.USD],
                        get(exchangeRates)[activeCurrency]
                    )),
                    addresses: storedAccount.addresses.map((_address: Address) => {
                        if (_address.address === address) {
                            _address.balance += receivedBalance - spentBalance
                            updatedAddress = true
                        }

                        return _address
                    })
                })

                // The address could not be found in our current list of addresses
                // call getAccounts to fill in the missing information
                if (!updatedAddress) {
                    api.getAccounts({
                        onSuccess(accountsResponse) {
                            const ac = accountsResponse.payload.find((a) => a.id === accountId)
                            if (ac) {
                                const addr = ac.addresses.find(ad => ad.address === address)
                                if (addr) {
                                    updatedAccount.addresses.push(addr)
                                }
                            }
                        },
                        onError(err) {
                            // Not much we can do with an error here
                            console.error(err)
                        },
                    })
                }

                return updatedAccount
            }

            return storedAccount;
        })
    })
}

/** 
 * @method saveNewMessage
 * 
 * @param {string} accountId 
 * @param {Message} message
 * 
 * @returns {void} 
 */
export const saveNewMessage = (accountId: string, message: Message): void => {
    const { accounts } = get(wallet)

    const messageIncoming = getIncomingFlag(message.payload)

    accounts.update((storedAccounts) => {
        return storedAccounts.map((storedAccount: WalletAccount) => {
            if (storedAccount.id === accountId) {
                const hasMessage = storedAccount.messages.some(m => m.id === message.id && getIncomingFlag(m.payload) === messageIncoming)

                if (!hasMessage) {
                    storedAccount.messages.push(message)
                }
            }

            return storedAccount;
        })
    })
};

/** 
 * @method replaceMessage
 * 
 * @param {string} accountId 
 * @param {string} messageId
 * @param {Message} newMessage
 * 
 * @returns {void} 
 */
export const replaceMessage = (accountId: string, messageId: string, newMessage: Message): void => {
    const { accounts } = get(wallet)

    const messageIncoming = getIncomingFlag(newMessage.payload)

    accounts.update((storedAccounts) => {
        return storedAccounts.map((storedAccount: WalletAccount) => {
            if (storedAccount.id === accountId) {
                return Object.assign<WalletAccount, Partial<WalletAccount>, Partial<WalletAccount>>({} as WalletAccount, storedAccount, {
                    messages: storedAccount.messages.map((_message) => {
                        if (_message.id === messageId && getIncomingFlag(_message.payload) === messageIncoming) {
                            return newMessage;
                        }

                        return _message;
                    })
                })
            }

            return storedAccount;
        })
    })
};

/**
 * Gets the account messages. Appends account index and sort the message list.
 *
 * @method getAccountMessages
 *
 * @param {WalletAccount} accounts
 *
 * @returns {AccountMessage[]}
 */
export const getAccountMessages = (account: WalletAccount): AccountMessage[] => {
    const messages: {
        [key: string]: AccountMessage
    } = {};

    account.messages.forEach((message) => {
        let extraId = ''
        if (message.payload?.type === "Transaction") {
            extraId = getIncomingFlag(message.payload) ? 'in' : 'out'
        }
        messages[message.id + extraId] = {
            ...message,
            account: account.index
        }
    })

    return Object.values(messages)
        .sort((a, b) => {
            if (a.id === b.id && a.payload?.type == "Transaction") {
                return getIncomingFlag(a.payload) ? -1 : 1
            }
            return new Date(b.timestamp).getTime() - new Date(a.timestamp).getTime()
        })
}

/**
 * Gets a slice of all transactions (on all accounts). Appends account index and sort the message list.
 *
 * @method getTransactions
 *
 * @param {WalletAccount} accounts
 * @param {number} [count]
 *
 * @returns {AccountMessage[]}
 */
export const getTransactions = (accounts: WalletAccount[], count = 10): AccountMessage[] => {
    const messages: {
        [key: string]: AccountMessage
    } = {};

    accounts.forEach((account) => {
        account.messages.forEach((message) => {
            let extraId = ''
            if (message.payload?.type === "Transaction") {
                extraId = getIncomingFlag(message.payload) ? 'in' : 'out'
            }
            messages[account.index + message.id + extraId] = {
                ...message,
                account: account.index
            }
        })
    });

    return Object.values(messages)
        .sort((a, b) => {
            if (a.id === b.id && a.payload.type == "Transaction") {
                return getIncomingFlag(a.payload) ? -1 : 1
            }
            return new Date(b.timestamp).getTime() - new Date(a.timestamp).getTime()
        })
        .slice(0, count)
}

/**
 * Updates balance overview
 *
 * @method updateBalanceOverview
 *
 * @param {number} balance
 * @param {number} incoming
 * @param {number} outgoing
 *
 * @returns {void}
 */
export const updateBalanceOverview = (balance: number, incoming: number, outgoing: number): void => {
    const { balanceOverview } = get(wallet);

    const activeCurrency = get(activeProfile)?.settings.currency ?? CurrencyTypes.USD;

    balanceOverview.update((overview) => {
        return Object.assign<BalanceOverview, BalanceOverview, Partial<BalanceOverview>>({} as BalanceOverview, overview, {
            incoming: formatUnitBestMatch(incoming, true, 3),
            incomingRaw: incoming,
            outgoing: formatUnitBestMatch(outgoing, true, 3),
            outgoingRaw: outgoing,
            balance: formatUnitBestMatch(balance, true, 3),
            balanceRaw: balance,
            balanceFiat: formatCurrency(convertToFiat(
                balance,
                get(currencies)[CurrencyTypes.USD],
                get(exchangeRates)[activeCurrency]
            )),
        });
    });
};

/**
 * Updates balance overview fiat value
 *
 * @method refreshBalanceOverview
 *
 * @returns {void}
 */
export const refreshBalanceOverview = (): void => {
    const { balanceOverview } = get(wallet);
    const bo = get(balanceOverview)
    updateBalanceOverview(bo.balanceRaw, bo.incomingRaw, bo.outgoingRaw)
}

/**
* Updates accounts information after a successful sync accounts operation
*
* @method updateAccounts
*
* @param {SyncedAccount[]} syncedAccounts
*
* @returns {void}
*/
export const updateAccounts = (syncedAccounts: SyncedAccount[]): void => {
    const { accounts } = get(wallet)

    const existingAccountIds = get(accounts).map((account) => account.id)

    const { newAccounts, existingAccounts } = syncedAccounts.reduce((acc, syncedAccount: SyncedAccount) => {
        if (existingAccountIds.includes(syncedAccount.id)) {
            acc.existingAccounts.push(syncedAccount);
        } else {
            acc.newAccounts.push(syncedAccount);
        }

        return acc;
    }, { newAccounts: [], existingAccounts: [] })

    const updatedStoredAccounts = get(accounts).map((storedAccount) => {
        const syncedAccount = existingAccounts.find((_account) => _account.id === storedAccount.id)

        // Update deposit address
        storedAccount.depositAddress = syncedAccount.depositAddress.address

        // If we have received a new address, simply add it;
        // If we have received an existing address, update the properties.
        for (const addr of syncedAccount.addresses) {
            const addressIndex = storedAccount.addresses.findIndex(a => a.address === addr.address)
            if (addressIndex < 0) {
                storedAccount.addresses.push(addr)
            } else {
                storedAccount.addresses[addressIndex] = addr
            }
        }

        // If we have received a new message, simply add it;
        // If we have received an existing message, update the properties.
        for (const msg of syncedAccount.messages) {
            const msgIndex = storedAccount.messages.findIndex(m => m.id === msg.id && getIncomingFlag(m.payload) === getIncomingFlag(msg.payload))
            if (msgIndex < 0) {
                storedAccount.messages.push(msg)
            } else {
                storedAccount.messages[msgIndex] = msg
            }
        }

        return storedAccount
    })

    if (newAccounts.length) {
        const totalBalance = {
            balance: 0,
            incoming: 0,
            outgoing: 0,
        }

        const _accounts = []
        let completeCount = 0

        for (const newAccount of newAccounts) {
            getAccountMeta(newAccount.id, (err, meta) => {
                if (!err) {
                    totalBalance.balance += meta.balance
                    totalBalance.incoming += meta.incoming
                    totalBalance.outgoing += meta.outgoing

                    const account = prepareAccountInfo(Object.assign<
                        WalletAccount, WalletAccount, Partial<WalletAccount>
                    >({} as WalletAccount, newAccount, {
                        alias: `${localize('general.account')} ${newAccount.index + 1}`,
                        clientOptions: existingAccounts[0].clientOptions,
                        createdAt: new Date().toISOString(),
                        signerType: existingAccounts[0].signerType,
                        depositAddress: newAccount.depositAddress.address
                    }), meta)

                    _accounts.push(account)
                } else {
                    console.error(err)
                }

                completeCount++
                if (completeCount === newAccounts.length) {
                    const { balanceOverview } = get(wallet);
                    const overview = get(balanceOverview);

                    accounts.update(() => {
                        return [...updatedStoredAccounts, ..._accounts].sort((a, b) => a.index - b.index)
                    })

                    updateBalanceOverview(
                        overview.balanceRaw + totalBalance.balance,
                        overview.incomingRaw + totalBalance.incoming,
                        overview.outgoingRaw + totalBalance.outgoing
                    )
                }

            })
        }
    } else {
        accounts.update(() => updatedStoredAccounts.sort((a, b) => a.index - b.index));
    }
};

/**
 * Updates balance fiat value for every account
 *
 * @method updateAccountBalanceEquiv
 *
 * @returns {void}
 */
export const updateAccountsBalanceEquiv = (): void => {
    const { accounts } = get(wallet)

    const activeCurrency = get(activeProfile)?.settings.currency ?? CurrencyTypes.USD;

    accounts.update((storedAccounts) => {
        for (const storedAccount of storedAccounts) {
            storedAccount.balance = formatUnitBestMatch(storedAccount.rawIotaBalance, true, 3)
            storedAccount.balanceEquiv = formatCurrency(convertToFiat(
                storedAccount.rawIotaBalance,
                get(currencies)[CurrencyTypes.USD],
                get(exchangeRates)[activeCurrency]
            ))
        }
        return storedAccounts
    })
}

/**
 * Gets balance history for each account in market data timestamps
 *
 * @method getAccountsBalanceHistory
 *
 * @param {Account} accounts
 * @param {number} balanceRaw
 * @param {PriceData} [priceData]
 *
 */
export const getAccountsBalanceHistory = (accounts: WalletAccount[], priceData: PriceData): AccountsBalanceHistory => {
    let balanceHistory: AccountsBalanceHistory = {}
    if (priceData && accounts) {
        accounts.forEach((account) => {
            let accountBalanceHistory: BalanceHistory = {
                [HistoryDataProps.ONE_HOUR]: [],
                [HistoryDataProps.TWENTY_FOUR_HOURS]: [],
                [HistoryDataProps.SEVEN_DAYS]: [],
                [HistoryDataProps.ONE_MONTH]: [],
            }
            let messages: Message[] = account?.messages?.slice()
                ?.filter((message) => message.payload && !isSelfTransaction(message.payload, account)) // Remove self transactions and messages with no payload
                ?.sort((a, b) => new Date(b.timestamp).getTime() - new Date(a.timestamp).getTime()) ?? [] // Sort messages from last to newest
            // Calculate the variations for each account
            var trackedBalance = account.rawIotaBalance;
            let accountBalanceVariations = [{ balance: trackedBalance, timestamp: new Date().toString() }]
            messages.forEach((message) => {
                const essence = message.payload.type === 'Transaction' &&
                    message.payload.data.essence.data

                if (essence && essence.incoming) {
                    trackedBalance -= essence.value || 0;
                } else {
                    trackedBalance += essence.value || 0;
                }
                accountBalanceVariations.push({ balance: trackedBalance, timestamp: message.timestamp })
            })
            // Calculate the balance in each market data timestamp
            let balanceHistoryInTimeframe = []
            Object.entries(priceData[CurrencyTypes.USD]).forEach(([timeframe, data]) => {
                // sort market data from newest to last
                let sortedData = data.slice().sort((a, b) => b[0] - a[0])
                balanceHistoryInTimeframe = []
                // if there are no balance variations
                if (accountBalanceVariations.length === 1) {
                    balanceHistoryInTimeframe = sortedData.map(_data => ({ timestamp: _data[0], balance: trackedBalance }))
                }
                else {
                    let i = 0
                    sortedData.forEach((data) => {
                        let marketTimestamp = new Date(data[0] * 1000).getTime()
                        // find balance for each market data timepstamp
                        for (i; i < accountBalanceVariations.length - 1; i++) {
                            let currentBalanceTimestamp = new Date(accountBalanceVariations[i].timestamp).getTime()
                            let nextBalanceTimestamp = new Date(accountBalanceVariations[i + 1].timestamp).getTime()
                            if (marketTimestamp > nextBalanceTimestamp && marketTimestamp <= currentBalanceTimestamp) {
                                balanceHistoryInTimeframe.push({ timestamp: data[0], balance: accountBalanceVariations[i].balance })
                                return
                            }
                            else if (marketTimestamp <= nextBalanceTimestamp && i === (accountBalanceVariations.length - 2)) {
                                balanceHistoryInTimeframe.push({ timestamp: data[0], balance: 0 })
                                return
                            }
                        }
                    })
                }
                accountBalanceHistory[timeframe] = balanceHistoryInTimeframe.reverse()
            })
            balanceHistory[account.index] = accountBalanceHistory
        })
    }
    return balanceHistory
}

/**
 * Gets balance history for all accounts combined in market data timestamps
 *
 * @method getWalletBalanceHistory
 *
 * @param {Account} accounts
 * @param {PriceData} [priceData]
 *
 */
export const getWalletBalanceHistory = (accountsBalanceHistory: AccountsBalanceHistory): BalanceHistory => {
    let balanceHistory: BalanceHistory = {
        [HistoryDataProps.ONE_HOUR]: [],
        [HistoryDataProps.TWENTY_FOUR_HOURS]: [],
        [HistoryDataProps.SEVEN_DAYS]: [],
        [HistoryDataProps.ONE_MONTH]: [],
    }
    Object.values(accountsBalanceHistory).forEach(accBalanceHistory => {
        Object.entries(accBalanceHistory).forEach(([timeframe, data]) => {
            if (!balanceHistory[timeframe].length) {
                balanceHistory[timeframe] = data
            }
            else {
                balanceHistory[timeframe] = balanceHistory[timeframe].map(({ balance, timestamp }, index) =>
                    ({ timestamp, balance: balance + data[index].balance })
                )
            }
        })
    })
    return balanceHistory
}

export const getAccountMeta = (accountId: string, callback: (
    error: ErrorEventPayload,
    meta?: {
        balance: number
        incoming: number
        outgoing: number
        depositAddress: string
    }
) => void) => {
    api.getBalance(accountId, {
        onSuccess(balanceResponse) {
            api.latestAddress(accountId, {
                onSuccess(latestAddressResponse) {
                    callback(null, {
                        balance: balanceResponse.payload.total,
                        incoming: balanceResponse.payload.incoming,
                        outgoing: balanceResponse.payload.outgoing,
                        depositAddress: latestAddressResponse.payload.address,
                    })
                },
                onError(error) {
                    callback(error)
                },
            })
        },
        onError(error) {
            callback(error)
        },
    })
}

export const prepareAccountInfo = (
    account: BaseAccount,
    meta: {
        balance: number
        incoming: number
        outgoing: number
        depositAddress: string
    }
) => {
    const { id, index, alias, signerType } = account
    const { balance, depositAddress } = meta

    const activeCurrency = get(activeProfile)?.settings.currency ?? CurrencyTypes.USD

    return Object.assign<WalletAccount, BaseAccount, Partial<WalletAccount>>({} as WalletAccount, account, {
        id,
        index,
        depositAddress,
        alias,
        rawIotaBalance: balance,
        signerType,
        balance: formatUnitBestMatch(balance, true, 3),
        balanceEquiv: formatCurrency(convertToFiat(
            balance,
            get(currencies)[CurrencyTypes.USD],
            get(exchangeRates)[activeCurrency]
        )),
        color: ACCOUNT_COLORS[index % ACCOUNT_COLORS.length],
    })
}

export const processMigratedTransactions = (accountId: string, messages: Message[], addresses: Address[]): void => {
    const accounts = get(wallet).accounts

    messages.forEach((message: Message) => {
        if (message.payload?.type === 'Milestone') {
            const account = get(accounts).find((account) => account.id === accountId);

            // Only check migrated messages for first account as the migrated messages are sent there
            if (account && account.index === 0) {
                const _activeProfile = get(activeProfile)

                if (_activeProfile.migratedTransactions && _activeProfile.migratedTransactions.length) {
                    const funds = message.payload.data.essence.receipt.data.funds;

                    const tailTransactionHashes = funds.map((fund) => fund.tailTransactionHash)

                    const updatedMigratedTransactions = _activeProfile.migratedTransactions.filter((transaction) => !tailTransactionHashes.includes(transaction.tailTransactionHash))

                    updateProfile(
                        'migratedTransactions',
                        updatedMigratedTransactions
                    )
                }
            }
        }
    })

    const _activeProfile = get(activeProfile)

    if (_activeProfile.migratedTransactions && _activeProfile.migratedTransactions.length) {
        // For pre-snapshot migrations, there will be no messages
        addresses.forEach((address) => {
            const outputs = address.outputs;

            if (Object.values(outputs).some((output) => output.messageId === '0'.repeat(64))) {
                updateProfile(
                    'migratedTransactions',
                    []
                )
            }
        })
    }

}
export const buildAccountNetworkSettings = () => {
    let activeProfileSettings = get(activeProfile)?.settings

    let automaticNodeSelection = activeProfileSettings?.automaticNodeSelection ?? true
    let includeOfficialNodes = activeProfileSettings?.includeOfficialNodes ?? true
    let disabledNodes = activeProfileSettings?.disabledNodes ?? []

    const { accounts } = get(wallet)
    const actualAccounts = get(accounts)

    let clientOptionNodes = []
    let primaryNodeUrl = ''
    let officialNodes = getOfficialNodes()
    let localPow = true

    if (actualAccounts && actualAccounts.length > 0) {
        const clientOptions = actualAccounts[0].clientOptions
        if (clientOptions) {
            clientOptionNodes = clientOptions.nodes ?? []
            localPow = clientOptions.localPow ?? true

            if (clientOptions.node) {
                primaryNodeUrl = stripTrailingSlash(clientOptions.node.url)
            }
        }
    }

    // If we are in automatic node selection make sure none of the offical nodes
    // are disabled
    if (automaticNodeSelection) {
        officialNodes = officialNodes.map(o => ({ ...o, disabled: false }))
    }

    // First populate the nodes with the official ones if needed
    let nodes = []
    if (includeOfficialNodes || automaticNodeSelection || clientOptionNodes.length === 0) {
        nodes = [...officialNodes]
    }

    // Now go through the nodes from the client options and add
    // any that were not in the official list, setting their custom flag as well
    for (const clientOptionNode of clientOptionNodes) {
        if (!nodes.find(n => n.url == stripTrailingSlash(clientOptionNode.url))) {
            clientOptionNode.isCustom = true
            nodes.push({
                ...clientOptionNode,
                url: stripTrailingSlash(clientOptionNode.url)
            })
        }
    }

    // Iterate through the complete disabled node list and mark any
    // Use this instead of the flag on the client option nodes
    // as we may have been in automatic mode which disables all
    // non official nodes
    for (const disabledNode of disabledNodes) {
        const foundNode = nodes.find(n => n.url === stripTrailingSlash(disabledNode))
        if (foundNode) {
            foundNode.disabled = true
        }
    }

    // If the primary node is not set or its not in the list
    // or in the list and disabled find the
    // first node from the list that is not disabled
    const allEnabled = nodes.filter(n => !n.disabled)
    if (allEnabled.length > 0 && (!primaryNodeUrl || !allEnabled.find(n => n.url === primaryNodeUrl))) {
        primaryNodeUrl = allEnabled[0].url
    }

    return {
        automaticNodeSelection,
        includeOfficialNodes,
        nodes,
        primaryNodeUrl,
        localPow
    }
}

export const updateAccountNetworkSettings = async (automaticNodeSelection, includeOfficialNodes, nodes, primaryNodeUrl, localPow) => {
    updateProfile('settings.automaticNodeSelection', automaticNodeSelection)
    updateProfile('settings.includeOfficialNodes', includeOfficialNodes)

    const disabledNodes = nodes.filter(n => n.disabled).map(n => n.url)
    updateProfile('settings.disabledNodes', disabledNodes)

    let clientNodes = []
    let officialNodes = getOfficialNodes()

    // Get the list of non official nodes
    const nonOfficialNodes = nodes.filter(n => !officialNodes.find(d => d.url === n.url))

    // If we are in automatic node selection make sure none of the offical nodes
    // are disabled
    if (automaticNodeSelection) {
        officialNodes = officialNodes.map(o => ({ ...o, disabled: false }))
    }

    // If we are in automatic mode, or including the official nodes in manual mode
    // or in manual mode and there are no non official nodes
    if (automaticNodeSelection || includeOfficialNodes || nonOfficialNodes.length === 0) {
        clientNodes = [...officialNodes]
    }

    // Now add back the non official nodes, if we are in automatic mode we should
    // disable them, otherwise retain their current disabled state
    if (nonOfficialNodes.length > 0) {
        clientNodes = [...clientNodes, ...nonOfficialNodes.map(o => ({ ...o, disabled: automaticNodeSelection ? true : o.disabled }))]
    }

    // Get all the enabled nodes and make sure the primary url is enabled
    const allEnabled = clientNodes.filter(n => !n.disabled)
    let clientNode = allEnabled.find(n => n.url === primaryNodeUrl)

    if (!clientNode && allEnabled.length > 0) {
        clientNode = allEnabled[0]
    }

    const clientOptions = {
        nodes: clientNodes,
        node: clientNode,
        localPow
    }

    api.setClientOptions(
        clientOptions,
        {
            onSuccess() {
                const { accounts } = get(wallet)

                accounts.update((_accounts) =>
                    _accounts.map((_account) =>
                        Object.assign<WalletAccount, WalletAccount, Partial<WalletAccount>>(
                            {} as WalletAccount,
                            _account,
                            {
                                clientOptions
                            }
                        )
                    )
                )
            },
            onError(err) {
                const shouldHideErrorNotification =
                    err && err.type === 'ClientError' && err.error === 'error.node.chrysalisNodeInactive'

                if (!shouldHideErrorNotification) {
                    showAppNotification({
                        type: 'error',
                        message: localize(err.error),
                    })
                }

            },
        }
    )
}

/**
 * Check if a message was emitted and received by the provided account
 *
 * @method getWalletBalanceHistory
 *
 * @param {Payload} payload
 * @param {WalletAccount} account
 *
 */
export const isSelfTransaction = (payload: Payload, account: Account): boolean => {
    const accountAddresses = account?.addresses?.map(add => add.address) ?? []
    if (payload && accountAddresses.length) {
        const getReceiverAddresses = () => {
            if (payload.type === 'Transaction') {
                return receiverAddressesFromTransactionPayload(payload)
            } else if (payload.type === 'Milestone') {
                return receiverAddressesFromMilestonePayload(payload)
            }

            return null;
        }

        const senderAddress: string = sendAddressFromTransactionPayload(payload)

        const receiverAddresses: string[] = getReceiverAddresses()

        const transactionAddresses = [senderAddress, ...receiverAddresses]
        return senderAddress && receiverAddresses.length && transactionAddresses.every((txAddress) => accountAddresses.indexOf(txAddress) !== -1)
    }
    return false
}

/**
 * Get the sender address from a transaction payload.
 */
export const sendAddressFromTransactionPayload = (payload: Payload): string => {
    if (payload?.type === "Transaction") {
        return payload?.data?.essence?.data?.inputs?.find((input) => /utxo/i.test(input?.type))?.data?.metadata?.address ?? null
    }

    return null
}

/**
 * Get the receiver addresses from a transaction payload.
 */
export const receiverAddressesFromTransactionPayload = (payload: Payload): string[] => {
    if (payload?.type === "Transaction") {
        return payload?.data?.essence?.data?.outputs
            ?.map((output) => output?.data?.address) ?? []
    }

    return []
}

/**
 * Get the receiver addresses from a milestone payload.
 */
export const receiverAddressesFromMilestonePayload = (payload: Payload): string[] => {
    if (payload?.type === "Milestone") {
        return payload?.data?.essence?.receipt?.data?.funds
            ?.map((receiptFunds) => receiptFunds?.output?.address) ?? []
    }

    return []
}

/**
 * Get the value of a milestone message
 * @returns 
 */
export const getMilestoneMessageValue = (payload: Payload, accounts) => {
    if (payload?.type === "Milestone") {
        const funds = payload.data.essence.receipt.data.funds

        const firstAccount = accounts.find((acc) => acc.index === 0)
        const firstAccountAddresses = firstAccount.addresses.map((address) => address.address)

        const totalValue = funds
            .filter((fund) => firstAccountAddresses.includes(fund.output.address))
            .reduce((acc, fund) => acc + fund.output.amount, 0)

        return totalValue
    }

    return 0
}

/**
 * Get incoming flag from message
 * @returns 
 */
export const getIncomingFlag = (payload: Payload) => {
    if (payload?.type === "Transaction") {
        return payload.data.essence.data.incoming
    }

    return undefined
}

/**
 * Set incoming flag on the message
 * @returns 
 */
export const setIncomingFlag = (payload: Payload, incoming: boolean) => {
    if (payload?.type === "Transaction") {
        payload.data.essence.data.incoming = incoming
    }
}

/**
* Get internal flag from message
* @returns 
*/
export const getInternalFlag = (payload: Payload) => {
    if (payload?.type === "Transaction") {
        return payload.data.essence.data.internal
    }

    return undefined
}

/**
 * Find an address in one of our accounts
 * @param address The address to find
 * @returns The wallet account matching the address or undefined if not found
 */
export const findAccountWithAddress = (address: string): WalletAccount | undefined => {
    if (!address) {
        return
    }
    const accounts = get(get(wallet).accounts)
    return accounts.find((acc) => acc.addresses.some((add) => address === add.address))
}

/**
 * Find an address in one of our accounts
 * @param addresses The addresses to find
 * @param excludeFirst A wallet to exclude on first pass
 * @returns The wallet account matching the address or undefined if not found
 */
export const findAccountWithAnyAddress = (addresses: string[], excludeFirst?: WalletAccount): WalletAccount | undefined => {
    if (!addresses || addresses.length === 0) {
        return
    }
    let accounts = get(get(wallet).accounts)

    let res = accounts.filter((acc) => acc.addresses.some((add) => addresses.includes(add.address)))

    if (res.length > 0) {
        if (excludeFirst) {
            const initialLen = res.length
            res = res.filter(a => a.id !== excludeFirst.id)
            // If the length changed we removed it, so put it back
            // at the end
            if (res.length !== initialLen) {
                res.push(excludeFirst)
            }
        }

        if (res.length > 0) {
            return res[0]
        }
    }
}<|MERGE_RESOLUTION|>--- conflicted
+++ resolved
@@ -7,9 +7,6 @@
 import { getOfficialNetwork, getOfficialNodes } from 'shared/lib/network'
 import { showAppNotification, showSystemNotification } from 'shared/lib/notifications'
 import { activeProfile, isStrongholdLocked, updateProfile } from 'shared/lib/profile'
-<<<<<<< HEAD
-import type { Account as BaseAccount, AccountToCreate, Balance } from 'shared/lib/typings/account'
-=======
 import type {
     Account,
     Account as BaseAccount,
@@ -19,7 +16,6 @@
 } from 'shared/lib/typings/account'
 import type { Address } from 'shared/lib/typings/address'
 import type { Actor } from 'shared/lib/typings/bridge'
->>>>>>> 5acfa691
 import type {
     BalanceChangeEventPayload,
     ConfirmationStateChangeEventPayload,
@@ -34,18 +30,11 @@
 import type { AddressInput, MigrationBundle, MigrationData, SendMigrationBundleResponse } from 'shared/lib/typings/migration'
 import { formatUnitBestMatch } from 'shared/lib/units'
 import { get, writable, Writable } from 'svelte/store'
-import type { Account, SyncedAccount } from './typings/account'
-import type { Address } from './typings/address'
-import type { Actor } from './typings/bridge'
 import type { ClientOptions } from './typings/client'
-<<<<<<< HEAD
 import type { TransferProgressEventType } from './typings/events'
 import type { Message } from './typings/message'
-import type { Duration, LedgerStatusPayload, NodeInfo, StrongholdStatus } from './typings/wallet'
-=======
+import type { Duration, LedgerStatusPayload, StrongholdStatus } from './typings/wallet'
 import type { NodeAuth, NodeInfo } from './typings/node'
-import type { Duration, StrongholdStatus } from './typings/wallet'
->>>>>>> 5acfa691
 
 const ACCOUNT_COLORS = ['turquoise', 'green', 'orange', 'yellow', 'purple', 'pink']
 
