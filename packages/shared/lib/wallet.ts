--- conflicted
+++ resolved
@@ -276,18 +276,6 @@
     )
 
     // Legacy seed APIs
-<<<<<<< HEAD
-    getLegacySeedChecksum(seed: string, callbacks: { onSuccess: (response: Event<string>) => void, onError: (err: ErrorEventPayload) => void })
-
-    onStrongholdStatusChange(callbacks: { onSuccess: (response: Event<StrongholdStatus>) => void, onError: (err: ErrorEventPayload) => void })
-    onNewTransaction(callbacks: { onSuccess: (response: Event<TransactionEventPayload>) => void, onError: (err: ErrorEventPayload) => void })
-    onReattachment(callbacks: { onSuccess: (response: Event<ReattachmentEventPayload>) => void, onError: (err: ErrorEventPayload) => void })
-    onConfirmationStateChange(callbacks: { onSuccess: (response: Event<ConfirmationStateChangeEventPayload>) => void, onError: (err: ErrorEventPayload) => void })
-    onBalanceChange(callbacks: { onSuccess: (response: Event<BalanceChangeEventPayload>) => void, onError: (err: ErrorEventPayload) => void })
-    onTransferProgress(callbacks: { onSuccess: (response: Event<TransferProgressEventPayload>) => void, onError: (err: ErrorEventPayload) => void }),
-    onLedgerAddressGeneration(callbacks: { onSuccess: (response: Event<LedgerAddressGenerationEventPayload>) => void, onError: (err: ErrorEventPayload) => void }),
-    onMigrationProgress(callbacks: { onSuccess: (response: Event<MigrationProgressEventPayload>) => void, onError: (err: ErrorEventPayload) => void }),
-=======
     getLegacySeedChecksum(
         seed: string,
         callbacks: { onSuccess: (response: Event<string>) => void; onError: (err: ErrorEventPayload) => void }
@@ -325,7 +313,6 @@
         onSuccess: (response: Event<MigrationProgressEventPayload>) => void
         onError: (err: ErrorEventPayload) => void
     })
->>>>>>> 1adc7a68
 
     // Migration
     getMigrationData(
@@ -599,37 +586,30 @@
         )
     })
 
-<<<<<<< HEAD
-export const asyncRemoveWalletAccount = (_account: WalletAccount) => {
-    return new Promise<void>((resolve, reject) => {
+export const asyncRemoveWalletAccount = (_account: WalletAccount): Promise<void> =>
+    new Promise<void>((resolve, reject) => {
         api.removeAccount(_account.id, {
             onSuccess() {
                 /**
-                 * CAUTION: If an account is successfully removed in wallet.rs then it should also be 
+                 * CAUTION: If an account is successfully removed in wallet.rs then it should also be
                  * removed in the Firefly store. This is "inefficient" (esp. for batch deletes) but it
                  * at least ensures data integrity / consistency between Firefly and the backend.
                  */
-                 get(wallet).accounts.update(_accounts => _accounts.filter(wa => wa.id !== _account.id))
+                get(wallet).accounts.update((_accounts) => _accounts.filter((wa) => wa.id !== _account.id))
 
                 resolve()
             },
             onError(err) {
                 reject(err)
-            }
-        })
-    })
-}
-
-export const asyncRemoveWalletAccounts = (_accounts: WalletAccount[]) => {
-    return Promise.all(_accounts.map(wa => asyncRemoveWalletAccount(wa)))
-}
-
-export const asyncRemoveStorage = () => {
-    return new Promise<void>((resolve, reject) => {
-=======
+            },
+        })
+    })
+
+export const asyncRemoveWalletAccounts = (_accounts: WalletAccount[]): Promise<void[]> =>
+    Promise.all(_accounts.map((wa) => asyncRemoveWalletAccount(wa)))
+
 export const asyncRemoveStorage = (): Promise<void> =>
     new Promise<void>((resolve, reject) => {
->>>>>>> 1adc7a68
         api.removeStorage({
             onSuccess() {
                 resolve()
