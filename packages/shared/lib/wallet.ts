import { writable, Writable, get } from 'svelte/store'
import type { Actor } from './typings/bridge'
import type { Address } from './typings/address'
import type { Message } from './typings/message'
import type { Account as BaseAccount } from './typings/account'
import type { Event, TransactionEventPayload, ConfirmationStateChangeEventPayload, BalanceChangeEventPayload } from './typings/events'
import { mnemonic } from 'shared/lib/app'
import { formatUnit } from 'shared/lib/units'
import { convertToFiat, currencies, CurrencyTypes, exchangeRates } from 'shared/lib/currency'
import { activeProfile, updateProfile } from 'shared/lib/profile'
<<<<<<< HEAD
import type { HistoryData, PriceData } from 'shared/lib/marketData'
import { HistoryDataProps } from 'shared/lib/marketData'
import { CurrencyTypes } from 'shared/lib/currency'
=======
import { showSystemNotification } from 'shared/lib/notifications'
>>>>>>> c1cd512e
import { _ } from 'shared/lib/i18n'
import { persistent } from 'shared/lib/helpers'
import type { SyncedAccount } from './typings/account'

export const WALLET_STORAGE_DIRECTORY = '__storage__'

interface Account extends BaseAccount {
    depositAddress: Address;
    rawIotaBalance: number;
    balance: string;
    balanceEquiv: string;
    color: string;
}

interface ActorState {
    [id: string]: Actor
}

export type BalanceOverview = {
    incoming: string
    incomingRaw: number
    outgoing: string
    outgoingRaw: number
    balance: string
    balanceRaw: number
    balanceFiat: string
}

type WalletState = {
    balanceOverview: Writable<BalanceOverview>
    accounts: Writable<Account[]>
}

/** Active actors state */
const actors: ActorState = {}

/*
 * Wallet state
 */
export const wallet = writable<WalletState>({
    balanceOverview: writable<BalanceOverview>({
        incoming: '0 Mi',
        incomingRaw: 0,
        outgoing: '0 Mi',
        outgoingRaw: 0,
        balance: '0 Mi',
        balanceRaw: 0,
        balanceFiat: '0.00 USD',
    }),
    accounts: writable<Account[]>([]),
})

export const resetWallet = () => {
    const { balanceOverview, accounts } = get(wallet)
    balanceOverview.set({
        incoming: '0 Mi',
        incomingRaw: 0,
        outgoing: '0 Mi',
        outgoingRaw: 0,
        balance: '0 Mi',
        balanceRaw: 0,
        balanceFiat: '0.00 USD',
    })
    accounts.set([])
    selectedAccountId.set(null)
    loggedIn.set(false)
}

export const selectedAccountId = writable<string | null>(null)

export const loggedIn = persistent<boolean>('loggedIn', false)

export const api = window['__WALLET_API__']

export const getStoragePath = (appPath: string, profileName: string): string => {
    return `${appPath}/${WALLET_STORAGE_DIRECTORY}/${profileName}`
}

export const initialise = (id: string, storagePath: string): void => {
    const actor: Actor = window['__WALLET_INIT__'].run(id, storagePath)

    actors[id] = actor
}

/**
 * Destroys an actor & remove it from actors state
 *
 * @method destroyActor
 *
 * @param {string} id
 *
 * @returns {void}
 */
export const destroyActor = (id: string): void => {
    if (!actors[id]) {
        throw new Error('No actor found for provided id.')
    }

    // Destroy actor
    actors[id].destroy()

    // Delete actor id from state
    delete actors[id]
}

/**
 * Generate BIP39 Mnemonic Recovery Phrase
 */
export const generateRecoveryPhrase = (): Promise<string[]> =>
    new Promise((resolve, reject) => {
        api.generateMnemonic({
            onSuccess(response) {
                resolve(response.payload.split(' '))
            },
            onError(error) {
                reject(error)
            },
        })
    })

export const verifyRecoveryPhrase = (phrase): Promise<void> =>
    new Promise((resolve, reject) => {
        api.verifyMnemonic(phrase, {
            onSuccess(response) {
                resolve(response)
            },
            onError(error) {
                reject(error)
            },
        })
    })

export const requestMnemonic = async () => {
    let recoveryPhrase = await generateRecoveryPhrase()
    mnemonic.set(recoveryPhrase)
}

/**
 * Initialises event listeners from wallet library
 *
 * @method initialiseListeners
 *
 * @returns {void}
 */
export const initialiseListeners = () => {
    /**
     * Event listener for stronghold status change
     */
    api.onStrongholdStatusChange({
        onSuccess(response) {
            updateProfile('isStrongholdLocked', response.payload.snapshot.status === 'Locked')
        },
        onError(error) {
            console.error(error)
        },
    })

    /**
     * Event listener for new message event
     */
    api.onNewTransaction({
        onSuccess(response: Event<TransactionEventPayload>) {
            if (get(activeProfile).settings.notifications) {
                const accounts = get(wallet).accounts
                const account = get(accounts).find((account) => account.id === response.payload.accountId)
                const message = response.payload.message

                const locale = get(_) as (string) => string
                const notificationMessage = locale('notifications.valueTx')
                    .replace('{{value}}', message.value.toString())
                    .replace('{{account}}', account.alias)

                showSystemNotification({ type: "info", message: notificationMessage })
            }

            // Update account with new message
            saveNewMessage(response.payload.accountId, response.payload.message);
        },
        onError(error) {
            console.error(error)
        },
    })

    api.onConfirmationStateChange({
        onSuccess(response: Event<ConfirmationStateChangeEventPayload>) {
            if (get(activeProfile).settings.notifications) {
                const accounts = get(wallet).accounts
                const account = get(accounts).find((account) => account.id === response.payload.accountId)
                const message = response.payload.message
                const messageKey = response.payload.confirmed ? 'confirmed' : 'failed'

                const locale = get(_) as (string) => string
                const notificationMessage = locale(`notifications.${messageKey}`)
                    .replace('{{value}}', message.value.toString())
                    .replace('{{account}}', account.alias)

                showSystemNotification({ type: "info", message: notificationMessage })
            }
        },
        onError(error) {
            console.error(error)
        },
    })

    /**
     * Event listener for balance change event
     */
    api.onBalanceChange({
        onSuccess(response: Event<BalanceChangeEventPayload>) {
            const { payload: { accountId, address, balanceChange } } = response;

            updateAccountAfterBalanceChange(accountId, address, balanceChange.received, balanceChange.spent)

            const { balanceOverview } = get(wallet);
            const overview = get(balanceOverview);

            const incoming = overview.incomingRaw + balanceChange.received;
            const outgoing = overview.outgoingRaw + balanceChange.spent;
            const balance = overview.balanceRaw - balanceChange.spent + balanceChange.received

            updateBalanceOverview(balance, incoming, outgoing);

        },
        onError(error) {
            console.error(error)
        },
    })
}

/**
 * Updates account information after balance change
 * 
 * @method updateAccountAfterBalanceChange
 * 
 * @param {string} accountId 
 * @param {Address} addressMeta 
 */
export const updateAccountAfterBalanceChange = (
    accountId: string,
    address: Address,
    receivedBalance: number,
    spentBalance: number
): void => {
    const { accounts } = get(wallet);

    accounts.update((storedAccounts) => {
        return storedAccounts.map((storedAccount) => {
            if (storedAccount.id === accountId) {
                const rawIotaBalance = storedAccount.rawIotaBalance - spentBalance + receivedBalance;

                return Object.assign({}, storedAccount, {
                    rawIotaBalance,
                    balance: formatUnit(rawIotaBalance, 0),
                    balanceEquiv: `${convertToFiat(
                        rawIotaBalance,
                        get(currencies)[CurrencyTypes.USD],
                        get(exchangeRates)[get(activeProfile).settings.currency]
                    )} ${get(activeProfile).settings.currency}`,
                    addresses: storedAccount.addresses.map((_address: Address) => {
                        if (_address.address === address.address) {
                            return Object.assign({}, _address, address)
                        }

                        return _address
                    })
                })
            }
        })
    })
}

/** 
 * @method saveNewMessage
 * 
 * @param {string} accountId 
 * @param {Message} message
 * 
 * @returns {void} 
 */
export const saveNewMessage = (accountId: string, message: Message): void => {
    const { accounts } = get(wallet)

    accounts.update((storedAccounts) => {
        return storedAccounts.map((storedAccount: Account) => {
            if (storedAccount.id === accountId) {
                return Object.assign({}, storedAccount, {
                    messages: [message, ...storedAccount.messages]
                })
            }

            return storedAccount;
        })
    })
};

/**
 * Gets latest messages
 *
 * @method getLatestMessages
 *
 * @param {Account} accounts
 * @param {number} [count]
 *
 * @returns {Message[]}
 */
export const getLatestMessages = (accounts: Account[], count = 10): Message[] => {
    const messages: Message[] = accounts.reduce(
        (messages, account) =>
            messages.concat(
                account.messages.map((message, idx) =>
                    Object.assign({}, message, {
                        account: account.index,
                        internal: idx % 2 !== 0,
                    })
                )
            ),
        []
    )

    return messages
        .slice()
        .sort((a, b) => {
            return <any>new Date(b.timestamp) - <any>new Date(a.timestamp)
        })
        .slice(0, count)
}

/**
<<<<<<< HEAD
 * Gets balance history for each account in market data timestamps
 *
 * @method getLatestMessages
 *
 * @param {Account} accounts
 * @param {PriceData} [priceData]
 *
 */
export const getAccountsBalanceHistory = (accounts: Account[], priceData: PriceData) => {
    let balanceHistory = {}
    if (priceData && accounts) {
        accounts.forEach((account) => {
            let accountBalanceHistory: HistoryData = {
                [HistoryDataProps.ONE_HOUR]: [],
                [HistoryDataProps.TWENTY_FOUR_HOURS]: [],
                [HistoryDataProps.SEVEN_DAYS]: [],
                [HistoryDataProps.ONE_MONTH]: [],
            }
            // Sort messages from last to newest
            let messages = account.messages.sort((a, b) => {
                return <any>new Date(a.timestamp).getTime() - <any>new Date(b.timestamp).getTime()
            })
            // Calculate the variations for each account
            var balanceSoFar = 0;
            let accountBalanceVariations = [{ balance: balanceSoFar, timestamp: '0' }]
            messages.forEach((message) => {
                if (message.incoming) {
                    balanceSoFar += message.value;
                } else {
                    balanceSoFar -= message.value;
                }
                accountBalanceVariations.push({ balance: balanceSoFar, timestamp: message.timestamp })
            })
            // Calculate the balance in each market data timestamp
            let balanceHistoryInTimeframe = []
            Object.entries(priceData[CurrencyTypes.USD]).forEach(([timeframe, data]) => {
                // sort market data from last to newest
                let sortedData = data.sort((a, b) => a[0] - b[0])
                balanceHistoryInTimeframe = []
                // if there are no balance variations
                if (accountBalanceVariations.length === 1) {
                    balanceHistoryInTimeframe = sortedData.map(_data => ({ timestamp: _data[0], balance: 0 }))
                }
                else {
                    let i = 1
                    sortedData.forEach(data => {
                        let data_timestamp = new Date(data[0] * 1000).getTime()
                        // find balance for each market data timepstamp
                        for (i; i < accountBalanceVariations.length; i++) {
                            let currentBalanceTimestamp = new Date(accountBalanceVariations[i].timestamp).getTime()
                            let peviousBalanceTimestamp = new Date(accountBalanceVariations[i - 1].timestamp).getTime()
                            if (data_timestamp >= peviousBalanceTimestamp && data_timestamp < currentBalanceTimestamp) {
                                balanceHistoryInTimeframe.push({ timestamp: data[0], balance: accountBalanceVariations[i - 1].balance })
                                return
                            }
                            else if (i === (accountBalanceVariations.length - 1)) {
                                balanceHistoryInTimeframe.push({ timestamp: data[0], balance: accountBalanceVariations[i].balance })
                                return
                            }
                        }
                    })
                }
                accountBalanceHistory[timeframe] = balanceHistoryInTimeframe
            })
            balanceHistory[account.index] = accountBalanceHistory
        })
    }
    return balanceHistory
}

/**
 * Gets balance history for all accounts combined in market data timestamps
 *
 * @method getLatestMessages
 *
 * @param {Account} accounts
 * @param {PriceData} [priceData]
 *
 */
export const getWalletBalanceHistory = (accountsBalanceHistory): HistoryData => {
    let balanceHistory: HistoryData = {
        [HistoryDataProps.ONE_HOUR]: [],
        [HistoryDataProps.TWENTY_FOUR_HOURS]: [],
        [HistoryDataProps.SEVEN_DAYS]: [],
        [HistoryDataProps.ONE_MONTH]: [],
    }
    Object.values(accountsBalanceHistory).forEach(accBalanceHistory => {
        Object.entries(accBalanceHistory).forEach(([timeframe, data]) => {
            if (!balanceHistory[timeframe].length) {
                balanceHistory[timeframe] = data
            }
            else {
                balanceHistory[timeframe] = balanceHistory[timeframe].map(({ balance, timestamp }, index) =>
                    ({ timestamp, balance: balance + data[index].balance })
                )
            }
        })
    })

    return balanceHistory

}
=======
 * Updates balance overview 
 * 
 * @method updateBalanceOverview
 * 
 * @param {number} balance
 * @param {number} incoming 
 * @param {number} outgoing
 * 
 * @returns {void} 
 */
export const updateBalanceOverview = (balance: number, incoming: number, outgoing: number): void => {
    const { balanceOverview } = get(wallet);

    balanceOverview.update((overview) => {
        return Object.assign({}, overview, {
            incoming: formatUnit(incoming, 2),
            incomingRaw: incoming,
            outgoing: formatUnit(outgoing, 2),
            outgoingRaw: outgoing,
            balance: formatUnit(balance, 2),
            balanceRaw: balance,
            balanceFiat: `${convertToFiat(
                balance,
                get(currencies)[CurrencyTypes.USD],
                get(exchangeRates)[get(activeProfile).settings.currency]
            )} ${get(activeProfile).settings.currency}`,
        });
    });
};

/**    
* Updates accounts information after a successful sync accounts operation
*
* @method updateAccounts
*
* @param {SyncedAccount[]} syncedAccounts
*
* @returns {void}
*/
export const updateAccounts = (syncedAccounts: SyncedAccount[]): void => {
    const _update = (existingPayload, newPayload, prop) => {
        const existingPayloadMap = existingPayload.reduce((acc, object) => {
            acc[object[prop]] = object

            return acc
        }, {})

        const newPayloadMap = newPayload.reduce((acc, object) => {
            acc[object[prop]] = object

            return acc
        }, {})

        return Object.values(Object.assign({}, existingPayloadMap, newPayloadMap))
    }

    const { accounts } = get(wallet)

    accounts.update((storedAccounts) => {
        return storedAccounts.map((storedAccount) => {
            const syncedAccount = syncedAccounts.find((_account) => _account.id === storedAccount.id)

            return Object.assign({}, storedAccount, {
                // Update deposit address
                depositAddress: syncedAccount.depositAddress.address,
                // If we have received a new address, simply add it;
                // If we have received an existing address, update the properties.
                addresses: _update(storedAccount.addresses, syncedAccount.addresses, 'address'),
                messages: _update(storedAccount.messages, syncedAccount.messages, 'id'),
            })
        })
    })
};
>>>>>>> c1cd512e
<|MERGE_RESOLUTION|>--- conflicted
+++ resolved
@@ -8,13 +8,9 @@
 import { formatUnit } from 'shared/lib/units'
 import { convertToFiat, currencies, CurrencyTypes, exchangeRates } from 'shared/lib/currency'
 import { activeProfile, updateProfile } from 'shared/lib/profile'
-<<<<<<< HEAD
 import type { HistoryData, PriceData } from 'shared/lib/marketData'
 import { HistoryDataProps } from 'shared/lib/marketData'
-import { CurrencyTypes } from 'shared/lib/currency'
-=======
 import { showSystemNotification } from 'shared/lib/notifications'
->>>>>>> c1cd512e
 import { _ } from 'shared/lib/i18n'
 import { persistent } from 'shared/lib/helpers'
 import type { SyncedAccount } from './typings/account'
@@ -343,7 +339,81 @@
 }
 
 /**
-<<<<<<< HEAD
+ * Updates balance overview
+ *
+ * @method updateBalanceOverview
+ *
+ * @param {number} balance
+ * @param {number} incoming
+ * @param {number} outgoing
+ *
+ * @returns {void}
+ */
+export const updateBalanceOverview = (balance: number, incoming: number, outgoing: number): void => {
+    const { balanceOverview } = get(wallet);
+
+    balanceOverview.update((overview) => {
+        return Object.assign({}, overview, {
+            incoming: formatUnit(incoming, 2),
+            incomingRaw: incoming,
+            outgoing: formatUnit(outgoing, 2),
+            outgoingRaw: outgoing,
+            balance: formatUnit(balance, 2),
+            balanceRaw: balance,
+            balanceFiat: `${convertToFiat(
+                balance,
+                get(currencies)[CurrencyTypes.USD],
+                get(exchangeRates)[get(activeProfile).settings.currency]
+            )} ${get(activeProfile).settings.currency}`,
+        });
+    });
+};
+
+/**
+* Updates accounts information after a successful sync accounts operation
+*
+* @method updateAccounts
+*
+* @param {SyncedAccount[]} syncedAccounts
+*
+* @returns {void}
+*/
+export const updateAccounts = (syncedAccounts: SyncedAccount[]): void => {
+    const _update = (existingPayload, newPayload, prop) => {
+        const existingPayloadMap = existingPayload.reduce((acc, object) => {
+            acc[object[prop]] = object
+
+            return acc
+        }, {})
+
+        const newPayloadMap = newPayload.reduce((acc, object) => {
+            acc[object[prop]] = object
+
+            return acc
+        }, {})
+
+        return Object.values(Object.assign({}, existingPayloadMap, newPayloadMap))
+    }
+
+    const { accounts } = get(wallet)
+
+    accounts.update((storedAccounts) => {
+        return storedAccounts.map((storedAccount) => {
+            const syncedAccount = syncedAccounts.find((_account) => _account.id === storedAccount.id)
+
+            return Object.assign({}, storedAccount, {
+                // Update deposit address
+                depositAddress: syncedAccount.depositAddress.address,
+                // If we have received a new address, simply add it;
+                // If we have received an existing address, update the properties.
+                addresses: _update(storedAccount.addresses, syncedAccount.addresses, 'address'),
+                messages: _update(storedAccount.messages, syncedAccount.messages, 'id'),
+            })
+        })
+    })
+};
+
+/**
  * Gets balance history for each account in market data timestamps
  *
  * @method getLatestMessages
@@ -445,79 +515,4 @@
 
     return balanceHistory
 
-}
-=======
- * Updates balance overview 
- * 
- * @method updateBalanceOverview
- * 
- * @param {number} balance
- * @param {number} incoming 
- * @param {number} outgoing
- * 
- * @returns {void} 
- */
-export const updateBalanceOverview = (balance: number, incoming: number, outgoing: number): void => {
-    const { balanceOverview } = get(wallet);
-
-    balanceOverview.update((overview) => {
-        return Object.assign({}, overview, {
-            incoming: formatUnit(incoming, 2),
-            incomingRaw: incoming,
-            outgoing: formatUnit(outgoing, 2),
-            outgoingRaw: outgoing,
-            balance: formatUnit(balance, 2),
-            balanceRaw: balance,
-            balanceFiat: `${convertToFiat(
-                balance,
-                get(currencies)[CurrencyTypes.USD],
-                get(exchangeRates)[get(activeProfile).settings.currency]
-            )} ${get(activeProfile).settings.currency}`,
-        });
-    });
-};
-
-/**    
-* Updates accounts information after a successful sync accounts operation
-*
-* @method updateAccounts
-*
-* @param {SyncedAccount[]} syncedAccounts
-*
-* @returns {void}
-*/
-export const updateAccounts = (syncedAccounts: SyncedAccount[]): void => {
-    const _update = (existingPayload, newPayload, prop) => {
-        const existingPayloadMap = existingPayload.reduce((acc, object) => {
-            acc[object[prop]] = object
-
-            return acc
-        }, {})
-
-        const newPayloadMap = newPayload.reduce((acc, object) => {
-            acc[object[prop]] = object
-
-            return acc
-        }, {})
-
-        return Object.values(Object.assign({}, existingPayloadMap, newPayloadMap))
-    }
-
-    const { accounts } = get(wallet)
-
-    accounts.update((storedAccounts) => {
-        return storedAccounts.map((storedAccount) => {
-            const syncedAccount = syncedAccounts.find((_account) => _account.id === storedAccount.id)
-
-            return Object.assign({}, storedAccount, {
-                // Update deposit address
-                depositAddress: syncedAccount.depositAddress.address,
-                // If we have received a new address, simply add it;
-                // If we have received an existing address, update the properties.
-                addresses: _update(storedAccount.addresses, syncedAccount.addresses, 'address'),
-                messages: _update(storedAccount.messages, syncedAccount.messages, 'id'),
-            })
-        })
-    })
-};
->>>>>>> c1cd512e
+}