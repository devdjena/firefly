import { mnemonic } from 'shared/lib/app'
import { convertToFiat, currencies, CurrencyTypes, exchangeRates } from 'shared/lib/currency'
<<<<<<< HEAD
import { Electron } from 'shared/lib/electron'
=======
import { stripTrailingSlash } from 'shared/lib/helpers'
>>>>>>> bfe09aa0
import { localize } from 'shared/lib/i18n'
import type { PriceData } from 'shared/lib/marketData'
import { HistoryDataProps } from 'shared/lib/marketData'
import { getOfficialNodes, network } from 'shared/lib/network'
import { showAppNotification, showSystemNotification } from 'shared/lib/notifications'
<<<<<<< HEAD
import { activeProfile, isStrongholdLocked, Profile } from 'shared/lib/profile'
=======
import { activeProfile, isStrongholdLocked, updateProfile } from 'shared/lib/profile'
>>>>>>> bfe09aa0
import type { Account, Account as BaseAccount, AccountToCreate, Balance, SyncedAccount } from 'shared/lib/typings/account'
import type { Address } from 'shared/lib/typings/address'
import type { Actor } from 'shared/lib/typings/bridge'
import type { BalanceChangeEventPayload, ConfirmationStateChangeEventPayload, ErrorEventPayload, Event, ReattachmentEventPayload, TransactionEventPayload, TransferProgressEventPayload, TransferProgressEventType } from 'shared/lib/typings/events'
import type { Message } from 'shared/lib/typings/message'
import { formatUnit } from 'shared/lib/units'
import { get, writable, Writable } from 'svelte/store'
import type { ClientOptions } from './typings/client'
import type { Duration, StrongholdStatus } from './typings/wallet'

const ACCOUNT_COLORS = ['turquoise', 'green', 'orange', 'yellow', 'purple', 'pink']

export const MAX_PROFILE_NAME_LENGTH = 20

export const MAX_ACCOUNT_NAME_LENGTH = 20

export const MAX_PASSWORD_LENGTH = 256

// Setting to 0 removes auto lock. We must lock Stronghold manually.
export const STRONGHOLD_PASSWORD_CLEAR_INTERVAL_SECS = 0

export const WALLET_STORAGE_DIRECTORY = '__storage__'

export interface WalletAccount extends Account {
    depositAddress: string;
    rawIotaBalance: number;
    balance: string;
    balanceEquiv: string;
    color: string;
}

export interface AccountMessage extends Message {
    account: number;
    internal: boolean;
}

interface ActorState {
    [id: string]: Actor
}

export type BalanceOverview = {
    incoming: string
    incomingRaw: number
    outgoing: string
    outgoingRaw: number
    balance: string
    balanceRaw: number
    balanceFiat: string
}

type WalletState = {
    balanceOverview: Writable<BalanceOverview>
    accounts: Writable<WalletAccount[]>
    accountsLoaded: Writable<boolean>
    internalTransfersInProgress: Writable<{
        [key: string]: {
            from: string
            to: string
        }
    }>
}

type BalanceTimestamp = {
    timestamp: number,
    balance: number
}

export type BalanceHistory = {
    [HistoryDataProps.ONE_HOUR]: BalanceTimestamp[]
    [HistoryDataProps.SEVEN_DAYS]: BalanceTimestamp[]
    [HistoryDataProps.TWENTY_FOUR_HOURS]: BalanceTimestamp[]
    [HistoryDataProps.ONE_MONTH]: BalanceTimestamp[]
}

export type AccountsBalanceHistory = {
    [accountIndex: number]: BalanceHistory
}

/** Active actors state */
const actors: ActorState = {}

/*
 * Wallet state
 */
export const wallet = writable<WalletState>({
    balanceOverview: writable<BalanceOverview>({
        incoming: '0 Mi',
        incomingRaw: 0,
        outgoing: '0 Mi',
        outgoingRaw: 0,
        balance: '0 Mi',
        balanceRaw: 0,
        balanceFiat: '0.00 USD',
    }),
    accounts: writable<WalletAccount[]>([]),
    accountsLoaded: writable<boolean>(false),
    internalTransfersInProgress: writable<{
        [key: string]: {
            from: string
            to: string
        }
    }>({})
})

export const resetWallet = () => {
    const { balanceOverview, accounts, accountsLoaded, internalTransfersInProgress } = get(wallet)
    balanceOverview.set({
        incoming: '0 Mi',
        incomingRaw: 0,
        outgoing: '0 Mi',
        outgoingRaw: 0,
        balance: '0 Mi',
        balanceRaw: 0,
        balanceFiat: '0.00 USD',
    })
    accounts.set([])
    accountsLoaded.set(false)
    internalTransfersInProgress.set({})
    selectedAccountId.set(null)
    selectedMessage.set(null)
    isTransferring.set(false)
    transferState.set(null)
    isSyncing.set(null)
}

export const selectedAccountId = writable<string | null>(null)

export const selectedMessage = writable<Message | null>(null)

export const isTransferring = writable<boolean>(false)
export const transferState = writable<TransferProgressEventType | "Complete" | null>(null)

export const isSyncing = writable<boolean>(false)

export const api: {
    generateMnemonic(callbacks: { onSuccess: (response: Event<string>) => void, onError: (err: ErrorEventPayload) => void })
    storeMnemonic(mnemonic: string, callbacks: { onSuccess: (response: Event<string>) => void, onError: (err: ErrorEventPayload) => void })
    verifyMnemonic(mnemonic: string, callbacks: { onSuccess: (response: Event<string>) => void, onError: (err: ErrorEventPayload) => void })
    getAccounts(callbacks: { onSuccess: (response: Event<Account[]>) => void, onError: (err: ErrorEventPayload) => void })
    getBalance(accountId: string, callbacks: { onSuccess: (response: Event<Balance>) => void, onError: (err: ErrorEventPayload) => void })
    latestAddress(accountId: string, callbacks: { onSuccess: (response: Event<Address>) => void, onError: (err: ErrorEventPayload) => void })
    areLatestAddressesUnused(callbacks: { onSuccess: (response: Event<boolean>) => void, onError: (err: ErrorEventPayload) => void })
    getUnusedAddress(accountId: string, callbacks: { onSuccess: (response: Event<Address>) => void, onError: (err: ErrorEventPayload) => void })
    getStrongholdStatus(callbacks: { onSuccess: (response: Event<StrongholdStatus>) => void, onError: (err: ErrorEventPayload) => void })
    syncAccounts(addressIndex: number, gapLimit: number, callbacks: { onSuccess: (response: Event<SyncedAccount[]>) => void, onError: (err: ErrorEventPayload) => void })
    syncAccount(accountId: string, callbacks: { onSuccess: (response: Event<void>) => void, onError: (err: ErrorEventPayload) => void })
    createAccount(account: AccountToCreate, callbacks: { onSuccess: (response: Event<Account>) => void, onError: (err: ErrorEventPayload) => void })
    send(accountId: string, transfer: {
        amount: number,
        address: string,
        remainder_value_strategy: {
            strategy: string,
        },
        indexation: { index: string, data: number[] },
    }, callbacks: { onSuccess: (response: Event<Message>) => void, onError: (err: ErrorEventPayload) => void })
    internalTransfer(fromId: string, toId: string, amount: number, callbacks: { onSuccess: (response: Event<Message>) => void, onError: (err: ErrorEventPayload) => void })
    setAlias(accountId: string, alias: string, callbacks: { onSuccess: (response: Event<void>) => void, onError: (err: ErrorEventPayload) => void })
    lockStronghold(callbacks: { onSuccess: (response: Event<void>) => void, onError: (err: ErrorEventPayload) => void })
    setStrongholdPassword(password: string, callbacks: { onSuccess: (response: Event<void>) => void, onError: (err: ErrorEventPayload) => void })
    changeStrongholdPassword(currentPassword: string, newPassword: string, callbacks: { onSuccess: (response: Event<void>) => void, onError: (err: ErrorEventPayload) => void })
    backup(strongholdPath: string, password: string, callbacks: { onSuccess: (response: Event<void>) => void, onError: (err: ErrorEventPayload) => void })
    restoreBackup(strongholdPath: string, password: string, callbacks: { onSuccess: (response: Event<void>) => void, onError: (err: ErrorEventPayload) => void })
    removeAccount(accountId: string, callbacks: { onSuccess: (response: Event<void>) => void, onError: (err: ErrorEventPayload) => void })
    setStoragePassword(newPinCode: string, callbacks: { onSuccess: (response: Event<void>) => void, onError: (err: ErrorEventPayload) => void })
    removeStorage(callbacks: { onSuccess: (response: Event<void>) => void, onError: (err: ErrorEventPayload) => void })
    setClientOptions(clientOptions: ClientOptions, callbacks: { onSuccess: (response: Event<void>) => void, onError: (err: ErrorEventPayload) => void })
    setStrongholdPasswordClearInterval(interval: Duration, callbacks: { onSuccess: (response: Event<void>) => void, onError: (err: ErrorEventPayload) => void })

    onStrongholdStatusChange(callbacks: { onSuccess: (response: Event<StrongholdStatus>) => void, onError: (err: ErrorEventPayload) => void })
    onNewTransaction(callbacks: { onSuccess: (response: Event<TransactionEventPayload>) => void, onError: (err: ErrorEventPayload) => void })
    onReattachment(callbacks: { onSuccess: (response: Event<ReattachmentEventPayload>) => void, onError: (err: ErrorEventPayload) => void })
    onConfirmationStateChange(callbacks: { onSuccess: (response: Event<ConfirmationStateChangeEventPayload>) => void, onError: (err: ErrorEventPayload) => void })
    onBalanceChange(callbacks: { onSuccess: (response: Event<BalanceChangeEventPayload>) => void, onError: (err: ErrorEventPayload) => void })
    onTransferProgress(callbacks: { onSuccess: (response: Event<TransferProgressEventPayload>) => void, onError: (err: ErrorEventPayload) => void })
} = window['__WALLET_API__']

export const getStoragePath = (appPath: string, profileName: string): string => {
    return `${appPath}/${WALLET_STORAGE_DIRECTORY}/${profileName}`
}

<<<<<<< HEAD
export const initialiseProfileStorage = async (profile: Profile): Promise<void> => {
    const userDataPath = await Electron.getUserDataPath()
    const storagePath = getStoragePath(userDataPath, profile.name)
    const actor: Actor = window['__WALLET_INIT__'].run(profile.id, storagePath)
    actors[profile.id] = actor
=======
export const initialise = (id: string, storagePath: string): void => {
    if (Object.keys(actors).length > 0) {
        console.error("Initialise called when another actor already initialised")
    }
    const actor: Actor = window['__WALLET_INIT__'].run(id, storagePath)

    actors[id] = actor
>>>>>>> bfe09aa0
}

/**
 * Removes event listeners for active actor
 * 
 * @method removeEventListeners
 * 
 * @param {string} id 
 * 
 * @returns {void}
 */
export const removeEventListeners = (id: string): void => {
    actors[id].removeEventListeners()
};

/**
 * Destroys an actor & remove it from actors state
 *
 * @method destroyActor
 *
 * @param {string} id
 *
 * @returns {void}
 */
export const destroyActor = (id: string): void => {
    if (actors[id]) {
        try {
            actors[id].destroy()
        } catch (err) {
            console.error(err)
        } finally {
            delete actors[id]
        }
    }
}

/**
 * Tests if we have the actor id
 * @param id The id to check for
 * @returns True if the actor exists
 */
export const hasActor = (id: string): boolean => {
    return actors[id] !== undefined
}

/**
 * Generate BIP39 Mnemonic Recovery Phrase
 */
export const generateRecoveryPhrase = (): Promise<string[]> =>
    new Promise((resolve, reject) => {
        api.generateMnemonic({
            onSuccess(response) {
                resolve(response.payload.split(' '))
            },
            onError(error) {
                reject(error)
            },
        })
    })

export const requestMnemonic = async () => {
    let recoveryPhrase = await generateRecoveryPhrase()
    mnemonic.set(recoveryPhrase)
    return recoveryPhrase
}

export const setStrongholdPasswordAsync = (password) => {
    return new Promise<void>((resolve, reject) => {
        api.setStrongholdPassword(password, {
            onSuccess() {
                resolve()
            },
            onError(err) {
                reject(err)
            },
        })
    })
}

export const storeMnemonicAsync = (mnemonic) => {
    return new Promise<void>((resolve, reject) => {
        api.storeMnemonic(mnemonic, {
            onSuccess() {
                resolve()
            },
            onError(err) {
                reject(err)
            },
        })
    })
}

export const verifyMnemonicAsync = (mnemonic) => {
    return new Promise<void>((resolve, reject) => {
        api.verifyMnemonic(mnemonic, {
            onSuccess() {
                resolve()
            },
            onError(err) {
                reject(err)
            },
        })
    })
}

export const backupAsync = (dest: string, password: string) => {
    return new Promise<void>((resolve, reject) => {
        api.backup(dest, password, {
            onSuccess() {
                resolve()
            },
            onError(err) {
                reject(err)
            },
        })
    })
}

export const setStoragePasswordAsync = (password) => {
    return new Promise<void>((resolve, reject) => {
        api.setStoragePassword(password, {
            onSuccess() {
                resolve()
            },
            onError(err) {
                reject(err)
            },
        })
    })
}

export const restoreBackupAsync = (importFilePath, password) => {
    return new Promise<void>((resolve, reject) => {
        api.restoreBackup(importFilePath, password, {
            onSuccess() {
                resolve()
            },
            onError(err) {
                reject(err)
            },
        })
    })
}

<<<<<<< HEAD
export const createAccountAsync = () => {
    return new Promise<Event<Account>>((resolve, reject) => {
=======
export const asyncCreateAccount = () => {
    return new Promise<void>((resolve, reject) => {
        const officialNodes = getOfficialNodes()
>>>>>>> bfe09aa0
        api.createAccount(
            {
                signerType: { type: 'Stronghold' },
                clientOptions: {
                    nodes: officialNodes,
                    node: officialNodes[Math.floor(Math.random() * officialNodes.length)],
                    network: get(network)
                }
            },
            {
                onSuccess(payload) {
                    resolve(payload)
                },
                onError(err) {
                    reject(err)
                },
            }
        )
    })
}

export const getAccountsAsync = () => {
    return new Promise<Event<Account[]>>((resolve, reject) => {
        api.getAccounts(
            {
                onSuccess(accounts) {
                    resolve(accounts)
                },
                onError(err) {
                    reject(err)
                },
            }
        )
    })
}

export const removeStorageAsync = () => {
    return new Promise<void>((resolve, reject) => {
        api.removeStorage(
            {
                onSuccess() {
                    resolve()
                },
                onError(err) {
                    reject(err)
                },
            }
        )
    })
}

export const asyncRemoveStorage = () => {
    return new Promise<void>((resolve, reject) => {
        api.removeStorage({
            onSuccess() {
                resolve()
            },
            onError(err) {
                reject(err)
            },
        })
    })
}

/**
 * Initialises event listeners from wallet library
 *
 * @method initialiseListeners
 *
 * @returns {void}
 */
export const initialiseListeners = () => {
    /**
     * Event listener for stronghold status change
     */
    api.onStrongholdStatusChange({
        onSuccess(response) {
            isStrongholdLocked.set(response.payload.snapshot.status === 'Locked')
        },
        onError(error) {
            console.error(error)
        },
    })

    /**
     * Event listener for new message event
     */
    api.onNewTransaction({
        onSuccess(response) {
            const accounts = get(wallet).accounts
            const account = get(accounts).find((account) => account.id === response.payload.accountId)
            const message = response.payload.message

            const essence = message.payload.data.essence

            if (!essence.data.internal) {
                const { balanceOverview } = get(wallet);
                const overview = get(balanceOverview);

                const incoming = essence.data.incoming ? overview.incomingRaw + essence.data.value : overview.incomingRaw;
                const outgoing = essence.data.incoming ? overview.outgoingRaw : overview.outgoingRaw + essence.data.value;

                updateBalanceOverview(
                    overview.balanceRaw,
                    incoming,
                    outgoing
                );
            }

            if (!get(isSyncing)) {
                // Update account with new message
                saveNewMessage(response.payload.accountId, response.payload.message);
                const notificationMessage = localize('notifications.valueTx')
                    .replace('{{value}}', formatUnit(message.payload.data.essence.data.value))
                    .replace('{{account}}', account.alias);

                showSystemNotification({ type: "info", message: notificationMessage, contextData: { type: "valueTx", accountId: account.id } });
            }
        },
        onError(error) {
            console.error(error)
        },
    })

    /**
     * Event listener for transfer confirmation state change
     */
    api.onConfirmationStateChange({
        onSuccess(response) {
            const accounts = get(wallet).accounts
            const message = response.payload.message
            const confirmed = response.payload.confirmed;
            const essence = message.payload.data.essence

            let account1
            let account2

            const { internalTransfersInProgress } = get(wallet)
            const transfers = get(internalTransfersInProgress)

            // Are we tracking an internal transfer for this message id
            if (transfers[message.id]) {
                account1 = get(accounts).find((account) => account.id === transfers[message.id].from)
                account2 = get(accounts).find((account) => account.id === transfers[message.id].to)
                internalTransfersInProgress.update((transfers) => {
                    delete transfers[message.id]
                    return transfers
                })
            } else {
                account1 = get(accounts).find((account) => account.id === response.payload.accountId)
            }

            // If this is a confirmation of a regular transfer update the balance overview
            if (confirmed && !essence.data.internal) {
                const { balanceOverview } = get(wallet);
                const overview = get(balanceOverview);

                const incoming = essence.data.incoming ? overview.incomingRaw + essence.data.value : overview.incomingRaw;
                const outgoing = essence.data.incoming ? overview.outgoingRaw : overview.outgoingRaw + essence.data.value;

                updateBalanceOverview(
                    overview.balanceRaw,
                    incoming,
                    outgoing
                );
            }

            // Update the confirmation state of all messages with this id
            const confirmationChanged = updateAllMessagesState(accounts, message.id, response.payload.confirmed)

            // If the state has changed then display a notification
            if (confirmationChanged) {
                const messageKey = confirmed ? 'confirmed' : 'failed'

                const _notify = (accountTo: string | null = null) => {
                    let notificationMessage

                    if (accountTo) {
                        notificationMessage = localize(`notifications.${messageKey}Internal`)
                            .replace('{{value}}', formatUnit(message.payload.data.essence.data.value))
                            .replace('{{senderAccount}}', account1.alias)
                            .replace('{{receiverAccount}}', accountTo)
                    } else {
                        if (essence.data.internal && confirmed) {
                            // If this is a confirmed internal message but we don't
                            // have the account info it is most likely that someone logged
                            // out before an internal transfer completed so the internalTransfersInProgress
                            // was wiped, display the anonymous account message instead
                            notificationMessage = localize(`notifications.confirmedInternalNoAccounts`)
                                .replace('{{value}}', formatUnit(message.payload.data.essence.data.value))
                        } else {
                            notificationMessage = localize(`notifications.${messageKey}`)
                                .replace('{{value}}', formatUnit(message.payload.data.essence.data.value))
                                .replace('{{account}}', account1.alias)
                        }
                    }

                    showSystemNotification({ type: "info", message: notificationMessage, contextData: { type: messageKey, accountId: account1.id } });
                }

                // If this event is emitted because a message failed, then this message will only exist on the sender account
                // Therefore, show the notification (no need to group).
                if (!confirmed) {
                    _notify()
                } else {
                    // If we have 2 accounts this was an internal transfer
                    if (account1 && account2) {
                        _notify(account2.alias);
                    } else {
                        _notify()
                    }
                }
            }
        },
        onError(error) {
            console.error(error)
        },
    })

    /**
     * Event listener for balance change event
     */
    api.onBalanceChange({
        onSuccess(response) {
            const { payload: { accountId, address, balanceChange } } = response;

            updateAccountAfterBalanceChange(accountId, address, balanceChange.received, balanceChange.spent)

            const { balanceOverview } = get(wallet);
            const overview = get(balanceOverview);

            const balance = overview.balanceRaw - balanceChange.spent + balanceChange.received

            updateBalanceOverview(balance, overview.incomingRaw, overview.outgoingRaw);
        },
        onError(error) {
            console.error(error)
        },
    })

    /**
     * Event listener for reattachment
     */
    api.onReattachment({
        onSuccess(response) {
            // Replace original message with reattachment
            replaceMessage(response.payload.accountId, response.payload.reattachedMessageId, response.payload.message);
        },
        onError(error) {
            console.error(error)
        },
    })

    /**
     * Event listener for transfer progress
     */
    api.onTransferProgress({
        onSuccess(response) {
            transferState.set(response.payload.event.type)
        },
        onError(error) {
            console.error(error)
        }
    })
}

const updateAllMessagesState = (accounts, messageId, confirmation) => {
    let confirmationHasChanged = false

    accounts.update((storedAccounts) => {
        return storedAccounts.map((storedAccount) => {
            return Object.assign<WalletAccount, Partial<WalletAccount>, Partial<WalletAccount>>({} as WalletAccount, storedAccount, {
                messages: storedAccount.messages.map((_message: Message) => {
                    if (_message.id === messageId) {
                        confirmationHasChanged = _message.confirmed !== confirmation
                        _message.confirmed = confirmation
                    }
                    return _message
                })
            })
        })
    })

    return confirmationHasChanged
}

/**
 * Updates account information after balance change
 * 
 * @method updateAccountAfterBalanceChange
 * 
 * @param {string} accountId 
 * @param {Address} addressMeta 
 */
export const updateAccountAfterBalanceChange = (
    accountId: string,
    address: Address,
    receivedBalance: number,
    spentBalance: number
): void => {
    const { accounts } = get(wallet);

    accounts.update((storedAccounts) => {
        return storedAccounts.map((storedAccount) => {
            if (storedAccount.id === accountId) {
                const rawIotaBalance = storedAccount.rawIotaBalance - spentBalance + receivedBalance;

                const activeCurrency = get(activeProfile)?.settings.currency ?? CurrencyTypes.USD;

                return Object.assign<WalletAccount, Partial<WalletAccount>, Partial<WalletAccount>>({} as WalletAccount, storedAccount, {
                    rawIotaBalance,
                    balance: formatUnit(rawIotaBalance, 2),
                    balanceEquiv: `${convertToFiat(
                        rawIotaBalance,
                        get(currencies)[CurrencyTypes.USD],
                        get(exchangeRates)[activeCurrency]
                    )} ${activeCurrency}`,
                    addresses: storedAccount.addresses.map((_address: Address) => {
                        if (_address.address === address.address) {
                            return Object.assign<Address, Partial<Address>, Partial<Address>>({} as Address, _address, address)
                        }

                        return _address
                    })
                })
            }

            return storedAccount;
        })
    })
}

/** 
 * @method saveNewMessage
 * 
 * @param {string} accountId 
 * @param {Message} message
 * 
 * @returns {void} 
 */
export const saveNewMessage = (accountId: string, message: Message): void => {
    const { accounts } = get(wallet)

    accounts.update((storedAccounts) => {
        return storedAccounts.map((storedAccount: WalletAccount) => {
            if (storedAccount.id === accountId) {
                return Object.assign<WalletAccount, Partial<WalletAccount>, Partial<WalletAccount>>({} as WalletAccount, storedAccount, {
                    messages: [message, ...storedAccount.messages]
                })
            }

            return storedAccount;
        })
    })
};

/** 
 * @method replaceMessage
 * 
 * @param {string} accountId 
 * @param {string} messageId
 * @param {Message} newMessage
 * 
 * @returns {void} 
 */
export const replaceMessage = (accountId: string, messageId: string, newMessage: Message): void => {
    const { accounts } = get(wallet)

    accounts.update((storedAccounts) => {
        return storedAccounts.map((storedAccount: WalletAccount) => {
            if (storedAccount.id === accountId) {
                return Object.assign<WalletAccount, Partial<WalletAccount>, Partial<WalletAccount>>({} as WalletAccount, storedAccount, {
                    messages: storedAccount.messages.map((_message) => {
                        if (_message.id === messageId) {
                            return newMessage;
                        }

                        return _message;
                    })
                })
            }

            return storedAccount;
        })
    })
};

/**
 * Gets the account messages. Appends account index and sort the message list.
 *
 * @method getAccountMessages
 *
 * @param {WalletAccount} accounts
 *
 * @returns {AccountMessage[]}
 */
export const getAccountMessages = (account: WalletAccount): AccountMessage[] => {
    const messages: {
        [key: string]: AccountMessage
    } = {};

    account.messages.forEach((message) => {
        messages[message.id] = Object.assign<
            AccountMessage,
            Message,
            Partial<AccountMessage>
        >(
            {} as AccountMessage,
            message,
            { account: account.index });
    });

    return Object.values(messages)
        .sort((a, b) => new Date(b.timestamp).getTime() - new Date(a.timestamp).getTime())
}

/**
 * Gets a slice of all transactions (on all accounts). Appends account index and sort the message list.
 *
 * @method getTransactions
 *
 * @param {WalletAccount} accounts
 * @param {number} [count]
 *
 * @returns {AccountMessage[]}
 */
export const getTransactions = (accounts: WalletAccount[], count = 10): AccountMessage[] => {
    const messages: {
        [key: string]: AccountMessage
    } = {};

    accounts.forEach((account) => {
        account.messages.forEach((message) => {

            if (message.id in messages) {
                const existingMessage = messages[message.id];

                // If a copy of the message exists, only override it if the new message is confirmed and the existing one is unconfirmed
                // Imagine an internal transfer (between accounts). 
                // If the first account already updates the confirmation state as confirmed, there is a chance that the user might see the confirmation state
                // changing from confirmed to unconfirmed. To avoid that, we always give preference to the message that's already confirmed. 
                if (!existingMessage.confirmed && message.confirmed) {
                    messages[message.id] = Object.assign<
                        AccountMessage,
                        Message,
                        Partial<AccountMessage>
                    >(
                        {} as AccountMessage,
                        message,
                        { account: account.index });
                }
            } else {
                messages[message.id] = Object.assign<
                    AccountMessage,
                    Message,
                    Partial<AccountMessage>
                >(
                    {} as AccountMessage,
                    message,
                    { account: account.index });
            }
        })
    });

    return Object.values(messages)
        .sort((a, b) => new Date(b.timestamp).getTime() - new Date(a.timestamp).getTime())
        .slice(0, count)
}

/**
 * Updates balance overview
 *
 * @method updateBalanceOverview
 *
 * @param {number} balance
 * @param {number} incoming
 * @param {number} outgoing
 *
 * @returns {void}
 */
export const updateBalanceOverview = (balance: number, incoming: number, outgoing: number): void => {
    const { balanceOverview } = get(wallet);

    const activeCurrency = get(activeProfile)?.settings.currency ?? CurrencyTypes.USD;

    balanceOverview.update((overview) => {
        return Object.assign<BalanceOverview, BalanceOverview, Partial<BalanceOverview>>({} as BalanceOverview, overview, {
            incoming: formatUnit(incoming, 2),
            incomingRaw: incoming,
            outgoing: formatUnit(outgoing, 2),
            outgoingRaw: outgoing,
            balance: formatUnit(balance, 2),
            balanceRaw: balance,
            balanceFiat: `${convertToFiat(
                balance,
                get(currencies)[CurrencyTypes.USD],
                get(exchangeRates)[activeCurrency]
            )} ${activeCurrency}`,
        });
    });
};

/**
 * Updates balance overview fiat value
 *
 * @method updateBalanceOverviewFiat
 *
 * @returns {void}
 */
export const updateBalanceOverviewFiat = (): void => {
    const { balanceOverview } = get(wallet);

    const activeCurrency = get(activeProfile)?.settings.currency ?? CurrencyTypes.USD;

    balanceOverview.update((overview) => {
        return Object.assign<BalanceOverview, BalanceOverview, Partial<BalanceOverview>>({} as BalanceOverview, overview, {
            balanceFiat: `${convertToFiat(
                overview.balanceRaw,
                get(currencies)[CurrencyTypes.USD],
                get(exchangeRates)[activeCurrency]
            )} ${activeCurrency}`,
        });
    });
}

/**
* Updates accounts information after a successful sync accounts operation
*
* @method updateAccounts
*
* @param {SyncedAccount[]} syncedAccounts
*
* @returns {void}
*/
export const updateAccounts = (syncedAccounts: SyncedAccount[]): void => {
    const { accounts } = get(wallet)

    const existingAccountIds = get(accounts).map((account) => account.id)

    const { newAccounts, existingAccounts } = syncedAccounts.reduce((acc, syncedAccount: SyncedAccount) => {
        if (existingAccountIds.includes(syncedAccount.id)) {
            acc.existingAccounts.push(syncedAccount);
        } else {
            acc.newAccounts.push(syncedAccount);
        }

        return acc;
    }, { newAccounts: [], existingAccounts: [] })

    const updatedStoredAccounts = get(accounts).map((storedAccount) => {
        const syncedAccount = existingAccounts.find((_account) => _account.id === storedAccount.id)

        return Object.assign<WalletAccount, WalletAccount, Partial<WalletAccount>>({} as WalletAccount, storedAccount, {
            // Update deposit address
            depositAddress: syncedAccount.depositAddress.address,
            // If we have received a new address, simply add it;
            // If we have received an existing address, update the properties.
            addresses: mergeProps(storedAccount.addresses, syncedAccount.addresses, 'address'),
            messages: mergeProps(storedAccount.messages, syncedAccount.messages, 'id'),
        })
    }).sort((a, b) => a.index - b.index)

    if (newAccounts.length) {
        const totalBalance = {
            balance: 0,
            incoming: 0,
            outgoing: 0,
        }

        const _accounts = []

        for (const [idx, newAccount] of newAccounts.entries()) {
            getAccountMeta(newAccount.id, (err, meta) => {
                if (!err) {
                    totalBalance.balance += meta.balance
                    totalBalance.incoming += meta.incoming
                    totalBalance.outgoing += meta.outgoing

                    const account = prepareAccountInfo(Object.assign<
                        WalletAccount, WalletAccount, Partial<WalletAccount>
                    >({} as WalletAccount, newAccount, {
                        alias: `Account ${newAccount.index + 1}`,
                        clientOptions: existingAccounts[0].clientOptions,
                        createdAt: new Date().toISOString(),
                        signerType: existingAccounts[0].signerType,
                        depositAddress: newAccount.depositAddress.address
                    }), meta)

                    _accounts.push(account)

                    if (idx === newAccounts.length - 1) {
                        const { balanceOverview } = get(wallet);
                        const overview = get(balanceOverview);

                        accounts.update(() => {
                            return [...updatedStoredAccounts, ..._accounts]
                        })

                        updateBalanceOverview(
                            overview.balanceRaw + totalBalance.balance,
                            overview.incomingRaw + totalBalance.incoming,
                            overview.outgoingRaw + totalBalance.outgoing
                        )
                    }
                } else {
                    console.error(err)
                }
            })
        }
    } else {
        accounts.update(() => updatedStoredAccounts);
    }
};

function mergeProps<T>(existingPayload: T[], newPayload: T[], prop: string): T[] {
    const existingPayloadMap = existingPayload.reduce((acc, object) => {
        acc[object[prop]] = object

        return acc
    }, {})

    const newPayloadMap = newPayload.reduce((acc, object) => {
        acc[object[prop]] = object

        return acc
    }, {})

    return Object.values(Object.assign({}, existingPayloadMap, newPayloadMap))
}

/**
 * Updates balance fiat value for every account
 *
 * @method updateAccountBalanceEquiv
 *
 * @returns {void}
 */
export const updateAccountsBalanceEquiv = (): void => {
    const { accounts } = get(wallet)

    const activeCurrency = get(activeProfile)?.settings.currency ?? CurrencyTypes.USD;

    accounts.update((storedAccounts) => {
        return storedAccounts.map((storedAccount) => {
            return Object.assign<WalletAccount, WalletAccount, Partial<WalletAccount>>({} as WalletAccount, storedAccount, {
                balanceEquiv: `${convertToFiat(
                    storedAccount.rawIotaBalance,
                    get(currencies)[CurrencyTypes.USD],
                    get(exchangeRates)[activeCurrency]
                )} ${activeCurrency}`,
            })
        })
    })
}

/**
 * Gets balance history for each account in market data timestamps
 *
 * @method getAccountsBalanceHistory
 *
 * @param {Account} accounts
 * @param {number} balanceRaw
 * @param {PriceData} [priceData]
 *
 */
export const getAccountsBalanceHistory = (accounts: WalletAccount[], priceData: PriceData): AccountsBalanceHistory => {
    let balanceHistory: AccountsBalanceHistory = {}
    if (priceData && accounts) {
        accounts.forEach((account) => {
            let accountBalanceHistory: BalanceHistory = {
                [HistoryDataProps.ONE_HOUR]: [],
                [HistoryDataProps.TWENTY_FOUR_HOURS]: [],
                [HistoryDataProps.SEVEN_DAYS]: [],
                [HistoryDataProps.ONE_MONTH]: [],
            }
            // Sort messages from last to newest
            let messages = account.messages.slice().sort((a, b) => new Date(b.timestamp).getTime() - new Date(a.timestamp).getTime())
            // Calculate the variations for each account
            var trackedBalance = account.rawIotaBalance;
            let accountBalanceVariations = [{ balance: trackedBalance, timestamp: new Date().toString() }]
            messages.forEach((message) => {
                const essence = message.payload.data.essence.data;

                if (essence.incoming) {
                    trackedBalance -= essence.value;
                } else {
                    trackedBalance += essence.value;
                }
                accountBalanceVariations.push({ balance: trackedBalance, timestamp: message.timestamp })
            })
            // Calculate the balance in each market data timestamp
            let balanceHistoryInTimeframe = []
            Object.entries(priceData[CurrencyTypes.USD]).forEach(([timeframe, data]) => {
                // sort market data from newest to last
                let sortedData = data.slice().sort((a, b) => b[0] - a[0])
                balanceHistoryInTimeframe = []
                // if there are no balance variations
                if (accountBalanceVariations.length === 1) {
                    balanceHistoryInTimeframe = sortedData.map(_data => ({ timestamp: _data[0], balance: trackedBalance }))
                }
                else {
                    let i = 0
                    sortedData.forEach((data) => {
                        let marketTimestamp = new Date(data[0] * 1000).getTime()
                        // find balance for each market data timepstamp
                        for (i; i < accountBalanceVariations.length - 1; i++) {
                            let currentBalanceTimestamp = new Date(accountBalanceVariations[i].timestamp).getTime()
                            let nextBalanceTimestamp = new Date(accountBalanceVariations[i + 1].timestamp).getTime()
                            if (marketTimestamp > nextBalanceTimestamp && marketTimestamp <= currentBalanceTimestamp) {
                                balanceHistoryInTimeframe.push({ timestamp: data[0], balance: accountBalanceVariations[i].balance })
                                return
                            }
                            else if (marketTimestamp <= nextBalanceTimestamp && i === (accountBalanceVariations.length - 2)) {
                                balanceHistoryInTimeframe.push({ timestamp: data[0], balance: 0 })
                                return
                            }
                        }
                    })
                }
                accountBalanceHistory[timeframe] = balanceHistoryInTimeframe.reverse()
            })
            balanceHistory[account.index] = accountBalanceHistory
        })
    }
    return balanceHistory
}

/**
 * Gets balance history for all accounts combined in market data timestamps
 *
 * @method getWalletBalanceHistory
 *
 * @param {Account} accounts
 * @param {PriceData} [priceData]
 *
 */
export const getWalletBalanceHistory = (accountsBalanceHistory: AccountsBalanceHistory): BalanceHistory => {
    let balanceHistory: BalanceHistory = {
        [HistoryDataProps.ONE_HOUR]: [],
        [HistoryDataProps.TWENTY_FOUR_HOURS]: [],
        [HistoryDataProps.SEVEN_DAYS]: [],
        [HistoryDataProps.ONE_MONTH]: [],
    }
    Object.values(accountsBalanceHistory).forEach(accBalanceHistory => {
        Object.entries(accBalanceHistory).forEach(([timeframe, data]) => {
            if (!balanceHistory[timeframe].length) {
                balanceHistory[timeframe] = data
            }
            else {
                balanceHistory[timeframe] = balanceHistory[timeframe].map(({ balance, timestamp }, index) =>
                    ({ timestamp, balance: balance + data[index].balance })
                )
            }
        })
    })
    return balanceHistory
}

/**
 * Sync the accounts
 */
export function syncAccounts(showConfirmation, addressIndex?: number, gapLimit?: number) {
    isSyncing.set(true)
    api.syncAccounts(addressIndex, gapLimit, {
        onSuccess(syncAccountsResponse) {
            const syncedAccounts = syncAccountsResponse.payload

            updateAccounts(syncedAccounts)

            if (showConfirmation) {
                showAppNotification({
                    type: 'info',
                    message: localize('notifications.accountsSynchronized'),
                })
            }

            isSyncing.set(false)
        },
        onError(err) {
            isSyncing.set(false)
            showAppNotification({
                type: 'error',
                message: localize(err.error),
            })
        },
    })
}

export const getAccountMeta = (accountId: string, callback: (
    error: ErrorEventPayload,
    meta?: {
        balance: number
        incoming: number
        outgoing: number
        depositAddress: string
    }
) => void) => {
    api.getBalance(accountId, {
        onSuccess(balanceResponse) {
            api.latestAddress(accountId, {
                onSuccess(latestAddressResponse) {
                    callback(null, {
                        balance: balanceResponse.payload.total,
                        incoming: balanceResponse.payload.incoming,
                        outgoing: balanceResponse.payload.outgoing,
                        depositAddress: latestAddressResponse.payload.address,
                    })
                },
                onError(error) {
                    callback(error)
                },
            })
        },
        onError(error) {
            callback(error)
        },
    })
}

export const prepareAccountInfo = (
    account: BaseAccount,
    meta: {
        balance: number
        incoming: number
        outgoing: number
        depositAddress: string
    }
) => {
    const { id, index, alias } = account
    const { balance, depositAddress } = meta

    const activeCurrency = get(activeProfile)?.settings.currency ?? CurrencyTypes.USD

    return Object.assign<WalletAccount, BaseAccount, Partial<WalletAccount>>({} as WalletAccount, account, {
        id,
        index,
        depositAddress,
        alias,
        rawIotaBalance: balance,
        balance: formatUnit(balance, 2),
        balanceEquiv: `${convertToFiat(
            balance,
            get(currencies)[CurrencyTypes.USD],
            get(exchangeRates)[activeCurrency]
        )} ${activeCurrency}`,
        color: ACCOUNT_COLORS[index % ACCOUNT_COLORS.length],
    })
}

export const buildAccountNetworkSettings = () => {
    let activeProfileSettings = get(activeProfile)?.settings

    let automaticNodeSelection = activeProfileSettings?.automaticNodeSelection ?? true
    let includeOfficialNodes = activeProfileSettings?.includeOfficialNodes ?? true
    let disabledNodes = activeProfileSettings?.disabledNodes ?? []

    const { accounts } = get(wallet)
    const actualAccounts = get(accounts)

    let clientOptionNodes = []
    let primaryNodeUrl = ''
    let officialNodes = getOfficialNodes()
    let localPow = true

    if (actualAccounts && actualAccounts.length > 0) {
        const clientOptions = actualAccounts[0].clientOptions
        if (clientOptions) {
            clientOptionNodes = clientOptions.nodes ?? []
            localPow = clientOptions.localPow ?? true

            if (clientOptions.node) {
                primaryNodeUrl = stripTrailingSlash(clientOptions.node.url)
            }
        }
    }

    // If we are in automatic node selection make sure none of the offical nodes
    // are disabled
    if (automaticNodeSelection) {
        officialNodes = officialNodes.map(o => ({ ...o, disabled: false }))
    }

    // First populate the nodes with the official ones if needed
    let nodes = []
    if (includeOfficialNodes || automaticNodeSelection || clientOptionNodes.length === 0) {
        nodes = [...officialNodes]
    }

    // Now go through the nodes from the client options and add
    // any that were not in the official list, setting their custom flag as well
    for (const clientOptionNode of clientOptionNodes) {
        if (!nodes.find(n => n.url == stripTrailingSlash(clientOptionNode.url))) {
            clientOptionNode.isCustom = true
            nodes.push({
                ...clientOptionNode,
                url: stripTrailingSlash(clientOptionNode.url)
            })
        }
    }

    // Iterate through the complete disabled node list and mark any
    // Use this instead of the flag on the client option nodes
    // as we may have been in automatic mode which disables all
    // non official nodes
    for (const disabledNode of disabledNodes) {
        const foundNode = nodes.find(n => n.url === stripTrailingSlash(disabledNode))
        if (foundNode) {
            foundNode.disabled = true
        }
    }

    // If the primary node is not set or its not in the list
    // or in the list and disabled find the
    // first node from the list that is not disabled
    const allEnabled = nodes.filter(n => !n.disabled)
    if (allEnabled.length > 0 && (!primaryNodeUrl || !allEnabled.find(n => n.url === primaryNodeUrl))) {
        primaryNodeUrl = allEnabled[0].url
    }

    return {
        automaticNodeSelection,
        includeOfficialNodes,
        nodes,
        primaryNodeUrl,
        localPow
    }
}

export const updateAccountNetworkSettings = async (automaticNodeSelection, includeOfficialNodes, nodes, primaryNodeUrl, localPow) => {
    updateProfile('settings.automaticNodeSelection', automaticNodeSelection)
    updateProfile('settings.includeOfficialNodes', includeOfficialNodes)

    const disabledNodes = nodes.filter(n => n.disabled).map(n => n.url)
    updateProfile('settings.disabledNodes', disabledNodes)

    let clientNodes = []
    let officialNodes = getOfficialNodes()

    // Get the list of non official nodes
    const nonOfficialNodes = nodes.filter(n => !officialNodes.find(d => d.url === n.url))

    // If we are in automatic node selection make sure none of the offical nodes
    // are disabled
    if (automaticNodeSelection) {
        officialNodes = officialNodes.map(o => ({ ...o, disabled: false }))
    }

    // If we are in automatic mode, or including the official nodes in manual mode
    // or in manual mode and there are no non official nodes
    if (automaticNodeSelection || includeOfficialNodes || nonOfficialNodes.length === 0) {
        clientNodes = [...officialNodes]
    }

    // Now add back the non official nodes, if we are in automatic mode we should
    // disable them, otherwise retain their current disabled state
    if (nonOfficialNodes.length > 0) {
        clientNodes = [...clientNodes, ...nonOfficialNodes.map(o => ({ ...o, disabled: automaticNodeSelection ? true : o.disabled }))]
    }

    // Get all the enabled nodes and make sure the primary url is enabled
    const allEnabled = clientNodes.filter(n => !n.disabled)
    let clientNode = allEnabled.find(n => n.url === primaryNodeUrl)

    if (!clientNode && allEnabled.length > 0) {
        clientNode = allEnabled[0]
    }

    const clientOptions = {
        nodes: clientNodes,
        node: clientNode,
        localPow
    }

    api.setClientOptions(
        clientOptions,
        {
            onSuccess() {
                const { accounts } = get(wallet)

                accounts.update((_accounts) =>
                    _accounts.map((_account) =>
                        Object.assign<WalletAccount, WalletAccount, Partial<WalletAccount>>(
                            {} as WalletAccount,
                            _account,
                            {
                                clientOptions
                            }
                        )
                    )
                )
            },
            onError(err) {
                showAppNotification({
                    type: 'error',
                    message: localize(err.error),
                })
            },
        }
    )
}<|MERGE_RESOLUTION|>--- conflicted
+++ resolved
@@ -1,21 +1,13 @@
 import { mnemonic } from 'shared/lib/app'
 import { convertToFiat, currencies, CurrencyTypes, exchangeRates } from 'shared/lib/currency'
-<<<<<<< HEAD
-import { Electron } from 'shared/lib/electron'
-=======
 import { stripTrailingSlash } from 'shared/lib/helpers'
->>>>>>> bfe09aa0
 import { localize } from 'shared/lib/i18n'
 import type { PriceData } from 'shared/lib/marketData'
 import { HistoryDataProps } from 'shared/lib/marketData'
 import { getOfficialNodes, network } from 'shared/lib/network'
 import { showAppNotification, showSystemNotification } from 'shared/lib/notifications'
-<<<<<<< HEAD
-import { activeProfile, isStrongholdLocked, Profile } from 'shared/lib/profile'
-=======
 import { activeProfile, isStrongholdLocked, updateProfile } from 'shared/lib/profile'
->>>>>>> bfe09aa0
-import type { Account, Account as BaseAccount, AccountToCreate, Balance, SyncedAccount } from 'shared/lib/typings/account'
+import type { Account, AccountToCreate, Balance, SyncedAccount } from 'shared/lib/typings/account'
 import type { Address } from 'shared/lib/typings/address'
 import type { Actor } from 'shared/lib/typings/bridge'
 import type { BalanceChangeEventPayload, ConfirmationStateChangeEventPayload, ErrorEventPayload, Event, ReattachmentEventPayload, TransactionEventPayload, TransferProgressEventPayload, TransferProgressEventType } from 'shared/lib/typings/events'
@@ -195,13 +187,6 @@
     return `${appPath}/${WALLET_STORAGE_DIRECTORY}/${profileName}`
 }
 
-<<<<<<< HEAD
-export const initialiseProfileStorage = async (profile: Profile): Promise<void> => {
-    const userDataPath = await Electron.getUserDataPath()
-    const storagePath = getStoragePath(userDataPath, profile.name)
-    const actor: Actor = window['__WALLET_INIT__'].run(profile.id, storagePath)
-    actors[profile.id] = actor
-=======
 export const initialise = (id: string, storagePath: string): void => {
     if (Object.keys(actors).length > 0) {
         console.error("Initialise called when another actor already initialised")
@@ -209,7 +194,6 @@
     const actor: Actor = window['__WALLET_INIT__'].run(id, storagePath)
 
     actors[id] = actor
->>>>>>> bfe09aa0
 }
 
 /**
@@ -351,35 +335,6 @@
                 reject(err)
             },
         })
-    })
-}
-
-<<<<<<< HEAD
-export const createAccountAsync = () => {
-    return new Promise<Event<Account>>((resolve, reject) => {
-=======
-export const asyncCreateAccount = () => {
-    return new Promise<void>((resolve, reject) => {
-        const officialNodes = getOfficialNodes()
->>>>>>> bfe09aa0
-        api.createAccount(
-            {
-                signerType: { type: 'Stronghold' },
-                clientOptions: {
-                    nodes: officialNodes,
-                    node: officialNodes[Math.floor(Math.random() * officialNodes.length)],
-                    network: get(network)
-                }
-            },
-            {
-                onSuccess(payload) {
-                    resolve(payload)
-                },
-                onError(err) {
-                    reject(err)
-                },
-            }
-        )
     })
 }
 
@@ -1182,7 +1137,7 @@
 }
 
 export const prepareAccountInfo = (
-    account: BaseAccount,
+    account: Account,
     meta: {
         balance: number
         incoming: number
@@ -1195,7 +1150,7 @@
 
     const activeCurrency = get(activeProfile)?.settings.currency ?? CurrencyTypes.USD
 
-    return Object.assign<WalletAccount, BaseAccount, Partial<WalletAccount>>({} as WalletAccount, account, {
+    return Object.assign<WalletAccount, Account, Partial<WalletAccount>>({} as WalletAccount, account, {
         id,
         index,
         depositAddress,
