import { mnemonic } from 'shared/lib/app'
import { convertToFiat, currencies, CurrencyTypes, exchangeRates, formatCurrency } from 'shared/lib/currency'
import { stripTrailingSlash } from 'shared/lib/helpers'
import { localize } from 'shared/lib/i18n'
import type { PriceData } from 'shared/lib/marketData'
import { HistoryDataProps } from 'shared/lib/marketData'
<<<<<<< HEAD
import { showSystemNotification } from 'shared/lib/notifications'
import { activeProfile, updateProfile } from 'shared/lib/profile'
import { formatUnit } from 'shared/lib/units'
import { get, writable, Writable, derived } from 'svelte/store'
import type { Account, SyncedAccount } from './typings/account'
import type { Address } from './typings/address'
import type { Actor } from './typings/bridge'
import type { TransferProgressEventType } from './typings/events'
import type { Input, Message, Output } from './typings/message'
import type { ApiClient } from './walletApi'
=======
import { getOfficialNetwork, getOfficialNodes } from 'shared/lib/network'
import { showAppNotification, showSystemNotification } from 'shared/lib/notifications'
import { activeProfile, isStrongholdLocked, updateProfile } from 'shared/lib/profile'
import type { Account, Account as BaseAccount, AccountToCreate, Balance, SyncedAccount } from 'shared/lib/typings/account'
import type { Address } from 'shared/lib/typings/address'
import type { Actor } from 'shared/lib/typings/bridge'
import type {
    BalanceChangeEventPayload,
    ConfirmationStateChangeEventPayload,
    ErrorEventPayload,
    Event,
    MigrationProgressEventPayload,
    ReattachmentEventPayload,
    TransactionEventPayload,
    TransferProgressEventPayload,
    TransferProgressEventType
} from 'shared/lib/typings/events'
import type { Message, Payload, Transaction } from 'shared/lib/typings/message'
import type { MigrationBundle, MigrationData, SendMigrationBundleResponse } from 'shared/lib/typings/migration'
import { formatUnitBestMatch } from 'shared/lib/units'
import { get, writable, Writable } from 'svelte/store'
import type { ClientOptions } from './typings/client'
import type { Duration, NodeInfo, StrongholdStatus } from './typings/wallet'

const ACCOUNT_COLORS = ['turquoise', 'green', 'orange', 'yellow', 'purple', 'pink']

export const MAX_PROFILE_NAME_LENGTH = 20

export const MAX_ACCOUNT_NAME_LENGTH = 20

export const MAX_PASSWORD_LENGTH = 256

// Setting to 0 removes auto lock. We must lock Stronghold manually.
export const STRONGHOLD_PASSWORD_CLEAR_INTERVAL_SECS = 0
>>>>>>> d3e9d883

export const WALLET_STORAGE_DIRECTORY = '__storage__'

export interface WalletAccount extends Account {
    depositAddress: string;
    rawIotaBalance: number;
    balance: string;
    balanceEquiv: string;
    color: string;
}

export interface AccountMessage extends Message {
    account: number;
}


interface ActorState {
    [id: string]: Actor
}

export type BalanceOverview = {
    incoming: string
    incomingRaw: number
    outgoing: string
    outgoingRaw: number
    balance: string
    balanceRaw: number
    balanceFiat: string
}

type WalletState = {
    balanceOverview: Writable<BalanceOverview>
    accounts: Writable<WalletAccount[]>
    accountsLoaded: Writable<boolean>
    internalTransfersInProgress: Writable<{
        [key: string]: {
            from: string
            to: string
        }
    }>
}

export enum ProfileType {
    Software = 'Software',
    Ledger = 'Ledger',
    LedgerSimulator = 'LedgerSimulator'
}

type BalanceTimestamp = {
    timestamp: number,
    balance: number
}

export type BalanceHistory = {
    [HistoryDataProps.ONE_HOUR]: BalanceTimestamp[]
    [HistoryDataProps.SEVEN_DAYS]: BalanceTimestamp[]
    [HistoryDataProps.TWENTY_FOUR_HOURS]: BalanceTimestamp[]
    [HistoryDataProps.ONE_MONTH]: BalanceTimestamp[]
}

export type AccountsBalanceHistory = {
    [accountIndex: number]: BalanceHistory
}

/** Active actors state */
const actors: ActorState = {}

/*
 * Wallet state
 */
export const wallet = writable<WalletState>({
    balanceOverview: writable<BalanceOverview>({
        incoming: '0 Mi',
        incomingRaw: 0,
        outgoing: '0 Mi',
        outgoingRaw: 0,
        balance: '0 Mi',
        balanceRaw: 0,
        balanceFiat: '$ 0.00',
    }),
    accounts: writable<WalletAccount[]>([]),
    accountsLoaded: writable<boolean>(false),
    internalTransfersInProgress: writable<{
        [key: string]: {
            from: string
            to: string
        }
    }>({})
})

export const profileType = derived(wallet, $wallet => {
    const accounts = get($wallet.accounts)
    if (accounts.length === 0) {
        return null
    }
    switch (accounts[0].signerType.type) {
        case 'Stronghold': return ProfileType.Software
        case 'LedgerNano': return ProfileType.Ledger
        case 'LedgerNanoSimulator': return ProfileType.LedgerSimulator
    }
})

export const resetWallet = () => {
    const { balanceOverview, accounts, accountsLoaded, internalTransfersInProgress } = get(wallet)
    balanceOverview.set({
        incoming: '0 Mi',
        incomingRaw: 0,
        outgoing: '0 Mi',
        outgoingRaw: 0,
        balance: '0 Mi',
        balanceRaw: 0,
        balanceFiat: '$ 0.00',
    })
    accounts.set([])
    accountsLoaded.set(false)
    internalTransfersInProgress.set({})
    selectedAccountId.set(null)
    selectedMessage.set(null)
    isTransferring.set(false)
    transferState.set(null)
    isSyncing.set(null)
}

export const selectedAccountId = writable<string | null>(null)

export const selectedMessage = writable<Message | null>(null)

export const isTransferring = writable<boolean>(false)
export const transferState = writable<TransferProgressEventType | "Complete" | null>(null)

export const isSyncing = writable<boolean>(false)

export const api: {
    generateMnemonic(callbacks: { onSuccess: (response: Event<string>) => void, onError: (err: ErrorEventPayload) => void })
    storeMnemonic(mnemonic: string, callbacks: { onSuccess: (response: Event<string>) => void, onError: (err: ErrorEventPayload) => void })
    verifyMnemonic(mnemonic: string, callbacks: { onSuccess: (response: Event<string>) => void, onError: (err: ErrorEventPayload) => void })
    getAccounts(callbacks: { onSuccess: (response: Event<Account[]>) => void, onError: (err: ErrorEventPayload) => void })
    getBalance(accountId: string, callbacks: { onSuccess: (response: Event<Balance>) => void, onError: (err: ErrorEventPayload) => void })
    latestAddress(accountId: string, callbacks: { onSuccess: (response: Event<Address>) => void, onError: (err: ErrorEventPayload) => void })
    areLatestAddressesUnused(callbacks: { onSuccess: (response: Event<boolean>) => void, onError: (err: ErrorEventPayload) => void })
    getUnusedAddress(accountId: string, callbacks: { onSuccess: (response: Event<Address>) => void, onError: (err: ErrorEventPayload) => void })
    getStrongholdStatus(callbacks: { onSuccess: (response: Event<StrongholdStatus>) => void, onError: (err: ErrorEventPayload) => void })
    syncAccounts(addressIndex: number, gapLimit: number, accountDiscoveryThreshold: number, callbacks: { onSuccess: (response: Event<SyncedAccount[]>) => void, onError: (err: ErrorEventPayload) => void })
    syncAccount(accountId: string, callbacks: { onSuccess: (response: Event<void>) => void, onError: (err: ErrorEventPayload) => void })
    createAccount(account: AccountToCreate, callbacks: { onSuccess: (response: Event<Account>) => void, onError: (err: ErrorEventPayload) => void })
    send(accountId: string, transfer: {
        amount: number,
        address: string,
        remainder_value_strategy: {
            strategy: string,
        },
        indexation: { index: string, data: number[] },
    }, callbacks: { onSuccess: (response: Event<Message>) => void, onError: (err: ErrorEventPayload) => void })
    internalTransfer(fromId: string, toId: string, amount: number, callbacks: { onSuccess: (response: Event<Message>) => void, onError: (err: ErrorEventPayload) => void })
    setAlias(accountId: string, alias: string, callbacks: { onSuccess: (response: Event<void>) => void, onError: (err: ErrorEventPayload) => void })
    lockStronghold(callbacks: { onSuccess: (response: Event<void>) => void, onError: (err: ErrorEventPayload) => void })
    setStrongholdPassword(password: string, callbacks: { onSuccess: (response: Event<void>) => void, onError: (err: ErrorEventPayload) => void })
    changeStrongholdPassword(currentPassword: string, newPassword: string, callbacks: { onSuccess: (response: Event<void>) => void, onError: (err: ErrorEventPayload) => void })
    backup(strongholdPath: string, password: string, callbacks: { onSuccess: (response: Event<void>) => void, onError: (err: ErrorEventPayload) => void })
    restoreBackup(strongholdPath: string, password: string, callbacks: { onSuccess: (response: Event<void>) => void, onError: (err: ErrorEventPayload) => void })
    removeAccount(accountId: string, callbacks: { onSuccess: (response: Event<void>) => void, onError: (err: ErrorEventPayload) => void })
    setStoragePassword(newPinCode: string, callbacks: { onSuccess: (response: Event<void>) => void, onError: (err: ErrorEventPayload) => void })
    removeStorage(callbacks: { onSuccess: (response: Event<void>) => void, onError: (err: ErrorEventPayload) => void })
    setClientOptions(clientOptions: ClientOptions, callbacks: { onSuccess: (response: Event<void>) => void, onError: (err: ErrorEventPayload) => void })
    setStrongholdPasswordClearInterval(interval: Duration, callbacks: { onSuccess: (response: Event<void>) => void, onError: (err: ErrorEventPayload) => void })
    getNodeInfo(accountId: string, url: string | undefined, callbacks: { onSuccess: (response: Event<NodeInfo>) => void, onError: (err: ErrorEventPayload) => void })

    // Legacy seed APIs
    getLegacySeedChecksum(seed: string, callbacks: { onSuccess: (response: Event<string>) => void, onError: (err: ErrorEventPayload) => void })


    onStrongholdStatusChange(callbacks: { onSuccess: (response: Event<StrongholdStatus>) => void, onError: (err: ErrorEventPayload) => void })
    onNewTransaction(callbacks: { onSuccess: (response: Event<TransactionEventPayload>) => void, onError: (err: ErrorEventPayload) => void })
    onReattachment(callbacks: { onSuccess: (response: Event<ReattachmentEventPayload>) => void, onError: (err: ErrorEventPayload) => void })
    onConfirmationStateChange(callbacks: { onSuccess: (response: Event<ConfirmationStateChangeEventPayload>) => void, onError: (err: ErrorEventPayload) => void })
    onBalanceChange(callbacks: { onSuccess: (response: Event<BalanceChangeEventPayload>) => void, onError: (err: ErrorEventPayload) => void })
    onTransferProgress(callbacks: { onSuccess: (response: Event<TransferProgressEventPayload>) => void, onError: (err: ErrorEventPayload) => void }),
    onMigrationProgress(callbacks: { onSuccess: (response: Event<MigrationProgressEventPayload>) => void, onError: (err: ErrorEventPayload) => void }),

    // Migration
    getMigrationData(
        seed: string,
        nodes: string[],
        securityLevel: number,
        initialAddressIndex: number,
        permanode: string | undefined,
        callbacks: { onSuccess: (response: Event<MigrationData>) => void, onError: (err: ErrorEventPayload) => void }
    ),
    createMigrationBundle(
        seed: string,
        inputAddressIndexes: number[],
        mine: boolean,
        timeoutSeconds: number,
        offset: number,
        logFilePath: string,
        callbacks: { onSuccess: (response: Event<MigrationBundle>) => void, onError: (err: ErrorEventPayload) => void }
    ),
    sendMigrationBundle(
        node: string[],
        bundleHash: string,
        mwm: number,
        callbacks: { onSuccess: (response: Event<SendMigrationBundleResponse>) => void, onError: (err: ErrorEventPayload) => void }
    ),
} = window['__WALLET_API__']

export const getWalletStoragePath = (appPath: string): string => {
    return `${appPath}/${WALLET_STORAGE_DIRECTORY}/`
}

export const getStoragePath = (appPath: string, profileName: string): string => {
    return `${getWalletStoragePath(appPath)}${profileName}`
}

export const initialise = (id: string, storagePath: string): void => {
    if (Object.keys(actors).length > 0) {
        console.error("Initialise called when another actor already initialised")
    }
    const actor: Actor = window['__WALLET_INIT__'].run(id, storagePath)

    actors[id] = actor
}

/**
 * Removes event listeners for active actor
 * 
 * @method removeEventListeners
 * 
 * @param {string} id 
 * 
 * @returns {void}
 */
export const removeEventListeners = (id: string): void => {
    actors[id].removeEventListeners()
};

/**
 * Destroys an actor & remove it from actors state
 *
 * @method destroyActor
 *
 * @param {string} id
 *
 * @returns {void}
 */
export const destroyActor = (id: string): void => {
    if (actors[id]) {
        try {
            actors[id].destroy()
        } catch (err) {
            console.error(err)
        } finally {
            delete actors[id]
        }
    }
}

/**
 * Generate BIP39 Mnemonic Recovery Phrase
 */
export const generateRecoveryPhrase = (): Promise<string[]> =>
    new Promise((resolve, reject) => {
        api.generateMnemonic({
            onSuccess(response) {
                resolve(response.payload.split(' '))
            },
            onError(error) {
                reject(error)
            },
        })
    })

export const requestMnemonic = async () => {
    let recoveryPhrase = await generateRecoveryPhrase()
    mnemonic.set(recoveryPhrase)
    return recoveryPhrase
}

/**
 * Get legacy seed checksum
 * 
 * @method asyncGetLegacySeedChecksum
 * 
 * @param {string} seed
 *  
 * @returns {Promise<Event<string>>}
 */
export const asyncGetLegacySeedChecksum = (seed: string): Promise<string> => {
    return new Promise<string>((resolve, reject) => {
        api.getLegacySeedChecksum(seed, {
            onSuccess(response) {
                resolve(response.payload)
            },
            onError(err) {
                reject(err)
            },
        })
    })
}

export const asyncSetStrongholdPassword = (password) => {
    return new Promise<void>((resolve, reject) => {
        api.setStrongholdPassword(password, {
            onSuccess() {
                resolve()
            },
            onError(err) {
                reject(err)
            },
        })
    })
}

export const asyncChangeStrongholdPassword = (currentPassword, newPassword) => {
    return new Promise<void>((resolve, reject) => {
        api.changeStrongholdPassword(currentPassword, newPassword, {
            onSuccess() {
                resolve()
            },
            onError(err) {
                reject(err)
            },
        })
    })
}

export const asyncStoreMnemonic = (mnemonic) => {
    return new Promise<void>((resolve, reject) => {
        api.storeMnemonic(mnemonic, {
            onSuccess() {
                resolve()
            },
            onError(err) {
                reject(err)
            },
        })
    })
}

export const asyncVerifyMnemonic = (mnemonic) => {
    return new Promise<void>((resolve, reject) => {
        api.verifyMnemonic(mnemonic, {
            onSuccess() {
                resolve()
            },
            onError(err) {
                reject(err)
            },
        })
    })
}

export const asyncBackup = (dest: string, password: string) => {
    return new Promise<void>((resolve, reject) => {
        api.backup(dest, password, {
            onSuccess() {
                resolve()
            },
            onError(err) {
                reject(err)
            },
        })
    })
}

export const asyncSetStoragePassword = (password) => {
    return new Promise<void>((resolve, reject) => {
        api.setStoragePassword(password, {
            onSuccess() {
                resolve()
            },
            onError(err) {
                reject(err)
            },
        })
    })
}

export const asyncRestoreBackup = (importFilePath, password) => {
    return new Promise<void>((resolve, reject) => {
        api.restoreBackup(importFilePath, password, {
            onSuccess() {
                resolve()
            },
            onError(err) {
                reject(err)
            },
        })
    })
}

export const asyncCreateAccount = () => {
    return new Promise<void>((resolve, reject) => {
        const officialNodes = getOfficialNodes()
        const officialNetwork = getOfficialNetwork()
        api.createAccount(
            {
                signerType: { type: 'Stronghold' },
                clientOptions: {
                    nodes: officialNodes,
                    node: officialNodes[Math.floor(Math.random() * officialNodes.length)],
                    network: officialNetwork
                },
                alias: `${localize('general.account')} 1`
            },
            {
                onSuccess() {
                    resolve()
                },
                onError(err) {
                    reject(err)
                },
            }
        )
    })
}

export const asyncRemoveStorage = () => {
    return new Promise<void>((resolve, reject) => {
        api.removeStorage({
            onSuccess() {
                resolve()
            },
            onError(err) {
                reject(err)
            },
        })
    })
}

export const asyncSyncAccounts = (addressIndex?, gapLimit?, accountDiscoveryThreshold?, showErrorNotification = true) => {
    return new Promise<void>((resolve, reject) => {
        isSyncing.set(true)

        api.syncAccounts(addressIndex, gapLimit, accountDiscoveryThreshold, {
            onSuccess(response) {
                const syncedAccounts = response.payload

                const firstAccount = syncedAccounts.find(account => account.index === 0)

                processMigratedTransactions(firstAccount.id, firstAccount.messages, firstAccount.addresses)

                updateAccounts(syncedAccounts)

                isSyncing.set(false)

                resolve()
            },
            onError(err) {
                isSyncing.set(false)

                if (showErrorNotification) {
                    showAppNotification({
                        type: 'error',
                        message: localize(err.error),
                    })
                    resolve()
                } else {
                    reject(err)
                }
            },
        })
    })
}

export const asyncGetNodeInfo = (accountId, url) => {
    return new Promise<NodeInfo>((resolve, reject) => {
        api.getNodeInfo(accountId, url, {
            onSuccess(response) {
                resolve(response.payload)
            },
            onError(err) {
                reject(err)
            },
        })
    })
}

/**
 * Initialises event listeners from wallet library
 *
 * @method initialiseListeners
 *
 * @returns {void}
 */
export const initialiseListeners = () => {
    /**
     * Event listener for stronghold status change
     */
    api.onStrongholdStatusChange({
        onSuccess(response) {
            isStrongholdLocked.set(response.payload.snapshot.status === 'Locked')
        },
        onError(error) {
            console.error(error)
        },
    })

    /**
     * Event listener for new message event
     */
    api.onNewTransaction({
        onSuccess(response) {
            const accounts = get(wallet).accounts
            const account = get(accounts).find((account) => account.id === response.payload.accountId)
            const message = response.payload.message

            if (message.payload.type === 'Transaction') {
                const essence = message.payload.data.essence

                if (!essence.data.internal) {
                    const { balanceOverview } = get(wallet);
                    const overview = get(balanceOverview);

                    const incoming = essence.data.incoming ? overview.incomingRaw + essence.data.value : overview.incomingRaw;
                    const outgoing = essence.data.incoming ? overview.outgoingRaw : overview.outgoingRaw + essence.data.value;

                    updateBalanceOverview(
                        overview.balanceRaw,
                        incoming,
                        outgoing
                    );
                }

                // Update account with new message
                saveNewMessage(response.payload.accountId, response.payload.message);

                const notificationMessage = localize('notifications.valueTx')
                    .replace('{{value}}', formatUnitBestMatch(message.payload.data.essence.data.value, true, 3))
                    .replace('{{account}}', account.alias);

                showSystemNotification({ type: "info", message: notificationMessage, contextData: { type: "valueTx", accountId: account.id } });
            } else if (message.payload.type === 'Milestone') {
                // Update account with new message
                saveNewMessage(response.payload.accountId, response.payload.message);
                processMigratedTransactions(response.payload.accountId, [response.payload.message],

                    // New transaction will only emit an event for fluid migrations
                    [])
            }
        },
        onError(error) {
            console.error(error)
        },
    })

    /**
     * Event listener for transfer confirmation state change
     */
    api.onConfirmationStateChange({
        onSuccess(response) {
            const accounts = get(wallet).accounts
            const message = response.payload.message

            if (message.payload.type === 'Transaction') {
                const confirmed = response.payload.confirmed;
                const essence = message.payload.data.essence

                let account1
                let account2

                const { internalTransfersInProgress } = get(wallet)
                const transfers = get(internalTransfersInProgress)

                // Are we tracking an internal transfer for this message id
                if (transfers[message.id]) {
                    account1 = get(accounts).find((account) => account.id === transfers[message.id].from)
                    account2 = get(accounts).find((account) => account.id === transfers[message.id].to)
                    internalTransfersInProgress.update((transfers) => {
                        delete transfers[message.id]
                        return transfers
                    })
                } else {
                    account1 = get(accounts).find((account) => account.id === response.payload.accountId)
                }

                // If this is a confirmation of a regular transfer update the balance overview
                if (confirmed && !essence.data.internal) {
                    const { balanceOverview } = get(wallet);
                    const overview = get(balanceOverview);

                    const incoming = essence.data.incoming ? overview.incomingRaw + essence.data.value : overview.incomingRaw;
                    const outgoing = essence.data.incoming ? overview.outgoingRaw : overview.outgoingRaw + essence.data.value;

                    updateBalanceOverview(
                        overview.balanceRaw,
                        incoming,
                        outgoing
                    );
                }

                // Update the confirmation state of all messages with this id
                const confirmationChanged = updateAllMessagesState(accounts, message.id, response.payload.confirmed)

                // If the state has changed then display a notification
                // but only for transactions not migrations
                if (confirmationChanged && message.payload.type === 'Transaction') {
                    const tx = message.payload as Transaction
                    const messageKey = confirmed ? 'confirmed' : 'failed'

                    const _notify = (accountTo: string | null = null) => {
                        let notificationMessage

                        if (accountTo) {
                            notificationMessage = localize(`notifications.${messageKey}Internal`)
                                .replace('{{value}}', formatUnitBestMatch(tx.data.essence.data.value, true, 3))
                                .replace('{{senderAccount}}', account1.alias)
                                .replace('{{receiverAccount}}', accountTo)
                        } else {
                            if (essence.data.internal && confirmed) {
                                // If this is a confirmed internal message but we don't
                                // have the account info it is most likely that someone logged
                                // out before an internal transfer completed so the internalTransfersInProgress
                                // was wiped, display the anonymous account message instead
                                notificationMessage = localize(`notifications.confirmedInternalNoAccounts`)
                                    .replace('{{value}}', formatUnitBestMatch(tx.data.essence.data.value, true, 3))
                            } else {
                                notificationMessage = localize(`notifications.${messageKey}`)
                                    .replace('{{value}}', formatUnitBestMatch(tx.data.essence.data.value, true, 3))
                                    .replace('{{account}}', account1.alias)
                            }
                        }

                        showSystemNotification({ type: "info", message: notificationMessage, contextData: { type: messageKey, accountId: account1.id } });
                    }

                    // If this event is emitted because a message failed, then this message will only exist on the sender account
                    // Therefore, show the notification (no need to group).
                    if (!confirmed) {
                        _notify()
                    } else {
                        // If we have 2 accounts this was an internal transfer
                        if (account1 && account2) {
                            _notify(account2.alias);
                        } else {
                            _notify()
                        }
                    }
                }
            }
        },
        onError(error) {
            console.error(error)
        },
    })

    /**
     * Event listener for balance change event
     */
    api.onBalanceChange({
        onSuccess(response) {
            const { payload: { accountId, address, balanceChange, messageId } } = response;

            updateAccountAfterBalanceChange(accountId, address, balanceChange.received, balanceChange.spent)

            const { balanceOverview } = get(wallet);
            const overview = get(balanceOverview);

            const balance = overview.balanceRaw - balanceChange.spent + balanceChange.received

            updateBalanceOverview(balance, overview.incomingRaw, overview.outgoingRaw);

            // Migration
            if (messageId === '0'.repeat(64)) {
                updateProfile(
                    'migratedTransactions',
                    []
                )
            }

        },
        onError(error) {
            console.error(error)
        },
    })

    /**
     * Event listener for reattachment
     */
    api.onReattachment({
        onSuccess(response) {
            // Replace original message with reattachment
            replaceMessage(response.payload.accountId, response.payload.reattachedMessageId, response.payload.message);
        },
        onError(error) {
            console.error(error)
        },
    })

    /**
     * Event listener for transfer progress
     */
    api.onTransferProgress({
        onSuccess(response) {
            transferState.set(response.payload.event.type)
        },
        onError(error) {
            console.error(error)
        }
    })
}

const updateAllMessagesState = (accounts, messageId, confirmation) => {
    let confirmationHasChanged = false

    accounts.update((storedAccounts) => {
        return storedAccounts.map((storedAccount) => {
            return Object.assign<WalletAccount, Partial<WalletAccount>, Partial<WalletAccount>>({} as WalletAccount, storedAccount, {
                messages: storedAccount.messages.map((_message: Message) => {
                    if (_message.id === messageId) {
                        confirmationHasChanged = _message.confirmed !== confirmation
                        _message.confirmed = confirmation
                    }
                    return _message
                })
            })
        })
    })

    return confirmationHasChanged
}

/**
 * Updates account information after balance change
 * 
 * @method updateAccountAfterBalanceChange
 * 
 * @param {string} accountId 
 * @param {Address} addressMeta 
 */
export const updateAccountAfterBalanceChange = (
    accountId: string,
    address: string,
    receivedBalance: number,
    spentBalance: number
): void => {
    const { accounts } = get(wallet);

    accounts.update((storedAccounts) => {
        return storedAccounts.map((storedAccount) => {
            if (storedAccount.id === accountId) {
                const rawIotaBalance = storedAccount.rawIotaBalance - spentBalance + receivedBalance;

                const activeCurrency = get(activeProfile)?.settings.currency ?? CurrencyTypes.USD;

                let updatedAddress = false
                const updatedAccount = Object.assign<WalletAccount, Partial<WalletAccount>>(storedAccount, {
                    rawIotaBalance,
                    balance: formatUnitBestMatch(rawIotaBalance, true, 3),
                    balanceEquiv: formatCurrency(convertToFiat(
                        rawIotaBalance,
                        get(currencies)[CurrencyTypes.USD],
                        get(exchangeRates)[activeCurrency]
                    )),
                    addresses: storedAccount.addresses.map((_address: Address) => {
                        if (_address.address === address) {
                            _address.balance += receivedBalance - spentBalance
                            updatedAddress = true
                        }

                        return _address
                    })
                })

                // The address could not be found in our current list of addresses
                // call getAccounts to fill in the missing information
                if (!updatedAddress) {
                    api.getAccounts({
                        onSuccess(accountsResponse) {
                            const ac = accountsResponse.payload.find((a) => a.id === accountId)
                            if (ac) {
                                const addr = ac.addresses.find(ad => ad.address === address)
                                if (addr) {
                                    updatedAccount.addresses.push(addr)
                                }
                            }
                        },
                        onError(err) {
                            // Not much we can do with an error here
                            console.error(err)
                        },
                    })
                }

                return updatedAccount
            }

            return storedAccount;
        })
    })
}

/** 
 * @method saveNewMessage
 * 
 * @param {string} accountId 
 * @param {Message} message
 * 
 * @returns {void} 
 */
export const saveNewMessage = (accountId: string, message: Message): void => {
    const { accounts } = get(wallet)

    const messageIncoming = getIncomingFlag(message.payload)

    accounts.update((storedAccounts) => {
        return storedAccounts.map((storedAccount: WalletAccount) => {
            if (storedAccount.id === accountId) {
                const hasMessage = storedAccount.messages.some(m => m.id === message.id && getIncomingFlag(m.payload) === messageIncoming)

                if (!hasMessage) {
                    storedAccount.messages.push(message)
                }
            }

            return storedAccount;
        })
    })
};

/** 
 * @method replaceMessage
 * 
 * @param {string} accountId 
 * @param {string} messageId
 * @param {Message} newMessage
 * 
 * @returns {void} 
 */
export const replaceMessage = (accountId: string, messageId: string, newMessage: Message): void => {
    const { accounts } = get(wallet)

    const messageIncoming = getIncomingFlag(newMessage.payload)

    accounts.update((storedAccounts) => {
        return storedAccounts.map((storedAccount: WalletAccount) => {
            if (storedAccount.id === accountId) {
                return Object.assign<WalletAccount, Partial<WalletAccount>, Partial<WalletAccount>>({} as WalletAccount, storedAccount, {
                    messages: storedAccount.messages.map((_message) => {
                        if (_message.id === messageId && getIncomingFlag(_message.payload) === messageIncoming) {
                            return newMessage;
                        }

                        return _message;
                    })
                })
            }

            return storedAccount;
        })
    })
};

/**
 * Gets the account messages. Appends account index and sort the message list.
 *
 * @method getAccountMessages
 *
 * @param {WalletAccount} accounts
 *
 * @returns {AccountMessage[]}
 */
export const getAccountMessages = (account: WalletAccount): AccountMessage[] => {
    const messages: {
        [key: string]: AccountMessage
    } = {};

    account.messages.forEach((message) => {
        let extraId = ''
        if (message.payload?.type === "Transaction") {
            extraId = getIncomingFlag(message.payload) ? 'in' : 'out'
        }
        messages[message.id + extraId] = {
            ...message,
            account: account.index
        }
    })

    return Object.values(messages)
        .sort((a, b) => {
            if (a.id === b.id && a.payload?.type == "Transaction") {
                return getIncomingFlag(a.payload) ? -1 : 1
            }
            return new Date(b.timestamp).getTime() - new Date(a.timestamp).getTime()
        })
}

/**
 * Gets a slice of all transactions (on all accounts). Appends account index and sort the message list.
 *
 * @method getTransactions
 *
 * @param {WalletAccount} accounts
 * @param {number} [count]
 *
 * @returns {AccountMessage[]}
 */
export const getTransactions = (accounts: WalletAccount[], count = 10): AccountMessage[] => {
    const messages: {
        [key: string]: AccountMessage
    } = {};

    accounts.forEach((account) => {
        account.messages.forEach((message) => {
            let extraId = ''
            if (message.payload?.type === "Transaction") {
                extraId = getIncomingFlag(message.payload) ? 'in' : 'out'
            }
            messages[account.index + message.id + extraId] = {
                ...message,
                account: account.index
            }
        })
    });

    return Object.values(messages)
        .sort((a, b) => {
            if (a.id === b.id && a.payload.type == "Transaction") {
                return getIncomingFlag(a.payload) ? -1 : 1
            }
            return new Date(b.timestamp).getTime() - new Date(a.timestamp).getTime()
        })
        .slice(0, count)
}

/**
 * Updates balance overview
 *
 * @method updateBalanceOverview
 *
 * @param {number} balance
 * @param {number} incoming
 * @param {number} outgoing
 *
 * @returns {void}
 */
export const updateBalanceOverview = (balance: number, incoming: number, outgoing: number): void => {
    const { balanceOverview } = get(wallet);

    const activeCurrency = get(activeProfile)?.settings.currency ?? CurrencyTypes.USD;

    balanceOverview.update((overview) => {
        return Object.assign<BalanceOverview, BalanceOverview, Partial<BalanceOverview>>({} as BalanceOverview, overview, {
            incoming: formatUnitBestMatch(incoming, true, 3),
            incomingRaw: incoming,
            outgoing: formatUnitBestMatch(outgoing, true, 3),
            outgoingRaw: outgoing,
            balance: formatUnitBestMatch(balance, true, 3),
            balanceRaw: balance,
            balanceFiat: formatCurrency(convertToFiat(
                balance,
                get(currencies)[CurrencyTypes.USD],
                get(exchangeRates)[activeCurrency]
            )),
        });
    });
};

/**
 * Updates balance overview fiat value
 *
 * @method refreshBalanceOverview
 *
 * @returns {void}
 */
export const refreshBalanceOverview = (): void => {
    const { balanceOverview } = get(wallet);
    const bo = get(balanceOverview)
    updateBalanceOverview(bo.balanceRaw, bo.incomingRaw, bo.outgoingRaw)
}

/**
* Updates accounts information after a successful sync accounts operation
*
* @method updateAccounts
*
* @param {SyncedAccount[]} syncedAccounts
*
* @returns {void}
*/
export const updateAccounts = (syncedAccounts: SyncedAccount[]): void => {
    const { accounts } = get(wallet)

    const existingAccountIds = get(accounts).map((account) => account.id)

    const { newAccounts, existingAccounts } = syncedAccounts.reduce((acc, syncedAccount: SyncedAccount) => {
        if (existingAccountIds.includes(syncedAccount.id)) {
            acc.existingAccounts.push(syncedAccount);
        } else {
            acc.newAccounts.push(syncedAccount);
        }

        return acc;
    }, { newAccounts: [], existingAccounts: [] })

    const updatedStoredAccounts = get(accounts).map((storedAccount) => {
        const syncedAccount = existingAccounts.find((_account) => _account.id === storedAccount.id)

        // Update deposit address
        storedAccount.depositAddress = syncedAccount.depositAddress.address

        // If we have received a new address, simply add it;
        // If we have received an existing address, update the properties.
        for (const addr of syncedAccount.addresses) {
            const addressIndex = storedAccount.addresses.findIndex(a => a.address === addr.address)
            if (addressIndex < 0) {
                storedAccount.addresses.push(addr)
            } else {
                storedAccount.addresses[addressIndex] = addr
            }
        }

        // If we have received a new message, simply add it;
        // If we have received an existing message, update the properties.
        for (const msg of syncedAccount.messages) {
            const msgIndex = storedAccount.messages.findIndex(m => m.id === msg.id && getIncomingFlag(m.payload) === getIncomingFlag(msg.payload))
            if (msgIndex < 0) {
                storedAccount.messages.push(msg)
            } else {
                storedAccount.messages[msgIndex] = msg
            }
        }

        return storedAccount
    })

    if (newAccounts.length) {
        const totalBalance = {
            balance: 0,
            incoming: 0,
            outgoing: 0,
        }

        const _accounts = []
        let completeCount = 0

        for (const newAccount of newAccounts) {
            getAccountMeta(newAccount.id, (err, meta) => {
                if (!err) {
                    totalBalance.balance += meta.balance
                    totalBalance.incoming += meta.incoming
                    totalBalance.outgoing += meta.outgoing

                    const account = prepareAccountInfo(Object.assign<
                        WalletAccount, WalletAccount, Partial<WalletAccount>
                    >({} as WalletAccount, newAccount, {
                        alias: `${localize('general.account')} ${newAccount.index + 1}`,
                        clientOptions: existingAccounts[0].clientOptions,
                        createdAt: new Date().toISOString(),
                        signerType: existingAccounts[0].signerType,
                        depositAddress: newAccount.depositAddress.address
                    }), meta)

                    _accounts.push(account)
                } else {
                    console.error(err)
                }

                completeCount++
                if (completeCount === newAccounts.length) {
                    const { balanceOverview } = get(wallet);
                    const overview = get(balanceOverview);

                    accounts.update(() => {
                        return [...updatedStoredAccounts, ..._accounts].sort((a, b) => a.index - b.index)
                    })

                    updateBalanceOverview(
                        overview.balanceRaw + totalBalance.balance,
                        overview.incomingRaw + totalBalance.incoming,
                        overview.outgoingRaw + totalBalance.outgoing
                    )
                }

            })
        }
    } else {
        accounts.update(() => updatedStoredAccounts.sort((a, b) => a.index - b.index));
    }
};

/**
 * Updates balance fiat value for every account
 *
 * @method updateAccountBalanceEquiv
 *
 * @returns {void}
 */
export const updateAccountsBalanceEquiv = (): void => {
    const { accounts } = get(wallet)

    const activeCurrency = get(activeProfile)?.settings.currency ?? CurrencyTypes.USD;

    accounts.update((storedAccounts) => {
        for (const storedAccount of storedAccounts) {
            storedAccount.balance = formatUnitBestMatch(storedAccount.rawIotaBalance, true, 3)
            storedAccount.balanceEquiv = formatCurrency(convertToFiat(
                storedAccount.rawIotaBalance,
                get(currencies)[CurrencyTypes.USD],
                get(exchangeRates)[activeCurrency]
            ))
        }
        return storedAccounts
    })
}

/**
 * Gets balance history for each account in market data timestamps
 *
 * @method getAccountsBalanceHistory
 *
 * @param {Account} accounts
 * @param {number} balanceRaw
 * @param {PriceData} [priceData]
 *
 */
export const getAccountsBalanceHistory = (accounts: WalletAccount[], priceData: PriceData): AccountsBalanceHistory => {
    let balanceHistory: AccountsBalanceHistory = {}
    if (priceData && accounts) {
        accounts.forEach((account) => {
            let accountBalanceHistory: BalanceHistory = {
                [HistoryDataProps.ONE_HOUR]: [],
                [HistoryDataProps.TWENTY_FOUR_HOURS]: [],
                [HistoryDataProps.SEVEN_DAYS]: [],
                [HistoryDataProps.ONE_MONTH]: [],
            }
            let messages: Message[] = account?.messages?.slice()
                ?.filter((message) => message.payload && !isSelfTransaction(message.payload, account)) // Remove self transactions and messages with no payload
                ?.sort((a, b) => new Date(b.timestamp).getTime() - new Date(a.timestamp).getTime()) ?? [] // Sort messages from last to newest
            // Calculate the variations for each account
            var trackedBalance = account.rawIotaBalance;
            let accountBalanceVariations = [{ balance: trackedBalance, timestamp: new Date().toString() }]
            messages.forEach((message) => {
                const essence = message.payload.type === 'Transaction' &&
                    message.payload.data.essence.data

                if (essence && essence.incoming) {
                    trackedBalance -= essence.value || 0;
                } else {
                    trackedBalance += essence.value || 0;
                }
                accountBalanceVariations.push({ balance: trackedBalance, timestamp: message.timestamp })
            })
            // Calculate the balance in each market data timestamp
            let balanceHistoryInTimeframe = []
            Object.entries(priceData[CurrencyTypes.USD]).forEach(([timeframe, data]) => {
                // sort market data from newest to last
                let sortedData = data.slice().sort((a, b) => b[0] - a[0])
                balanceHistoryInTimeframe = []
                // if there are no balance variations
                if (accountBalanceVariations.length === 1) {
                    balanceHistoryInTimeframe = sortedData.map(_data => ({ timestamp: _data[0], balance: trackedBalance }))
                }
                else {
                    let i = 0
                    sortedData.forEach((data) => {
                        let marketTimestamp = new Date(data[0] * 1000).getTime()
                        // find balance for each market data timepstamp
                        for (i; i < accountBalanceVariations.length - 1; i++) {
                            let currentBalanceTimestamp = new Date(accountBalanceVariations[i].timestamp).getTime()
                            let nextBalanceTimestamp = new Date(accountBalanceVariations[i + 1].timestamp).getTime()
                            if (marketTimestamp > nextBalanceTimestamp && marketTimestamp <= currentBalanceTimestamp) {
                                balanceHistoryInTimeframe.push({ timestamp: data[0], balance: accountBalanceVariations[i].balance })
                                return
                            }
                            else if (marketTimestamp <= nextBalanceTimestamp && i === (accountBalanceVariations.length - 2)) {
                                balanceHistoryInTimeframe.push({ timestamp: data[0], balance: 0 })
                                return
                            }
                        }
                    })
                }
                accountBalanceHistory[timeframe] = balanceHistoryInTimeframe.reverse()
            })
            balanceHistory[account.index] = accountBalanceHistory
        })
    }
    return balanceHistory
}

/**
 * Gets balance history for all accounts combined in market data timestamps
 *
 * @method getWalletBalanceHistory
 *
 * @param {Account} accounts
 * @param {PriceData} [priceData]
 *
 */
export const getWalletBalanceHistory = (accountsBalanceHistory: AccountsBalanceHistory): BalanceHistory => {
    let balanceHistory: BalanceHistory = {
        [HistoryDataProps.ONE_HOUR]: [],
        [HistoryDataProps.TWENTY_FOUR_HOURS]: [],
        [HistoryDataProps.SEVEN_DAYS]: [],
        [HistoryDataProps.ONE_MONTH]: [],
    }
    Object.values(accountsBalanceHistory).forEach(accBalanceHistory => {
        Object.entries(accBalanceHistory).forEach(([timeframe, data]) => {
            if (!balanceHistory[timeframe].length) {
                balanceHistory[timeframe] = data
            }
            else {
                balanceHistory[timeframe] = balanceHistory[timeframe].map(({ balance, timestamp }, index) =>
                    ({ timestamp, balance: balance + data[index].balance })
                )
            }
        })
    })
    return balanceHistory
}

export const getAccountMeta = (accountId: string, callback: (
    error: ErrorEventPayload,
    meta?: {
        balance: number
        incoming: number
        outgoing: number
        depositAddress: string
    }
) => void) => {
    api.getBalance(accountId, {
        onSuccess(balanceResponse) {
            api.latestAddress(accountId, {
                onSuccess(latestAddressResponse) {
                    callback(null, {
                        balance: balanceResponse.payload.total,
                        incoming: balanceResponse.payload.incoming,
                        outgoing: balanceResponse.payload.outgoing,
                        depositAddress: latestAddressResponse.payload.address,
                    })
                },
                onError(error) {
                    callback(error)
                },
            })
        },
        onError(error) {
            callback(error)
        },
    })
}

export const prepareAccountInfo = (
    account: BaseAccount,
    meta: {
        balance: number
        incoming: number
        outgoing: number
        depositAddress: string
    }
) => {
    const { id, index, alias } = account
    const { balance, depositAddress } = meta

    const activeCurrency = get(activeProfile)?.settings.currency ?? CurrencyTypes.USD

    return Object.assign<WalletAccount, BaseAccount, Partial<WalletAccount>>({} as WalletAccount, account, {
        id,
        index,
        depositAddress,
        alias,
        rawIotaBalance: balance,
        balance: formatUnitBestMatch(balance, true, 3),
        balanceEquiv: formatCurrency(convertToFiat(
            balance,
            get(currencies)[CurrencyTypes.USD],
            get(exchangeRates)[activeCurrency]
        )),
        color: ACCOUNT_COLORS[index % ACCOUNT_COLORS.length],
    })
}

export const processMigratedTransactions = (accountId: string, messages: Message[], addresses: Address[]): void => {
    const accounts = get(wallet).accounts

    messages.forEach((message: Message) => {
        if (message.payload?.type === 'Milestone') {
            const account = get(accounts).find((account) => account.id === accountId);

            // Only check migrated messages for first account as the migrated messages are sent there
            if (account && account.index === 0) {
                const _activeProfile = get(activeProfile)

                if (_activeProfile.migratedTransactions && _activeProfile.migratedTransactions.length) {
                    const funds = message.payload.data.essence.receipt.data.funds;

                    const tailTransactionHashes = funds.map((fund) => fund.tailTransactionHash)

                    const updatedMigratedTransactions = _activeProfile.migratedTransactions.filter((transaction) => !tailTransactionHashes.includes(transaction.tailTransactionHash))

                    updateProfile(
                        'migratedTransactions',
                        updatedMigratedTransactions
                    )
                }
            }
        }
    })

    const _activeProfile = get(activeProfile)

    if (_activeProfile.migratedTransactions && _activeProfile.migratedTransactions.length) {
        // For pre-snapshot migrations, there will be no messages
        addresses.forEach((address) => {
            const outputs = address.outputs;

            if (Object.values(outputs).some((output) => output.messageId === '0'.repeat(64))) {
                updateProfile(
                    'migratedTransactions',
                    []
                )
            }
        })
    }

}
export const buildAccountNetworkSettings = () => {
    let activeProfileSettings = get(activeProfile)?.settings

    let automaticNodeSelection = activeProfileSettings?.automaticNodeSelection ?? true
    let includeOfficialNodes = activeProfileSettings?.includeOfficialNodes ?? true
    let disabledNodes = activeProfileSettings?.disabledNodes ?? []

    const { accounts } = get(wallet)
    const actualAccounts = get(accounts)

    let clientOptionNodes = []
    let primaryNodeUrl = ''
    let officialNodes = getOfficialNodes()
    let localPow = true

    if (actualAccounts && actualAccounts.length > 0) {
        const clientOptions = actualAccounts[0].clientOptions
        if (clientOptions) {
            clientOptionNodes = clientOptions.nodes ?? []
            localPow = clientOptions.localPow ?? true

            if (clientOptions.node) {
                primaryNodeUrl = stripTrailingSlash(clientOptions.node.url)
            }
        }
    }

    // If we are in automatic node selection make sure none of the offical nodes
    // are disabled
    if (automaticNodeSelection) {
        officialNodes = officialNodes.map(o => ({ ...o, disabled: false }))
    }

    // First populate the nodes with the official ones if needed
    let nodes = []
    if (includeOfficialNodes || automaticNodeSelection || clientOptionNodes.length === 0) {
        nodes = [...officialNodes]
    }

    // Now go through the nodes from the client options and add
    // any that were not in the official list, setting their custom flag as well
    for (const clientOptionNode of clientOptionNodes) {
        if (!nodes.find(n => n.url == stripTrailingSlash(clientOptionNode.url))) {
            clientOptionNode.isCustom = true
            nodes.push({
                ...clientOptionNode,
                url: stripTrailingSlash(clientOptionNode.url)
            })
        }
    }

    // Iterate through the complete disabled node list and mark any
    // Use this instead of the flag on the client option nodes
    // as we may have been in automatic mode which disables all
    // non official nodes
    for (const disabledNode of disabledNodes) {
        const foundNode = nodes.find(n => n.url === stripTrailingSlash(disabledNode))
        if (foundNode) {
            foundNode.disabled = true
        }
    }

    // If the primary node is not set or its not in the list
    // or in the list and disabled find the
    // first node from the list that is not disabled
    const allEnabled = nodes.filter(n => !n.disabled)
    if (allEnabled.length > 0 && (!primaryNodeUrl || !allEnabled.find(n => n.url === primaryNodeUrl))) {
        primaryNodeUrl = allEnabled[0].url
    }

    return {
        automaticNodeSelection,
        includeOfficialNodes,
        nodes,
        primaryNodeUrl,
        localPow
    }
}

export const updateAccountNetworkSettings = async (automaticNodeSelection, includeOfficialNodes, nodes, primaryNodeUrl, localPow) => {
    updateProfile('settings.automaticNodeSelection', automaticNodeSelection)
    updateProfile('settings.includeOfficialNodes', includeOfficialNodes)

    const disabledNodes = nodes.filter(n => n.disabled).map(n => n.url)
    updateProfile('settings.disabledNodes', disabledNodes)

    let clientNodes = []
    let officialNodes = getOfficialNodes()

    // Get the list of non official nodes
    const nonOfficialNodes = nodes.filter(n => !officialNodes.find(d => d.url === n.url))

    // If we are in automatic node selection make sure none of the offical nodes
    // are disabled
    if (automaticNodeSelection) {
        officialNodes = officialNodes.map(o => ({ ...o, disabled: false }))
    }

    // If we are in automatic mode, or including the official nodes in manual mode
    // or in manual mode and there are no non official nodes
    if (automaticNodeSelection || includeOfficialNodes || nonOfficialNodes.length === 0) {
        clientNodes = [...officialNodes]
    }

    // Now add back the non official nodes, if we are in automatic mode we should
    // disable them, otherwise retain their current disabled state
    if (nonOfficialNodes.length > 0) {
        clientNodes = [...clientNodes, ...nonOfficialNodes.map(o => ({ ...o, disabled: automaticNodeSelection ? true : o.disabled }))]
    }

    // Get all the enabled nodes and make sure the primary url is enabled
    const allEnabled = clientNodes.filter(n => !n.disabled)
    let clientNode = allEnabled.find(n => n.url === primaryNodeUrl)

    if (!clientNode && allEnabled.length > 0) {
        clientNode = allEnabled[0]
    }

    const clientOptions = {
        nodes: clientNodes,
        node: clientNode,
        localPow
    }

    api.setClientOptions(
        clientOptions,
        {
            onSuccess() {
                const { accounts } = get(wallet)

                accounts.update((_accounts) =>
                    _accounts.map((_account) =>
                        Object.assign<WalletAccount, WalletAccount, Partial<WalletAccount>>(
                            {} as WalletAccount,
                            _account,
                            {
                                clientOptions
                            }
                        )
                    )
                )
            },
            onError(err) {
                const shouldHideErrorNotification =
                    err && err.type === 'ClientError' && err.error === 'error.node.chrysalisNodeInactive'

                if (!shouldHideErrorNotification) {
                    showAppNotification({
                        type: 'error',
                        message: localize(err.error),
                    })
                }

            },
        }
    )
}

/**
 * Check if a message was emitted and received by the provided account
 *
 * @method getWalletBalanceHistory
 *
 * @param {Payload} payload
 * @param {WalletAccount} account
 *
 */
export const isSelfTransaction = (payload: Payload, account: Account): boolean => {
    const accountAddresses = account?.addresses?.map(add => add.address) ?? []
    if (payload && accountAddresses.length) {
        const getReceiverAddresses = () => {
            if (payload.type === 'Transaction') {
                return receiverAddressesFromTransactionPayload(payload)
            } else if (payload.type === 'Milestone') {
                return receiverAddressesFromMilestonePayload(payload)
            }

            return null;
        }

        const senderAddress: string = sendAddressFromTransactionPayload(payload)

        const receiverAddresses: string[] = getReceiverAddresses()

        const transactionAddresses = [senderAddress, ...receiverAddresses]
        return senderAddress && receiverAddresses.length && transactionAddresses.every((txAddress) => accountAddresses.indexOf(txAddress) !== -1)
    }
    return false
}

/**
 * Get the sender address from a transaction payload.
 */
export const sendAddressFromTransactionPayload = (payload: Payload): string => {
    if (payload?.type === "Transaction") {
        return payload?.data?.essence?.data?.inputs?.find((input) => /utxo/i.test(input?.type))?.data?.metadata?.address ?? null
    }

    return null
}

/**
 * Get the receiver addresses from a transaction payload.
 */
export const receiverAddressesFromTransactionPayload = (payload: Payload): string[] => {
    if (payload?.type === "Transaction") {
        return payload?.data?.essence?.data?.outputs
            ?.map((output) => output?.data?.address) ?? []
    }

    return []
}

/**
 * Get the receiver addresses from a milestone payload.
 */
export const receiverAddressesFromMilestonePayload = (payload: Payload): string[] => {
    if (payload?.type === "Milestone") {
        return payload?.data?.essence?.receipt?.data?.funds
            ?.map((receiptFunds) => receiptFunds?.output?.address) ?? []
    }

    return []
}

/**
 * Get the value of a milestone message
 * @returns 
 */
export const getMilestoneMessageValue = (payload: Payload, accounts) => {
    if (payload?.type === "Milestone") {
        const funds = payload.data.essence.receipt.data.funds

        const firstAccount = accounts.find((acc) => acc.index === 0)
        const firstAccountAddresses = firstAccount.addresses.map((address) => address.address)

        const totalValue = funds
            .filter((fund) => firstAccountAddresses.includes(fund.output.address))
            .reduce((acc, fund) => acc + fund.output.amount, 0)

        return totalValue
    }

    return 0
}

/**
 * Get incoming flag from message
 * @returns 
 */
export const getIncomingFlag = (payload: Payload) => {
    if (payload?.type === "Transaction") {
        return payload.data.essence.data.incoming
    }

    return undefined
}

/**
 * Set incoming flag on the message
 * @returns 
 */
export const setIncomingFlag = (payload: Payload, incoming: boolean) => {
    if (payload?.type === "Transaction") {
        payload.data.essence.data.incoming = incoming
    }
}

/**
* Get internal flag from message
* @returns 
*/
export const getInternalFlag = (payload: Payload) => {
    if (payload?.type === "Transaction") {
        return payload.data.essence.data.internal
    }

    return undefined
}

/**
 * Find an address in one of our accounts
 * @param address The address to find
 * @returns The wallet account matching the address or undefined if not found
 */
export const findAccountWithAddress = (address: string): WalletAccount | undefined => {
    if (!address) {
        return
    }
    const accounts = get(get(wallet).accounts)
    return accounts.find((acc) => acc.addresses.some((add) => address === add.address))
}

/**
 * Find an address in one of our accounts
 * @param addresses The addresses to find
 * @param excludeFirst A wallet to exclude on first pass
 * @returns The wallet account matching the address or undefined if not found
 */
export const findAccountWithAnyAddress = (addresses: string[], excludeFirst?: WalletAccount): WalletAccount | undefined => {
    if (!addresses || addresses.length === 0) {
        return
    }
    let accounts = get(get(wallet).accounts)

    let res = accounts.filter((acc) => acc.addresses.some((add) => addresses.includes(add.address)))

    if (res.length > 0) {
        if (excludeFirst) {
            const initialLen = res.length
            res = res.filter(a => a.id !== excludeFirst.id)
            // If the length changed we removed it, so put it back
            // at the end
            if (res.length !== initialLen) {
                res.push(excludeFirst)
            }
        }

        if (res.length > 0) {
            return res[0]
        }
    }
}<|MERGE_RESOLUTION|>--- conflicted
+++ resolved
@@ -4,24 +4,10 @@
 import { localize } from 'shared/lib/i18n'
 import type { PriceData } from 'shared/lib/marketData'
 import { HistoryDataProps } from 'shared/lib/marketData'
-<<<<<<< HEAD
-import { showSystemNotification } from 'shared/lib/notifications'
-import { activeProfile, updateProfile } from 'shared/lib/profile'
-import { formatUnit } from 'shared/lib/units'
-import { get, writable, Writable, derived } from 'svelte/store'
-import type { Account, SyncedAccount } from './typings/account'
-import type { Address } from './typings/address'
-import type { Actor } from './typings/bridge'
-import type { TransferProgressEventType } from './typings/events'
-import type { Input, Message, Output } from './typings/message'
-import type { ApiClient } from './walletApi'
-=======
 import { getOfficialNetwork, getOfficialNodes } from 'shared/lib/network'
 import { showAppNotification, showSystemNotification } from 'shared/lib/notifications'
 import { activeProfile, isStrongholdLocked, updateProfile } from 'shared/lib/profile'
-import type { Account, Account as BaseAccount, AccountToCreate, Balance, SyncedAccount } from 'shared/lib/typings/account'
-import type { Address } from 'shared/lib/typings/address'
-import type { Actor } from 'shared/lib/typings/bridge'
+import type { Account as BaseAccount, AccountToCreate, Balance } from 'shared/lib/typings/account'
 import type {
     BalanceChangeEventPayload,
     ConfirmationStateChangeEventPayload,
@@ -30,14 +16,18 @@
     MigrationProgressEventPayload,
     ReattachmentEventPayload,
     TransactionEventPayload,
-    TransferProgressEventPayload,
-    TransferProgressEventType
+    TransferProgressEventPayload
 } from 'shared/lib/typings/events'
-import type { Message, Payload, Transaction } from 'shared/lib/typings/message'
+import type { Payload, Transaction } from 'shared/lib/typings/message'
 import type { MigrationBundle, MigrationData, SendMigrationBundleResponse } from 'shared/lib/typings/migration'
 import { formatUnitBestMatch } from 'shared/lib/units'
-import { get, writable, Writable } from 'svelte/store'
+import { derived, get, writable, Writable } from 'svelte/store'
+import type { Account, SyncedAccount } from './typings/account'
+import type { Address } from './typings/address'
+import type { Actor } from './typings/bridge'
 import type { ClientOptions } from './typings/client'
+import type { TransferProgressEventType } from './typings/events'
+import type { Message } from './typings/message'
 import type { Duration, NodeInfo, StrongholdStatus } from './typings/wallet'
 
 const ACCOUNT_COLORS = ['turquoise', 'green', 'orange', 'yellow', 'purple', 'pink']
@@ -50,7 +40,6 @@
 
 // Setting to 0 removes auto lock. We must lock Stronghold manually.
 export const STRONGHOLD_PASSWORD_CLEAR_INTERVAL_SECS = 0
->>>>>>> d3e9d883
 
 export const WALLET_STORAGE_DIRECTORY = '__storage__'
 
