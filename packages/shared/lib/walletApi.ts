import Validator, { ErrorTypes as ValidatorErrorTypes } from 'shared/lib/validator'
import * as Wallet from 'wallet-nodejs-binding'
import { errorLog, getErrorMessage } from './events'
import type { Account, AccountToCreate, Balance, SyncedAccount } from './typings/account'
import type { Address } from './typings/address'
import type {
    CreatedAccountResponse,
    LatestAddressResponse, MessageResponse,
    ReadAccountsResponse, SetStrongholdPasswordResponse,
    SyncAccountsResponse
} from './typings/bridge'
import { ResponseTypes } from './typings/bridge'
import type { ClientOptions } from './typings/client'
import type {
    BalanceChangeEventPayload,
    ConfirmationStateChangeEventPayload,
    ErrorEventPayload,
    Event,
    TransactionEventPayload,
    TransferProgressEventPayload,
    ReattachmentEventPayload
} from './typings/events'
import { ErrorType } from './typings/events'
import type { Message } from './typings/message'
import type { StrongholdStatus, Duration } from './typings/wallet'

type CallbacksStore = {
    [id: string]: CallbacksPattern
}

type CallbacksPattern = {
    onSuccess: (message: MessageResponse) => void
    onError: (message: ErrorMessage) => void
}

type ErrorMessage = {
    type: ErrorType | ValidatorErrorTypes,
    error: string
}

const eventsApiToResponseTypeMap = {
    onError: ResponseTypes.ErrorThrown,
    onBalanceChange: ResponseTypes.BalanceChange,
    onNewTransaction: ResponseTypes.NewTransaction,
    onConfirmationStateChange: ResponseTypes.ConfirmationStateChange,
    onReattachment: ResponseTypes.Reattachment,
    onBroadcast: ResponseTypes.Broadcast,
    onStrongholdStatusChange: ResponseTypes.StrongholdStatusChange,
    onTransferProgress: ResponseTypes.TransferProgress,
}

const apiToResponseTypeMap = {
    removeAccount: ResponseTypes.RemovedAccount,
    createAccount: ResponseTypes.CreatedAccount,
    getAccount: ResponseTypes.ReadAccount,
    getAccounts: ResponseTypes.ReadAccounts,
    syncAccounts: ResponseTypes.SyncedAccounts,
    listMessages: ResponseTypes.Messages,
    listAddresses: ResponseTypes.Addresses,
    generateAddress: ResponseTypes.GeneratedAddress,
    latestAddress: ResponseTypes.LatestAddress,
    getBalance: ResponseTypes.Balance,
    reattach: ResponseTypes.Reattached,
    backup: ResponseTypes.BackupSuccessful,
    restoreBackup: ResponseTypes.BackupRestored,
    send: ResponseTypes.SentTransfer,
    setStrongholdPassword: ResponseTypes.StrongholdPasswordSet,
    generateMnemonic: ResponseTypes.GeneratedMnemonic,
    storeMnemonic: ResponseTypes.StoredMnemonic,
    verifyMnemonic: ResponseTypes.VerifiedMnemonic,
    setStoragePassword: ResponseTypes.StoragePasswordSet,
    getStrongholdStatus: ResponseTypes.StrongholdStatus,
    getUnusedAddress: ResponseTypes.UnusedAddress,
    isLatestAddressUnused: ResponseTypes.IsLatestAddressUnused,
    areLatestAddressesUnused: ResponseTypes.AreAllLatestAddressesUnused,
    setAlias: ResponseTypes.UpdatedAlias,
    removeStorage: ResponseTypes.DeletedStorage,
    lockStronghold: ResponseTypes.LockedStronghold,
    changeStrongholdPassword: ResponseTypes.StrongholdPasswordChanged,
    setStrongholdPasswordClearInterval: ResponseTypes.StrongholdPasswordClearIntervalSet,
    ...eventsApiToResponseTypeMap
}

/**
 * A simple store for keeping references to (success, error) callbacks
 */
const callbacksStore: CallbacksStore = {}

/**
 * (Default) callbacks for wallet.rs methods.
 * They can be overridden by the caller component.
 */
const defaultCallbacks = {
    StrongholdPasswordSet: {
        onSuccess: (response: SetStrongholdPasswordResponse): void => { },
        onError: (error: ErrorMessage): void => { },
    },
    CreatedAccount: {
        onSuccess: (response: CreatedAccountResponse): void => { },
        onError: (error: ErrorMessage): void => { },
    },
    ReadAccounts: {
        onSuccess: (response: ReadAccountsResponse): void => { },
        onError: (error: ErrorMessage): void => { },
    },
    LatestAddress: {
        onSuccess: (response: LatestAddressResponse): void => { },
        onError: (error: ErrorMessage): void => { },
    },
    SyncedAccounts: {
        onSuccess: (response: SyncAccountsResponse): void => { },
        onError: (error: ErrorMessage): void => { },
    },
    BalanceChange: {
        onSuccess: (response: Event<BalanceChangeEventPayload>): void => { },
    },
    NewTransaction: {
        onSuccess: (response: Event<TransactionEventPayload>): void => { },
    },
    StrongholdPasswordClearIntervalSet: {
        onSuccess: (response: Event<void>): void => { },
        onError: (error: ErrorMessage): void => { },
    }
}

const eventsApiResponseTypes = Object.values(eventsApiToResponseTypeMap)

/**
 * Response subscriber.
 * Receives messages from wallet.rs.
 */

Wallet.onMessage((message: MessageResponse) => {
    console.log(message)
    
    if (message && message.id === undefined) {
        // There is no message id
        // Something lower level has thrown an error
        // We should stop processing at this point
<<<<<<< HEAD
        errorLog.update((log) => [{ type: ErrorType.ClientError, message: JSON.stringify(message), time: Date.now() }, ...log])
=======
        const newError = { type: ErrorType.ClientError, message: JSON.stringify(message), time: Date.now() };
        errorLog.update((log) => [ newError, ...log ])
        console.error(newError)
>>>>>>> 7965f61f
        return
    }

    const _deleteCallbackId = (_id: string) => {
        // Do not delete callback ids for events api methods
        if (!eventsApiResponseTypes.includes(message.type)) {
            delete callbacksStore[_id]
        }
    }

    const { isValid, payload } = new Validator(Object.keys(callbacksStore)).performValidation(message)

    if (!isValid) {
        if (payload.type !== ValidatorErrorTypes.UnknownId) {
            const { id } = message
            const { onError } = callbacksStore[id]

            onError(
                handleError(
                    payload.type,
                    payload.error
                )
            )
        } else {
            handleError(
                payload.type,
                payload.error
            )
        }
    } else {
        const { id } = message

        const { onSuccess, onError } = callbacksStore[id]

        if (message.type === ResponseTypes.Error) {
            onError(
                handleError(
                    message.payload.type,
                    message.payload.error
                )
            )
        } else if (message.type === ResponseTypes.Panic) {
            onError(
                handleError(
                    ErrorType.Panic,
                    message.payload
                )
            )
        }
        else {
            onSuccess(message)
        }
    }

    // Delete callback id from callback store
    _deleteCallbackId(message.id)
})

/**
 * Keeps a reference to (optional) callbacks.
 *
 * If callbacks are not provided, the default callbacks will be used.
 *
 * Note: Callbacks are invoked when a response is received from wallet.rs actor
 *
 * @method storeCallbacks
 *
 * @param {string} __id
 * @param {function} onSuccess
 * @param {function} onError
 *
 * @returns {void}
 */
const storeCallbacks = (__id: string, type: ResponseTypes, callbacks?: CallbacksPattern): void => {
    if (callbacks && typeof callbacks.onSuccess === 'function' && typeof callbacks.onError === 'function') {
        callbacksStore[__id] = callbacks
    } else {
        callbacksStore[__id] = defaultCallbacks[type]
    }
}

/**
 * Emits formatted error and adds to error log 
 * 
 * @method handleError
 * 
 * @param {ErrorType | ValidatorErrorTypes} type
 * @param {string} error
 */
const handleError = (type: ErrorType | ValidatorErrorTypes, error: string): { type: ErrorType | ValidatorErrorTypes, error: string } => {
    const newError = { type, message: error, time: Date.now() };
    errorLog.update((log) => [newError, ...log])
    console.error(newError)

    // TODO: Add full type list to remove this temporary fix
    const _getError = () => {
        if (error.includes('try another password')) {
            return ('error.password.incorrect')
        }
        if (error.includes('message history and balance')) {
            return ('error.account.empty')
        }

        return getErrorMessage(type)
    }


    return {
        type,
        error: _getError()
    }
};

/**
 * @method generateRandomId
 *
 * @returns {string}
 */
const generateRandomId = (): string => {
    return Array.from(crypto.getRandomValues(new Uint8Array(16)), (byte) => {
        return ('0' + (byte & 0xff).toString(16)).slice(-2)
    }).join('')
}

const GenerateMiddleware = (activeProfileIdGetter: () => string) => ({
    get: (_target, prop) => {
        return async (...payload): Promise<void> => {
            const actorId = activeProfileIdGetter()

            const messageId = generateRandomId()

            const hasPayload = payload.length

            let shouldOverrideDefaultCallbacks = false
            let lastArgument = null

            if (hasPayload) {
                lastArgument = payload[payload.length - 1]

                shouldOverrideDefaultCallbacks =
                    typeof lastArgument === 'object' && 'onSuccess' in lastArgument && 'onError' in lastArgument
            }

            storeCallbacks(messageId, apiToResponseTypeMap[prop], shouldOverrideDefaultCallbacks ? lastArgument : undefined)

            const actualPayload = shouldOverrideDefaultCallbacks ? payload.slice(0, -1) : payload

            await _target[prop](...actualPayload)({ actorId, messageId })
        }
    },
    set: () => {
        return false
    },
})

export function proxyApi(activeProfileIdGetter: () => string) {
    return new Proxy(Wallet.api, GenerateMiddleware(activeProfileIdGetter))
}

export interface ApiClient {
    generateMnemonic(callbacks: { onSuccess: (response: Event<string>) => void, onError: (err: ErrorEventPayload) => void })
    storeMnemonic(mnemonic: string, callbacks: { onSuccess: (response: Event<string>) => void, onError: (err: ErrorEventPayload) => void })
    verifyMnemonic(mnemonic: string, callbacks: { onSuccess: (response: Event<string>) => void, onError: (err: ErrorEventPayload) => void })
    getAccounts(callbacks: { onSuccess: (response: Event<Account[]>) => void, onError: (err: ErrorEventPayload) => void })
    getBalance(accountId: string, callbacks: { onSuccess: (response: Event<Balance>) => void, onError: (err: ErrorEventPayload) => void })
    latestAddress(accountId: string, callbacks: { onSuccess: (response: Event<Address>) => void, onError: (err: ErrorEventPayload) => void })
    areLatestAddressesUnused(callbacks: { onSuccess: (response: Event<boolean>) => void, onError: (err: ErrorEventPayload) => void })
    getUnusedAddress(accountId: string, callbacks: { onSuccess: (response: Event<Address>) => void, onError: (err: ErrorEventPayload) => void })
    getStrongholdStatus(callbacks: { onSuccess: (response: Event<StrongholdStatus>) => void, onError: (err: ErrorEventPayload) => void })
    syncAccounts(callbacks: { onSuccess: (response: Event<SyncedAccount[]>) => void, onError: (err: ErrorEventPayload) => void })
    syncAccount(accountId: string, callbacks: { onSuccess: (response: Event<void>) => void, onError: (err: ErrorEventPayload) => void })
    createAccount(account: AccountToCreate, callbacks: { onSuccess: (response: Event<Account>) => void, onError: (err: ErrorEventPayload) => void })
    send(accountId: string, transfer: {
        amount: number,
        address: string,
        remainder_value_strategy: {
            strategy: string,
        },
        indexation: { index: string, data: number[] },
    }, callbacks: { onSuccess: (response: Event<Message>) => void, onError: (err: ErrorEventPayload) => void })
    internalTransfer(fromId: string, toId: string, amount: number, callbacks: { onSuccess: (response: Event<Message>) => void, onError: (err: ErrorEventPayload) => void })
    setAlias(accountId: string, alias: string, callbacks: { onSuccess: (response: Event<void>) => void, onError: (err: ErrorEventPayload) => void })
    lockStronghold(callbacks: { onSuccess: (response: Event<void>) => void, onError: (err: ErrorEventPayload) => void })
    setStrongholdPassword(password: string, callbacks: { onSuccess: (response: Event<void>) => void, onError: (err: ErrorEventPayload) => void })
    changeStrongholdPassword(currentPassword: string, newPassword: string, callbacks: { onSuccess: (response: Event<void>) => void, onError: (err: ErrorEventPayload) => void })
    backup(strongholdPath: string, callbacks: { onSuccess: (response: Event<void>) => void, onError: (err: ErrorEventPayload) => void })
    restoreBackup(strongholdPath: string, password: string, callbacks: { onSuccess: (response: Event<void>) => void, onError: (err: ErrorEventPayload) => void })
    removeAccount(accountId: string, callbacks: { onSuccess: (response: Event<void>) => void, onError: (err: ErrorEventPayload) => void })
    setStoragePassword(newPinCode: string, callbacks: { onSuccess: (response: Event<void>) => void, onError: (err: ErrorEventPayload) => void })
    removeStorage(callbacks: { onSuccess: (response: Event<void>) => void, onError: (err: ErrorEventPayload) => void })
    setClientOptions(clientOptions: ClientOptions, callbacks: { onSuccess: (response: Event<void>) => void, onError: (err: ErrorEventPayload) => void })
    setStrongholdPasswordClearInterval(interval: Duration, callbacks: { onSuccess: (response: Event<void>) => void, onError: (err: ErrorEventPayload) => void })

    onStrongholdStatusChange(callbacks: { onSuccess: (response: Event<StrongholdStatus>) => void, onError: (err: ErrorEventPayload) => void })
    onNewTransaction(callbacks: { onSuccess: (response: Event<TransactionEventPayload>) => void, onError: (err: ErrorEventPayload) => void })
    onReattachment(callbacks: { onSuccess: (response: Event<ReattachmentEventPayload>) => void, onError: (err: ErrorEventPayload) => void })
    onConfirmationStateChange(callbacks: { onSuccess: (response: Event<ConfirmationStateChangeEventPayload>) => void, onError: (err: ErrorEventPayload) => void })
    onBalanceChange(callbacks: { onSuccess: (response: Event<BalanceChangeEventPayload>) => void, onError: (err: ErrorEventPayload) => void })
    onTransferProgress(callbacks: { onSuccess: (response: Event<TransferProgressEventPayload>) => void, onError: (err: ErrorEventPayload) => void })
}<|MERGE_RESOLUTION|>--- conflicted
+++ resolved
@@ -132,18 +132,14 @@
 
 Wallet.onMessage((message: MessageResponse) => {
     console.log(message)
-    
+
     if (message && message.id === undefined) {
         // There is no message id
         // Something lower level has thrown an error
         // We should stop processing at this point
-<<<<<<< HEAD
-        errorLog.update((log) => [{ type: ErrorType.ClientError, message: JSON.stringify(message), time: Date.now() }, ...log])
-=======
         const newError = { type: ErrorType.ClientError, message: JSON.stringify(message), time: Date.now() };
-        errorLog.update((log) => [ newError, ...log ])
+        errorLog.update((log) => [newError, ...log])
         console.error(newError)
->>>>>>> 7965f61f
         return
     }
 
