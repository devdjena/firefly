import type {
    MessageResponse,
    SetStrongholdPasswordResponse,
    CreatedAccountResponse,
    ReadAccountsResponse,
    LatestAddressResponse,
    SyncAccountsResponse,
    ErrorResponse,
} from './typings/bridge'
import { ResponseTypes } from './typings/bridge'
import type { Event, BalanceChangeEventPayload, TransactionEventPayload } from './typings/events'
import Validator, { ErrorTypes as ValidatorErrorTypes } from 'shared/lib/validator'

import * as Wallet from 'wallet-nodejs-binding'

type CallbacksStore = {
    [id: string]: CallbacksPattern
}

type CallbacksPattern = {
    onSuccess: (message: MessageResponse) => void
    onError: (message: MessageResponse) => void
}

const eventsApiToResponseTypeMap = {
    onError: ResponseTypes.ErrorThrown,
    onBalanceChange: ResponseTypes.BalanceChange,
    onNewTransaction: ResponseTypes.NewTransaction,
    onConfirmationStateChange: ResponseTypes.ConfirmationStateChange,
    onReattachment: ResponseTypes.Reattachment,
    onBroadcast: ResponseTypes.Broadcast,
    onStrongholdStatusChange: ResponseTypes.StrongholdStatusChange,
}

const apiToResponseTypeMap = {
    removeAccount: ResponseTypes.RemovedAccount,
    createAccount: ResponseTypes.CreatedAccount,
    getAccount: ResponseTypes.ReadAccount,
    getAccounts: ResponseTypes.ReadAccounts,
    syncAccounts: ResponseTypes.SyncedAccounts,
    listMessages: ResponseTypes.Messages,
    listAddresses: ResponseTypes.Addresses,
    generateAddress: ResponseTypes.GeneratedAddress,
    latestAddress: ResponseTypes.LatestAddress,
    getBalance: ResponseTypes.Balance,
    reattach: ResponseTypes.Reattached,
    backup: ResponseTypes.BackupSuccessful,
    restoreBackup: ResponseTypes.BackupRestored,
    send: ResponseTypes.SentTransfer,
    setStrongholdPassword: ResponseTypes.StrongholdPasswordSet,
    generateMnemonic: ResponseTypes.GeneratedMnemonic,
    storeMnemonic: ResponseTypes.StoredMnemonic,
    verifyMnemonic: ResponseTypes.VerifiedMnemonic,
    setStoragePassword: ResponseTypes.StoragePasswordSet,
    getStrongholdStatus: ResponseTypes.StrongholdStatus,
    getUnusedAddress: ResponseTypes.UnusedAddress,
    isLatestAddressUnused: ResponseTypes.IsLatestAddressUnused,
    areLatestAddressesUnused: ResponseTypes.AreAllLatestAddressesUnused,
    setAlias: ResponseTypes.UpdatedAlias,
    removeStorage: ResponseTypes.DeletedStorage,
    lockStronghold: ResponseTypes.LockedStronghold,
    changeStrongholdPassword: ResponseTypes.StrongholdPasswordChanged,
<<<<<<< HEAD
    getLedgerDeviceStatus: ResponseTypes.LedgerStatus,
=======
    ...eventsApiToResponseTypeMap
>>>>>>> 1b5044bf
}

/**
 * A simple store for keeping references to (success, error) callbacks
 */
const callbacksStore: CallbacksStore = {}

/**
 * (Default) callbacks for wallet.rs methods.
 * They can be overridden by the caller component.
 */
const defaultCallbacks = {
    StrongholdPasswordSet: {
        onSuccess: (response: SetStrongholdPasswordResponse): void => { },
        onError: (error: ErrorResponse): void => { },
    },
    CreatedAccount: {
        onSuccess: (response: CreatedAccountResponse): void => { },
        onError: (error: ErrorResponse): void => { },
    },
    ReadAccounts: {
        onSuccess: (response: ReadAccountsResponse): void => { },
        onError: (error: ErrorResponse): void => { },
    },
    LatestAddress: {
        onSuccess: (response: LatestAddressResponse): void => { },
        onError: (error: ErrorResponse): void => { },
    },
    SyncedAccounts: {
        onSuccess: (response: SyncAccountsResponse): void => { },
        onError: (error: ErrorResponse): void => { },
    },
    BalanceChange: {
        onSuccess: (response: Event<BalanceChangeEventPayload>): void => { },
    },
    NewTransaction: {
        onSuccess: (response: Event<TransactionEventPayload>): void => { },
    },
}

const eventsApiResponseTypes = Object.values(eventsApiToResponseTypeMap)

/**
 * Response subscriber.
 * Receives messages from wallet.rs.
 */
Wallet.onMessage((message: MessageResponse) => {
    const _deleteCallbackId = (_id: string) => {
        // Do not delete callback ids for events api methods
        if (!eventsApiResponseTypes.includes(message.type)) {
            delete callbacksStore[_id]
        }
    }

    const { isValid, error } = new Validator(Object.keys(callbacksStore)).performValidation(message)

    if (!isValid) {
        if (error.type !== ValidatorErrorTypes.UnknownId) {
            const { id } = message
            const { onError } = callbacksStore[id]

            onError(message)
        } else {
            /** TODO: In case of unknown ids, add validation failure to error log */
        }
    } else {
        const { id } = message

        const { onSuccess, onError } = callbacksStore[id]

        message.type === 'Error' || message.type === 'Panic' ? onError(message) : onSuccess(message)
    }

    // Delete callback id from callback store
    _deleteCallbackId(message.id)
})

/**
 * Keeps a reference to (optional) callbacks.
 *
 * If callbacks are not provided, the default callbacks will be used.
 *
 * Note: Callbacks are invoked when a response is received from wallet.rs actor
 *
 * @method storeCallbacks
 *
 * @param {string} __id
 * @param {function} onSuccess
 * @param {function} onError
 *
 * @returns {void}
 */
const storeCallbacks = (__id: string, type: ResponseTypes, callbacks?: CallbacksPattern): void => {
    if (callbacks && typeof callbacks.onSuccess === 'function' && typeof callbacks.onError === 'function') {
        callbacksStore[__id] = callbacks
    } else {
        callbacksStore[__id] = defaultCallbacks[type]
    }
}

/**
 * @method generateRandomId
 *
 * @returns {string}
 */
const generateRandomId = (): string => {
    return Array.from(crypto.getRandomValues(new Uint8Array(16)), (byte) => {
        return ('0' + (byte & 0xff).toString(16)).slice(-2)
    }).join('')
}

const GenerateMiddleware = (activeProfileIdGetter: () => string) => ({
    get: (_target, prop) => {
        return async (...payload): Promise<void> => {
            const actorId = activeProfileIdGetter()

            const messageId = generateRandomId()

            const hasPayload = payload.length

            let shouldOverrideDefaultCallbacks = false
            let lastArgument = null

            if (hasPayload) {
                lastArgument = payload[payload.length - 1]

                shouldOverrideDefaultCallbacks =
                    typeof lastArgument === 'object' && 'onSuccess' in lastArgument && 'onError' in lastArgument
            }

            storeCallbacks(messageId, apiToResponseTypeMap[prop], shouldOverrideDefaultCallbacks ? lastArgument : undefined)

            const actualPayload = shouldOverrideDefaultCallbacks ? payload.slice(0, -1) : payload

            await _target[prop](...actualPayload)({ actorId, messageId })
        }
    },
    set: () => {
        return false
    },
})

export function proxyApi(activeProfileIdGetter: () => string) {
    return new Proxy(Wallet.api, GenerateMiddleware(activeProfileIdGetter))
}<|MERGE_RESOLUTION|>--- conflicted
+++ resolved
@@ -60,11 +60,8 @@
     removeStorage: ResponseTypes.DeletedStorage,
     lockStronghold: ResponseTypes.LockedStronghold,
     changeStrongholdPassword: ResponseTypes.StrongholdPasswordChanged,
-<<<<<<< HEAD
     getLedgerDeviceStatus: ResponseTypes.LedgerStatus,
-=======
     ...eventsApiToResponseTypeMap
->>>>>>> 1b5044bf
 }
 
 /**
