{
    "views": {
        "onboarding1": {
            "title": "Enviar, Rebre i Gestionar eIs vostres tokens IOTA",
            "body": "Firefly és el programari del moneder oficial de IOTA."
        },
        "legal": {
            "title": "Política de Privacitat i Condicions de Servei",
            "body": "Consulteu la Política de Privacitat i les Condicions del Servei.",
            "checkbox": "He llegit i accepto la Política de Privadesa i les Condicions de Servei"
        },
        "appearance": {
            "title": "Aspecte",
            "body": "Trieu l'aparença de l'aplicació."
        },
        "profile": {
            "title": "Crear un perfil",
            "profileName": "Nom del perfil",
            "body1": "Podeu crear diversos perfils d'usuari per gestionar els vostres moneders i millorar la privacitat.",
<<<<<<< HEAD
            "body2": {
                "first": "For now, let's start with your first profile name.",
                "nonFirst": "For now, let's start with your profile name."
            },
            "addMore": "You can add more profiles later."
=======
            "body2": "De moment, comencem pel vostre primer nom de perfil. Podreu afegir altres perfils més endavant.",
            "profileName": "Nom del perfil"
>>>>>>> 58b0e636
        },
        "setup": {
            "title": "Configura un moneder",
            "chrysalisTitle": "Actualizació a la Xarxa Chrysalis",
            "chrysalisBody": "A partir del 21 d'Abril, els usuaris podran migrar els seus criptovalors a la nova xarxa Chrysalis. Us recomanem que migreu els vostres criptovalors tan aviat com sigui possible.",
            "learnMore": "Aprendre sobre la migració"
        },
        "secure": {
            "title": "Assegura el criptomoneder",
            "body1": "Desar i imprimir la plantilla de recuperació en PDF.",
            "body2": "Si ompliu el Kit de Recuperació i el deseu en un lloc segur, sempre podreu recuperar els vostres moneders."
        },
        "create": {
            "title": "Crea un moneder",
            "body": "Crear un nou moneder. Podeu triar entre moneder basat en programari normal o, si teniu un dispositiu Ledger, podeu configurar un moneder de maquinari.",
            "softwareAccount": {
                "title": "Vull un moneder de programari",
                "description": "Crear una frase de recuperació de 24 paraules"
            },
            "ledgerAccount": {
                "title": "Vull un moneder de maquinari",
                "description": "Es necessita Ledger Nano S o Nano X"
            }
        },
        "setupLedger": {
            "progress1": "Conecta el teu Ledger",
            "progress2": "Generar adreça",
            "progress3": "Canvia l'aplicació Ledger",
            "progress4": "Transferir fons",
            "watchVideo": "Veure la vídeo guia",
            "videoGuide": "Ledger migration video guide"
        },
        "ledgerInstallationGuide": {
            "title": "Has instal·lat les aplicacions Ledger necessàries?",
            "body1": "Abans de continuar, cal que cerqueu i instal·leu tant l'aplicació {legacy} com la nova aplicació IOTA mitjançant Ledger Live.",
            "body2": "Assegureu-vos que el firmware del Ledger estigui actualitzat. Les aplicacions preinstal·lades s’han d’actualitzar a les seves darreres versions.",
            "action": "Sí, he instal·lat aquestes aplicacions"
        },
        "password": {
            "title": "Crea una contrasenya",
            "body1": "Necessiteu una contrasenya segura per protegir els vostres fons. Utilitzeu una combinació de paraules i eviteu frases, noms o dates habituals.",
            "body2": "Es recomana escriure la contrasenya al Kit de recuperació."
        },
        "protect": {
            "title": "Protect your wallet",
            "body1": "Establiu un PIN d'accés per assegurar què només vostè pot entrar al seu moneder.",
            "body2": "Guardeu el vostre PIN en un lloc segur!"
        },
        "pin": {
            "title": "Configureu el codi PIN",
            "body1": "A continuació, introduïu un PIN de 6 dígits. Se us demanarà el PIN per iniciar la sessió al criptomoneder.",
            "body2": "Utilitzeu només números"
        },
        "confirmPin": {
            "title": "Verifiqueu el codi PIN",
            "body1": "El PIN manté el saldo i les transaccions privades.",
            "body2": "Torneu a introduir el codi PIN per continuar. "
        },
        "backup": {
            "title": "Feu una còpia de seguretat del criptomoneder",
            "body1": "Ara es mostrarà la frase de recuperació. Escriviu-la al vostre Kit de recuperació.",
            "body2": "No compartiu la frase de recuperació amb ningú. Es pot utilitzar per accedir als vostres criptovalors des de qualsevol lloc.",
            "body3": "Si perdeu la frase de recuperació, és possible que perdeu els vostres fons."
        },
        "recoveryPhrase": {
            "title": "Frase de recuperació",
            "body1": "Escriviu les paraules en l'ordre exacte que es mostren, al vostre Kit de recuperació.",
            "body2": "Guardeu-ho de forma segura i privada.",
            "body3": "És important tenir una còpia de seguretat per escrit. Els ordinadors solen fallar i els fitxers es poden corrompre.",
            "revealRecoveryPhrase": "Mostra la frase de recuperació",
            "hideRecoveryPhrase": "Amaga la frase de recuperació"
        },
        "verifyRecoveryPhrase": {
            "title": "Verifiqueu la frase de recuperació",
            "body": "Anem a comprovar que heu escrit correctament la frase. Seleccioneu les paraules en l'ordre correcte.",
            "word": "Paraula",
            "verified": "S'ha verificat la frase de recuperació",
            "verifiedBody": "Recordeu-vos de mantenir-ho guardat de forma segura i privada."
        },
        "backupWallet": {
            "title": "Feu una còpia de seguretat en un fitxer Stronghold",
            "body1": "Introduïu la vostra contrasenya per fer una còpia de seguretat del moneder en un fitxer Stronghold. La vostra contrasenya s’utilitza per xifrar la còpia de seguretat.",
            "body2": "Motius pels quals les còpies de seguretat digitals són importants:",
            "reason1": "Recupereu el moneder fàcilment sense escriure la vostra frase de recuperació",
            "reason2": "Importeu els vostres moneders a altres dispositius",
            "reason3": "Recupera el vostre historial de transaccions"
        },
        "recoveryPhraseSaved": {
            "title": "La còpia de seguretat s'ha fet correctament",
            "body": "Heu fet una còpia de seguretat dels vostres moneders a Stronghold."
        },
        "congratulations": {
            "title": "S'ha completat la configuració del criptomoneder",
            "fundsMigrated": "Fons migrats",
            "body": "Ja es pot utilitzar el criptomoneder nou.",
            "softwareMigratedBody": "Has migrat els vostres fons amb èxit a la nova xarxa",
            "fireflyLedgerBody": "El teu compte de Ledger s'ha recuperat correctament i ara podeu continuar.",
<<<<<<< HEAD
            "trinityLedgerBody": "You have successfully migrated your Ledger to the new network.",
=======
            "trinityLedgerBody": "S'ha migrat amb èxit el vostre dispositiu Ledger a la nova xarxa. Ja podeu eliminar l’aplicació {legacy} del vostre dispositiu.",
>>>>>>> 58b0e636
            "exportMigration": "Exporta el registre de migració i finalitza la configuració"
        },
        "import": {
            "title": "Recupera o migra els fons",
            "body": "Si teniu una llavor o un fitxer de còpia de seguretat, podeu importar-lo des d'aquí. Si manteniu fons a la xarxa antiga, haureu de seguir les passes per migrar-los a la xarxa Chrysalis.",
            "importSeed": "Tinc una llavor de 81 caràcters",
            "importSeedDescription": "Introduïu una llavor i migreu els fons a Chrysalis",
            "importMnemonic": "Tinc una frase de recuperació de Firefly",
            "importMnemonicDescription": "Introduïu la vostra frase de recuperació per recuperar els vostres moneders",
            "importFile": "Tinc un fitxer de còpia de seguretat",
            "importFileDescription": "Pugeu un fitxer SeedVault o Stronghold",
            "importLedger": "Tinc una còpia de seguretat del Ledger",
            "importLedgerDescription": "Restaurar o migrar un perfil de Ledger"
        },
        "importFromText": {
            "seed": {
                "title": "Introduïu la vostra llavor per començar la migració",
                "body": "Una llavor consisteix en 81 caràcterds. S'utilitza per recuperar des de l'antiga aplicació Trinity.",
                "enter": "Introduïu la vostra llavor"
            },
            "mnemonic": {
                "title": "Entreu la vostra frase de recuperació",
                "body": "Una frase de recuperació té 24 paraules, totes minúscules i amb espais entre mig. S’utilitza per recuperar un moneder Firefly existent.",
                "enter": "Introduïu la vostra frase secreta de recuperació"
            },
            "seedDetected": "S'ha detectat una llavor de 81 caràcters",
            "phraseDetected": "S'ha detectat una frase de 24 paraules",
            "checksum": "Suma de verificació"
        },
        "importFromFile": {
            "title": "Recupereu els vostres moneders utilitzant un fitxer de còpia de seguretat",
            "body": "Importeu un fitxer de còpia de seguretat per recuperar el moneder. Les còpies de seguretat poden ser Stronghold (.stronghold) o Trinity SeedVault (.kdbx)."
        },
        "importFromLedger": {
            "title": "Restaurar o migrar el meu Ledger",
            "body": "Restaurar un perfil de Firefly Ledger existent o migrar els vostres fons des de Trinity.",
            "haveFireflyLedger": "Tinc una còpia de seguretat Firefly del Ledger",
            "haveFireflyLedgerDescription": "Restaurar un perfil Firefly",
            "haveTrinityLedger": "Tinc una còpia de seguretat Trinity del Ledger",
            "haveTrinityLedgerDescription": "Migrar un perfil de Trinity"
        },
        "connectLedger": {
            "title": "Conecta el teu Ledger a Firefly",
            "body": "Per a que el teu dispositiu Ledger pugui ser trobat per Firefly, assegura't que l'aplicació Ledger Live està tancada.",
            "trafficLight1": "Connecta i desbloqueja el teu Ledger amb el teu PIN",
            "trafficLight2": "Obre la nova aplicació de IOTA al teu Ledger",
            "tips": "Consells si el teu Ledger no pot connectar"
        },
        "restoreFromFireflyLedger": {
            "title": "Restaura el teu profile de Ledger",
            "body": "Prem restaurar per a completar la posada a punt i restaurar les teves carteres, balanços i historial de transacció.",
            "restoring": "Restaurant des de Ledger..."
        },
        "legacyLedgerIntro": {
            "title": "Inicieu la migració del vostre Ledger usant Firefly",
            "body1": "Firefly us ajudarà a transferir els vostres criptoactius a la nova xarxa Chrysalis.",
            "body2": "Després de la migració, podreu enviar i rebre criptoactius utilitzant el vostre Ledger amb Firefly.",
            "readMore": "Què esperar del procés de migració"
        },
        "generateNewLedgerAddress": {
            "title": "Generar una nova adreça",
            "body": "You need to generate a new address to migrate your tokens with Firefly. Click the button below to continue.",
            "confirmTitle": "Confirm the new address",
            "confirmBody": "For security, please compare the address generated on your Ledger device with the one displayed below. If they match, press both buttons on your Ledger as prompted.",
            "confirmedTitle": "Address confirmed",
            "confirmedBody": "You have confirmed that the address in Firefly matches the one on your Ledger device.",
            "generating": "Generant adreça"
        },
        "switchLedgerApps": {
            "title": "Canvieu entre aplicacions Ledger",
            "body": "Please switch to the {legacy} app on your Ledger device to continue migration. When ready, press continue."
        },
        "selectLedgerAccountIndex": {
            "title": "Choose Ledger account index",
            "body": "Choose the Ledger account index you used with Trinity. For most users this will be the default index of 0.",
            "accountIndex": "Account Index",
            "accountPage": "Account Page",
            "standard": "Estàndard",
            "expert": "Expert",
            "takingAWhile": "This is taking a while...",
            "notGeneratingAddresses": "Is your Ledger generating addresses?",
            "reinstallLegacy": "If not, disconnect the device and try again. If the issue persists, you may need to reinstall the {legacy} app."
        },
        "importBackupPassword": {
            "body1": "Introduïu la contrasenya de la vostra còpia de seguretat.",
            "body2": "Aquesta és la contrasenya que vau definir quan vau crear la còpia de seguretat per primera vegada."
        },
        "importSuccess": {
            "title": "Heu recuperat amb èxit la vostra còpia de seguretat",
            "body": "Ara podeu configurar el vostre perfil nou."
        },
        "migrate": {
            "title": "Migreu els vostres fons",
            "body1": "Aquest és un procés automatitzat per transferir els fons al vostre criptomoneder nou.",
            "body2": "Pot trigar una mica. No apagueu el dispositiu durant la migració.",
            "existing": "El vostre criptomoneder antic",
            "new": "El vostre criptomoneder nou",
            "learn": "Aprendre sobre la migració",
            "beginMigration": "Comença la migració",
            "migrating": "S'estan migrant els fons...",
            "migrated": "Migrat {balance}",
            "migrationFailed": "Ha fallat la migració",
            "noAddressesForMigration": "Seleccioneu les adreces que vulgueu protegir.",
            "restoringWallet": "S'està restaurant el criptomoneder...",
            "findingBalance": "Cercant el balanç...",
            "incorrectSeedVaultPassword": "La contrasenya del SeedVault és incorrecta.",
            "noDataSeedVault": "Al SeedVault no s'ha trobat cap dada.",
            "signingBundle": "Firmant el paquet",
            "broadcastingBundle": "Difonent el paquet",
            "miningBundle": "Minant el paquet",
            "problemRestoringWallet": "Hi ha hagut un error de xarxa recuperant el vostre moneder. Si us plau, torneu-ho a provar.",
            "minimumMigrationAmountSpentAddresses": "L’import mínim de migració per a cada adreça és d’1 Mi. Torneu a comprovar si el vostre saldo no sembla correcte.",
            "tooManyAddressesToMigrate": "You have too many addresses with a low balance to migrate. Check again if your total balance doesn't look right.",
            "cannotMigrateAllYourFunds": "No podem migrar tots els vostres fons perquè algunes adreces tenen un valor massa baix. Podeu continuar igualment. {value} es perdrà.",
            "error": "S'ha produït un problema durant la migració dels teus fons. Tornau-ho a provar."
        },
        "bundleMiningWarning": {
            "title": "Alerta",
            "body1": "Teniu fons en una o més adreces usades.",
            "body2": "Et recomanem que executis un procés automatitzat per protegir i transferir aquests fons amb seguretat.",
            "body3": "Si tanqueu l'aplicació, haureu de reiniciar tota la migració.",
            "learn": "Obteniu més informació sobre les adreces usades"
        },
        "secureSpentAddresses": {
            "title": "Protegeix les adreces usades",
            "body1": "Teniu fons detectats a {number, plural, one {# adreça usada} other {# adreces usades}}.",
            "body2": "Et recomanem que executis un procés automatitzat per protegir i transferir aquests fons amb seguretat.",
            "error": "No es poden migrar les adreces usades amb menys d'1 Mi"
        },
        "securityCheckCompleted": {
            "title": "Comprovació de seguretat completada",
            "body1": "Hem calculat el nivell de risc de seguretat. Tornar a executar aquest procés pot reduir el nivell de risc.",
            "body2": "Quan estiguis satisfet amb els nivells de risc prem continuar.",
            "rerun": "Torneu a executar el procés per a les adreces seleccionades",
            "continueMigration": "Continuar migració"
        },
        "securingSpentAddresses": {
            "title": "Protegint les adreces usades...",
            "body1": "Aquest procés durarà {minutes, plural, one {1 minut} other {# minuts}}.",
            "body2": "L'ordinador funcionarà a ple rendiment; potser voldreu fer una altra cosa mentre espereu que es completi."
        },
        "transferFragmentedFunds": {
            "body1": "Ara Firefly procedirà a migrar els vostres fons. Això pot trigar una estona.",
            "body2": "Ensure your Ledger is connected and the {legacy} app is open at all times during migration.",
            "migrate": "Migrar els fons",
            "transaction": "Transacció {number}",
            "rerun": "Torna-ho a provar"
        },
        "migrateFailed": {
            "title": "To do",
            "body": "To do"
        },
        "balance": {
            "title": "El vostre saldo",
            "body": "Assegura't que el teu saldo sigui correcte abans de continuar. Pots tornar-ho a comprovar si no sembla correcte.",
            "error": "L’import mínim de migració és d’1 Mi. Torna-ho a comprovar si el teu saldo no sembla correcte.",
            "zeroBalance": "Torna a comprovar-ho. Si no pots trobar el teu saldo, és possible que hagis introduït el seed malament.",
            "zeroBalanceLedgerLegacy": "Torna a comprovar-ho. Si no pots trobar el teu saldo, és possible que hagis introduït el seed malament."
        },
        "settings": {
            "settings": "Preferències",
            "generalSettings": {
                "title": "Configuració General",
                "description": "Configureu l'aparença de l'aplicació i altres paràmetres generals"
            },
            "security": {
                "title": "Seguretat",
                "description": "Canvieu la contrasenya i ajusteu la configuració relacionada amb la seguretat"
            },
            "advancedSettings": {
                "title": "Configuració avançada",
                "description": "Eines i configuració manual per a usuaris tècnics"
            },
            "helpAndInfo": {
                "title": "Informació i ajuda",
                "description": "Cerqueu la resposta a una pregunta o obteniu ajuda amb un problema"
            },
            "profile": {
                "title": "Perfil",
                "description": "Canvieu el nom del vostre perfil o configureu un avatar"
            },
            "sync": {
                "title": "Sincronitza moneders",
                "description": ""
            },
            "theme": {
                "title": "Tema",
                "description": ""
            },
            "language": {
                "title": "Llengua",
                "description": ""
            },
            "currency": {
                "title": "Moneda",
                "description": "Ajusta la conversió del saldo i actualitza les opcions de la gràfica"
            },
            "notifications": {
                "title": "Notificacions",
                "description": "Notificacions del sistema per a transaccions"
            },
            "networkStatus": {
                "title": "Estat de la xarxa",
                "description": "Displays the status of the node you are currently connected to."
            },
            "exportStronghold": {
                "title": "Exportar còpia de seguretat",
                "description": "Exporta a un fitxer Stronghold - una còpia completa de seguretat xifrada dels vostres moneders i l'historial de les darreres transaccions"
            },
            "appLock": {
                "title": "Bloquejar automàticament",
                "description": "Temps d'inactivitat abans que els moneders es bloquegin i us tanqui la sessió",
                "durationMinute": "{time, plural, one {1 minut} other {# minuts}}",
                "durationHour": "{time, plural, one {1 hora} other {# hores}}"
            },
            "changePassword": {
                "title": "Canviar contrasenya",
                "description": "La contrasenya s’utilitza per protegir els moneders. Utilitzeu una contrasenya forta per protegir els vostres fons"
            },
            "changePincode": {
                "title": "Canvia el codi PIN",
                "description": "El teu PIN manté el saldo i les transaccions privades",
                "currentPincode": "PIN actual",
                "newPincode": "Nou PIN",
                "confirmNewPincode": "Confirma el nou PIN",
                "action": "Canvia el PIN"
            },
            "balanceFinder": {
                "title": "Cercador de balanços",
                "description": "Realitzeu una cerca extensa de criptovalors a les vostres adreces"
            },
            "hiddenAccounts": {
                "title": "Moneders amagats",
                "description": "Seleccionant aquestes opcions, es mostraran els moneders que anteriorment estaven ocults"
            },
            "deleteProfile": {
                "title": "Suprimeix el perfil",
                "description": "Elimineu el vostre perfil complet, moneders i llistat de transaccions. Assegureu-vos de tenir una còpia de seguretat"
            },
            "deepLinks": {
                "title": "Enllaços profunds",
                "description": "Empleneu automàticament les dades de transaccions a Firefly al fer clic a un enllaç iota://"
            },
            "developerMode": {
                "title": "Mode de desenvolupador",
                "description": "Connectar a les xarxes de proves i altres funcions per a desenvolupadors"
            },
            "nodeSettings": {
                "title": "Configuració dels dispositius",
                "description": "Selecciona Manual per triar a la llista de nodes i connectar-te al teu propi node"
            },
            "configureNodeList": {
                "title": "Selecciona el node",
                "description": "Gestioneu la llista de nodes de la xarxa IOTA on us voleu connectar",
                "primaryNode": "Node primari",
                "excludeNode": "Excloure node",
                "includeNode": "Incloure node",
                "viewDetails": "Mostrar els detalls",
                "setAsPrimary": "Estableix com a primari",
                "removeNode": "Elimina el node",
                "includeOfficialNodeList": "Afegir llista oficial de nodes",
                "noNodes": "No hi ha nodes, en lloc d'això s'utilitzarà la selecció automàtica"
            },
            "proofOfWork": {
                "title": "Prova de Treball",
                "description": "Realitza la prova de treball localment en el teu dispositiu o delegar-ho al node"
            },
            "errorLog": {
                "title": "Registres d'errors",
                "description": "Veure els errors per a depurar un problema"
            },
            "diagnostics": {
                "title": "Diagnòstics",
                "description": "Veure la informació del sistema i de l'aplicació"
            },
            "migrateLedgerIndex": {
                "title": "Migrate Ledger Index",
                "description": "Migrate another Trinity account index"
            },
            "stateExport": {
                "title": "Exportació de l'estat",
                "description": "Exporteu el vostre historial de transaccions a un fitxer .csv"
            },
            "troubleshoot": {
                "title": "Resolució de problemes",
                "description": "Utilitzeu l'assistent per resoldre problemes habituals"
            },
            "documentation": {
                "title": "Documentació",
                "description": "Consulteu la documentació per obtenir explicacions detallades sobre el funcionament"
            },
            "faq": {
                "title": "FAQ",
                "title2": "Preguntes Freqüents",
                "description": "Consulteu les FAQ per obtenir ajuda amb un problema"
            },
            "discord": {
                "title": "Discord",
                "description": "Obté ajuda de la comunitat de IOTA a Discord"
            },
            "about": {
                "title": "Sobre",
                "description": ""
            },
            "reportAnIssue": {
                "title": "Notificar una incidència",
                "description": "Notifica un error als desenvolupadors. Comproveu que no s’hagi informat de l'error anteriorment"
            }
        },
        "login": {
            "pleaseWait": "Siusplau espereu {time, plural, one {1 segon} other {# segons}}",
            "incorrectAttempts": "{attempts, plural, one {1 intent incorrecte} other {# intents incorrectes}}"
        },
        "dashboard": {
            "security": {
                "version": {
                    "title": "Firefly v{version}",
                    "upToDate": "Actualitzat",
                    "outOfDate": "Obsolet"
                },
                "hardwareDevice": {
                    "title": "Dispositiu de maquinari",
                    "statuses": {
                        "appNotOpen": "IOTA App Not Open",
                        "connected": "Connectat",
                        "legacyConnected": "{legacy} App Open",
                        "locked": "Blocat",
                        "mnemonicMismatch": "Wrong Ledger or Mnemonic",
                        "notDetected": "Usuari no detectat",
                        "otherConnected": "Aplicació oberta"
                    }
                },
                "strongholdStatus": {
                    "title": "Estat de la cartera",
                    "locked": "Blocat",
                    "unlocked": "Desblocat"
                },
                "strongholdBackup": {
                    "title": "Còpia de seguretat de la cartera",
                    "weeksAgo": "fa {weeks, plural, one {# setmana} other {# setmanes}}"
                }
            },
            "network": {
                "networkOperational": "Operadors de xarxa",
                "networkDegraded": "Xarxa degradada",
                "networkDown": "Xarxa Desconectada",
                "status": "Estat",
                "messagesPerSecond": "Missatges per segon",
                "referencedRate": "Referenced rate"
            },
            "profileModal": {
                "allSettings": "Tots els paràmetres",
                "logout": "Tancar sessió"
            }
        }
    },
    "popups": {
        "password": {
            "title": "Es requereix la contrasenya",
            "subtitle": "Si us plau, introduïu la vostra contrasenya per desblocar els vostres moneders",
            "backup": "Introdueix la teva contrasenya per exportar una còpia de seguretat"
        },
        "qr": {
            "title": "El teu codi QR"
        },
        "version": {
            "title": "Versió actual: {version}",
            "upToDateTitle": "Firefly està al dia",
            "upToDateDescription": "Esteu executant la versió més recent i segura de Firefly.",
            "updateAvailable": "Actualització de Firefly disponible",
            "updateDetails": "Versió {version} - {date}",
            "noAutoUpdate": "L'actualització automàtica està deshabilitada en aquesta versió de Windows. Si us plau, aneu a https://firefly.iota.org per baixar l'actualització."
        },
        "backup": {
            "title": "Darrera còpia de seguretat: {date}",
            "lastBackup": "La teva última còpia de seguretat {date}",
            "backupDescription": "És important fer una còpia de seguretat periòdicament per assegurar-vos que teniu una còpia dels vostres moneders i de l'historial de transaccions.",
            "backupWarning": "Si perdeu la frase de còpia de seguretat i recuperació, perdrà l'accés als vostres fons.",
            "notBackedUp": "No s'ha fet una còpia de seguretat",
            "notBackedUpDescription": "No heu fet cap còpia de seguretat dels vostres moneders",
            "saving": "Desant..."
        },
        "deleteAccount": {
            "title": "Eliminar {name}?",
            "body": "Aquest moneder no té historial de transaccions. Es pot esborrar amb seguretat.",
            "typePassword": "Escriu la contrasenya de la teva cartera per confirmar-la.",
            "hideAccount": "Esborra el moneder",
            "errorTitle": "No s'ha pogut eliminar {name}",
            "errorBody1": "No podeu esborrar aquest moneder, n'heu de tenir un, com a mínim."
        },
        "hideAccount": {
            "title": "Amagar {name}?",
            "body": "Després, podreu trobar aquest moneder habilitant \"Mostra els moneders amagats\" als Paràmetres Avançats.",
            "typePassword": "Escriu la contrasenya de la teva cartera per confirmar-la.",
            "hideAccount": "Amaga el moneder",
            "errorTitle": "No s'ha pogut ocultar {name}",
            "errorBody1": "Per amagar un moneder, cal que tingui balanç 0.",
            "errorBody2": "Actualment, teniu un balanç {balance} en aquest moneder. Moveu aquests fons a un moneder diferent i torneu-ho a provar.",
            "errorBody3": "No podeu amagar aquest moneder, n'heu de tenir un, com a mínim."
        },
        "addressHistory": {
            "title": "Historial d'adreces de {name}",
            "currentBalance": "Saldo actual: {balance}"
        },
        "node": {
            "titleAdd": "Afegeix un node",
            "titleUpdate": "Actualitzar el node",
            "titleRemove": "Traieu un node",
            "titleDetails": "Detalls del node",
            "nodeAddress": "Adreça del node",
            "optionalUsername": "Nom d'usuari (opcional)",
            "optionalPassword": "Contrasenya (opcional)",
            "setAsPrimaryNode": "Estableix com a node principal",
            "removeConfirmation": "Esteu segur que voleu eliminar aquest node?"
        },
        "errorLog": {
            "title": "Registre d'errors",
            "empty": "El registre d'errors està buit."
        },
        "deleteProfile": {
            "title": "Suprimeix el perfil",
            "confirmation": "Esteu segur que voleu suprimir aquest perfil? Aquesta operació no es pot desfer.",
            "typePassword": "Escriu la teva contrasenya per confirmar-la."
        },
        "diagnostics": {
            "title": "Diagnòstics",
            "node": "Node",
            "platform": "Plataforma",
            "platformVersion": "Versió de plataforma",
            "platformArchitecture": "Arquitectura de plataformes",
            "cpuCount": "Recompte de CPU",
            "totalMem": "Memòria total",
            "freeMem": "Memòria lliure",
            "userPath": "Camí de l'usuari"
        },
        "transaction": {
            "title": "Confirmar la transacció",
            "body": "Estàs a punt d'enviar {amount} a"
        },
        "balanceFinder": {
            "title": "Cercador de balanços",
            "body": "Realitzar una cerca més exhaustiva d'adreces per trobar balanços perduts. Això pot tardar una estona.",
            "totalWalletBalance": "Balanç total",
            "typePassword": "Escriviu la vostra contrasenya per pemetre la cerca."
        },
        "riskFunds": {
            "title": "Advertència: fons en risc durant la migració",
            "body1": "Es recomana que asseguris tots els fons abans de procedir a la migració. Els teus fons corren el risc de robatori si no estan assegurats.",
            "body2": "Es recomana tornar a executar el procés per a adreces amb un nivell de risc mitjà o superior."
        },
        "missingBundle": {
            "title": "Advertència: fons en risc durant la migració",
            "body": "Tens fons en adreces usades, però la informació necessària per a protegir-les no s'ha trobat. Això pot passar si es van fer transaccions fa molt de temps. Pots continuar, però {value} estarà en perill durant la migració.",
            "learnMore": "Informa't sobre les adreces usades",
            "proceed": "Sí, entenc els riscos"
        },
        "snapshot": {
            "title": "Actualització de xarxa en marxa",
            "body": "L'actualització de la xarxa Chrysalis ha començat.",
            "bodyMigration": "La migració esta deshabilitada fins que s'hagi completat.",
            "bodyFirefly": "Firefly està deshabilitat fins que s'hagi completat. La migració dels tokens, després encara serà possible."
        },
        "ledgerNotConnected": {
            "connect": "Obre la nova aplicació de IOTA al teu dispositiu Ledger per a continuar",
            "connectLegacy": "Open the {legacy} app on your Ledger device to continue"
        },
        "ledgerConfirmation": {
            "confirm": "To proceed, confirm the prompt displayed on your Ledger device"
        },
        "ledgerAppGuide": {
            "title": "Guide to installing the Ledger apps",
            "steps": {
                "0": "Install and open the Ledger Live application",
                "1": "Ensure that your Ledger is connected",
                "2": "Search for apps: {legacy} and IOTA (MIOTA)",
                "3": "Install both apps: {legacy} and IOTA (MIOTA)",
                "4": "Remember that it's important to close Ledger Live before returning to Firefly"
            }
        },
        "ledgerConnectionGuide": {
            "title": "Consells si el teu Ledger no pot connectar",
            "steps": {
                "0": "Assegura't que Ledger Live no està obert al teu ordinador",
                "1": "Assegura't que has bloquejat el teu dispositu Ledger amb el teu PIN",
                "2": "Obre la nova aplicació de IOTA al teu Ledger",
                "3": {
                    "text": "Still no luck?",
                    "link": "Try the official Ledger support page"
                }
            }
        },
        "ledgerTransaction": {
            "remainderAddress": {
                "title": "Confirma la resta d'adreça",
                "info": "Confirm that the remainder address displayed on your Ledger matches the one displayed below. If they match, press both buttons on your Ledger as prompted."
            },
            "transaction": {
                "title": "Confirmar la transacció",
                "info": "Confirm that the transaction information displayed on your Ledger device matches the information displayed below. If they match, press both buttons on your Ledger as prompted."
            }
        },
        "ledgerAddress": {
            "title": "Confirm receive address",
            "body": "Confirm that the receive address displayed on your Ledger matches the one displayed below. If they match, press both buttons on your Ledger as prompted."
        },
        "ledgerMigrateIndex": {
            "title": "Do you need to migrate another Trinity account index?",
            "body": "You can also migrate later in Advanced Settings."
        }
    },
    "charts": {
        "incomingMi": "Entrant {value}",
        "outgoingMi": "Sortint {value}",
        "portoflio": "Portafoli",
        "token": "Token",
        "accountValue": "Valor del moneder",
        "accountActivity": "Activitat del moneder",
        "timeframe1Hour": "1 hora",
        "timeframe1Day": "1 dia",
        "timeframe1Week": "1 setmana",
        "timeframe1Month": "1 mes"
    },
    "actions": {
        "continue": "Continuar",
        "back": "Tornar",
        "previous": "Previous",
        "next": "Next",
        "cancel": "Cancel·lar",
        "close": "Tancar",
        "dismiss": "Omet",
        "proceedAnyway": "Continuar igualment",
        "save": "Guardar",
        "importSeed": "Importeu una llavor existent",
        "restoreWallet": "Migrar o restaurar una cartera",
        "restoreWalletDescription": "Migrar a Chrysalis o restaurar una cartera existent",
        "createWallet": "Crea una cartera nova",
        "createWalletDescription": "Crea una cartera nova a la xarxa Chrysalis",
        "savePassword": "Desa la contrasenya",
        "useBiometric": "Utilitzeu seguretat biomètrica",
        "setupPin": "Configureu el codi PIN",
        "setPin": "Estableix el codi PIN",
        "confirmPin": "Confirmeu el codi PIN",
        "enterYourPin": "Introdueix el teu codi PIN",
        "saveBackupFile": "Guardar còpia de seguretat",
        "iveWrittenRecoveryPhrase": "He escrit la meva frase de recuperació",
        "verifyRecoveryPhrase": "Verifiqueu la frase de recuperació",
        "revealRecoveryPhrase": "Mostrar la frase de recuperació",
        "importSeedvault": "Importar SeedVault",
        "checkAgain": "Torna-ho a comprovar",
        "importFromFile": "Importa des d'un fitxer",
        "send": "Enviar",
        "receive": "Rebre",
        "create": "Crear",
        "beginTransfer": "Iniciar la transferència",
        "tryAgain": "Torna-ho a provar",
        "visitDiscord": "Visitar Discord",
        "dragDrop": "Arrossegar",
        "importExtentions": "Fitxer .kdbx o .stronghold",
        "chooseFile": "Selecciona un fitxer",
        "dropHere": "Arrosega els fitxers aquí",
        "syncAll": "Sincronitza-ho tot",
        "export": "Exportar",
        "exportNewStronghold": "Exporteu un nou Stronghold",
        "enableDeepLinks": "Activa els enllaços profunds",
        "enableDeveloperMode": "Activa el mode de desenvolupador",
        "enableSystemNotifications": "Activa les notificacions del sistema",
        "exportState": "Estat d'exportació",
        "localProofOfWork": "Prova de treball local",
        "unlock": "Desbloqueja",
        "updateFirefly": "Actualitza Firefly",
        "restartNow": "Reiniciar ara",
        "saveBackup": "Guarda una còpia de seguretat Stronghold",
        "customizeAcount": "Personalitza el moneder",
        "viewAddressHistory": "Veure l'historial d'adreces",
        "hideAccount": "Amaga el moneder",
        "showAccount": "Mostra el moneder",
        "deleteAccount": "Esborra el moneder",
        "max": "Màxim",
        "addNode": "Afegeix un node",
        "updateNode": "Actualitzar el node",
        "removeNode": "Elimina el node",
        "hide": "Oculta",
        "hideOthers": "Amaga els altres",
        "showAll": "Mostrar tots",
        "quit": "Sortir",
        "edit": "Edita",
        "undo": "Desfés",
        "redo": "Refés",
        "cut": "Tallar",
        "copy": "Copiar",
        "paste": "Enganxar",
        "selectAll": "Selecciona-ho tot",
        "addAccount": "Afegeix moneder",
        "checkForUpdates": "Cerca actualitzacions",
        "reportAnIssue": "Notifica un problema",
        "restore": "Restore",
        "clear": "Neteja",
        "hideDetails": "Amaga els detalls",
        "yes": "Si",
        "no": "No",
        "skip": "Saltar",
        "reset": "Restableix",
        "downloadRecoveryKit": "Desa la plantilla de recuperació",
        "skipBackup": "Ometre la còpia de seguretat",
        "finishSetup": "Finalitzar la configuració",
        "readDocumentation": "Llegeix la documentació",
        "visitFaq": "Visita les FAQ",
        "viewStatus": "Mostra l'estat",
        "showHiddenAccounts": "Mostra els moneders amagats",
        "confirm": "Confirmar",
        "hideNetworkStatistics": "Hide network statistics",
        "findBalances": "Troba balanços",
        "searchBalances": "Cerca balanços",
        "searchAgain": "Cerca de nou",
        "searching": "Cercant...",
        "closeFirefly": "Tanca Firefly",
        "generateAddress": "Generar adreça",
        "migrateAgain": "Migrate another index"
    },
    "general": {
        "password": "Contrasenya",
        "confirmPassword": "Confirmar contrasenya",
        "currentPassword": "Contrasenya actual",
        "newPassword": "Nova contrasenya",
        "confirmNewPassword": "Confirma la nova contrasenya",
        "yourSeed": "La teva llavor",
        "recoveryPhrase": "Frase de recuperació",
        "recentActivity": "Activitat recent",
        "sent": "Enviat",
        "received": "Rebut",
        "sendPayment": "Envia el pagament",
        "moveFunds": "Transferència interna",
        "sendTo": "Send To",
        "sendFunds": "Enviar fons",
        "sendToAddress": "Enviar a l’adreça",
        "scanQrOrPaste": "Escaneja un codi QR o enganxa una adreça",
        "moveFundsBetweenAccounts": "Mou fons entre moneders",
        "sendTokensToAddress": "Enviar fitxes a una adreça",
        "manageAccount": "Gestiona moneder",
        "customizeAcount": "Personalitzeu el vostre moneder",
        "account": "Cartera",
        "sendingToAddress": "Enviant a l’adreça",
        "amount": "Quantitat",
        "addAddress": "Afegir adreça",
        "reference": "Referència",
        "from": "De",
        "to": "A",
        "receiveFunds": "Rebre fons",
        "myAddress": "La meva adreça",
        "shareAddress": "Compartir una adreça",
        "yourAddress": "La teva adreça",
        "newRemainder": "New Remainder",
        "remainder": "Remainder",
        "generateNewAddress": "Generar una nova adreça",
        "copyAddress": "Copiar l'adreça",
        "import": "Importar",
        "seedvault": "SeedVault",
        "stronghold": "Stronghold",
        "language": "Llengua",
        "appearance": "Aspecte",
        "lightTheme": "Tema clar",
        "darkTheme": "Tema fosc",
        "balance": "Balanç",
        "accountBalance": "Balanç del moneder",
        "incoming": "Entrant",
        "outgoing": "Sortint",
        "totalIn": "Total entrant",
        "totalOut": "Total sortint",
        "accounts": "Moneders",
        "myAccounts": "Els meus moneders",
        "automaticNodeSelection": "Selecció automàtica de nodes",
        "manualNodeSelection": "Selecció manual de nodes",
        "profiles": "Perfils",
        "developerProfile": "Mode de desenvolupador",
        "developerProfileDescription": "Us permet connectar-vos a les testnets",
        "dev": "Dev",
        "createAccount": "Crea un moneder",
        "accountName": "Nom del moneder",
        "latestTransactions": "Últimes transaccions",
        "transactions": "Transaccions",
        "security": "Seguretat",
        "accountAddress": "Adreça del moneder",
        "nodes": "Nodes",
        "wallet": "Cartera",
        "help": "Ajuda",
        "you": "Tu",
        "messageId": "ID del Missatge",
        "inputAddress": "Enviar adreça",
        "receiveAddress": "Adreça de recepció",
        "newAddress": "New Address",
        "date": "Data",
        "status": "Estat",
        "confirmed": "Confirmat",
        "pending": "Pendent",
        "noAccounts": "No teniu moneders, si us plau, creeu-ne un.",
        "loadingAccounts": "Carregant, espereu...",
        "addProfile": "Afegeix un perfil",
        "noRecentHistory": "No hi ha història recent",
        "firstSync": "Sinconitzant l'historial, això pot durar una estona...",
        "transferSyncing": "Sincronitzant moneder",
        "transferSelectingInputs": "Selecció d’entrades",
        "transferRemainderAddress": "Generating remainder address",
        "transferPreparedTransaction": "Preparing transaction",
        "transferSigning": "Signatura de la transacció",
        "transferPow": "Realització de la PoW",
        "transferBroadcasting": "Promocionant transacció",
        "transferComplete": "Transferència completada",
        "generatingReceiveAddress": "Generating receive address",
        "creatingAccount": "Creant moneder, si us plau, espereu...",
        "updatingAccount": "Actualitzant moneder, si us plau, espereu...",
        "accountSyncing": "El moneder s'està actualitzant",
        "accountSyncComplete": "Sincronització completa del moneder",
        "passwordUpdating": "S'està actualitzant la contrasenya...",
        "passwordSuccess": "S'ha actualitzat correctament la contrasenya",
        "passwordFailed": "No s'ha pogut actualitzar la contrasenya",
        "syncingAccounts": "Sincronitzant moneders...",
        "exportingStronghold": "Exportant Stronghold...",
        "exportingStrongholdSuccess": "Stronghold exportat amb èxit",
        "exportingStrongholdFailed": "No s'ha pogut exportar el Stronghold",
        "pinCodeUpdating": "S'està actualitzant el codi PIN...",
        "pinCodeSuccess": "S'ha actualitzat correctament el codi PIN",
        "pinCodeFailed": "No s'ha pogut actualitzar el codi PIN",
        "passwordStrength": "Fortalesa de la contrasenya",
        "passwordStrength0": "Dolenta",
        "passwordStrength1": "Pobre",
        "passwordStrength2": "Feble",
        "passwordStrength3": "Mitjana",
        "passwordStrength4": "Forta",
        "creatingProfile": "S'està creant un compte, espereu...",
        "fundMigration": "Migració de fons",
        "accountRemoved": "Aquest moneder està amagat. Mostreu-lo per realitzar transferències.",
        "receivingTo": "Rebent a {account}",
        "sendingFrom": "Enviant des de {account}",
        "receivedTo": "Rebut a {account}",
        "sentFrom": "Enviat des de {account}",
        "receiving": "Rebent",
        "sending": "Enviant",
        "legacyNetwork": "Xarxa Legacy",
        "capsLock": "El bloqueig de majúscules està activat",
        "version": "Versió {version}"
    },
    "dates": {
        "today": "Avui",
        "yesterday": "Ahir",
        "daysAgo": "fa {time, plural, one {# dia} other {# dies}}",
        "weeksAgo": "fa {time, plural, one {# setmana} other {# setmanes}}",
        "monthsAgo": "fa {time, plural, one {# mes} other {# mesos}}",
        "yearsAgo": "fa {time, plural, one {# any} other {# anys}}"
    },
    "notifications": {
        "valueTx": "S'està rebent {{value}} a {{account}}",
        "confirmed": "{{value}} de sortida de {{account}} s'ha confirmat",
        "confirmedInternal": "S'ha confirmat {{value}} de {{senderAccount}} a {{receiverAccount}}",
        "confirmedInternalNoAccounts": "Transferència interna de {{value}} confirmada",
        "failed": "Ha fallat el {{value}} de sortida de {{account}}",
        "downloadingUpdate": "S'està baixant l'actualització",
        "updateReady": "Actualització llesta",
        "updateError": "S'ha produït un error durant l'actualització. Torneu-ho a provar",
        "restartInstall": "Reinicieu per instal·lar",
        "calcMinutesRemaining": "S'estan calculant els minuts restants...",
        "minutesRemaining": "{minutes, plural, one {1 minut restant} other {# minuts restants}}",
        "copiedToClipboard": "Copiat al porta-retalls",
        "accountsSynchronized": "Sincronització completa del moneder",
        "fundsAvailableSoon": "Your funds will become available shortly"
    },
    "error": {
        "profile": {
            "length": "El nom del vostre perfil no pot superar {length, plural, one {1 caràcter} other {# caràcters}}.",
            "duplicate": "Ja existeix un perfil amb aquest nom."
        },
        "password": {
            "doNotMatch": "Les contrasenyes no coincideixen.",
            "tooWeak": "La vostra nova contrasenya és massa feble.",
            "row": "Les files rectes de tecles són fàcils d’endevinar.",
            "pattern": "Els patrons de teclat curts són fàcils d’endevinar.",
            "names": "Els noms i cognoms comuns són fàcils d’endevinar.",
            "repeats": "Les repeticions com \"aaa\" són fàcils d'endevinar.",
            "repeats2": "Les repeticions com \"abcabcabc\" són fàcils d'endevinar.",
            "sequence": "Les seqüències de personatges són fàcils d’endevinar.",
            "years": "Els darrers anys són fàcils d’endevinar.",
            "dates": "Les dates són fàcils d’endevinar.",
            "common": "Aquesta és una contrasenya molt comuna.",
            "similar": "Això és similar a una contrasenya comuna.",
            "word": "Una sola paraula és fàcil d’endevinar.",
            "incorrect": "La contrasenya és incorrecta.",
            "length": "La vostra contrasenya no pot superar {length, plural, one {1 caràcter} other {# caràcters}}."
        },
        "pincode": {
            "length": "El vostre PIN ha de tenir {length, plural, one {1 dígit} other {# dígits}}.",
            "match": "El PIN no coincideix.",
            "incorrect": "El vostre PIN actual és incorrecte."
        },
        "account": {
            "length": "El nom del moneder no pot superar els {length, plural, one {1 caràcter} other {# caràcters}}.",
            "empty": "Cal que utilitzeu el darrer moneder, abans de crear-ne un de nou.",
            "notEmpty": "Cal que transferiu el saldo del moneder, abans d'eliminar-lo.",
            "duplicate": "Ja existeix un moneder amb aquest nom.",
            "tilde": "El nom de perfil no pot començar amb el caràcter '~'.",
            "control": "Un nom de perfil no pot contenir cap caràcter de control.",
            "startDot": "Un nom de perfil no pot començar amb el caràcter '.'.",
            "chars": "Un nom de perfil no pot contenir els caràcters següents <>:\"/\\|?*",
            "index": "Your account index must be a number between 0 and 2,147,483,647.",
            "page": "Your account page must be a number between 0 and 2,147,483,647.",
            "syncing": "There was an error syncing your wallets."
        },
        "send": {
            "addressLength": "Les adreces han de tenir {length, plural, one {1 caràcter} other {# caràcters}} més.",
            "amountTooHigh": "Això és superior al saldo disponible.",
            "amountNoFloat": "Si les unitats són `i` no podeu fer servir decimals.",
            "amountInvalidFormat": "Sembla que l’import no és vàlid.",
            "amountZero": "L'import ha de ser superior a 0.",
            "wrongAddressPrefix": "Les adreces comencen amb el prefix {prefix}.",
            "wrongAddressFormat": "L'adreça no està en el format correcte.",
            "invalidAddress": "L'adreça no és vàlida.",
            "insufficientFunds": "Aquest moneder no té prou fons.",
            "noToAccount": "No heu seleccionat cap moneder on enviar els fons.",
            "sendingDust": "No es possible enviar menys d'1 Mi.",
            "leavingDust": "No és possible deixar menys d'1 Mi a la teva adreça.",
            "cancelled": "The transaction was cancelled.",
            "transaction": "There was an error sending your transaction. Please try again."
        },
        "node": {
            "invalid": "Si us plau, introdueix una URL vàlida.",
            "https": "Es requereix HTTPS. Configureu un perfil de desenvolupador per utilitzar connexions HTTP no segures.",
            "duplicate": "Aquest node ja s'ha afegit.",
            "unsynced": "El node no esta sincronitzat.",
            "noSynced": "No hi ha nodes sincronitzats disponibles."
        },
        "global": {
            "generic": "Alguna cosa ha anat malament."
        },
        "backup": {
            "invalid": "No s'ha reconegut el fitxer de còpia de seguretat.",
            "destination": "La destinació de la còpia de seguretat no era vàlida.",
            "mnemonic": "El mnemotècnic no és vàlid.",
            "seedTooShort": "La llavor ha de tenir 81 caràcters, {length, plural, one {és 1} other {són #}}",
            "seedCharacters": "La llavor només ha de contenir caràcters A-Z o 9",
            "phraseWordCount": "Hi ha d'haver 24 paraules a la frase de recuperació, actualment {length, plural, one {és 1} other {són #}}.",
            "phraseUnrecognizedWord": "Paraula no reconeguda \"{word}\" a la frase de recuperació",
            "phraseCaseWord": "La paraula \"{word}\" ha d'estar en minúscules"
        },
        "ledger": {
            "appNotOpen": "You must open the IOTA app on your Ledger device.",
            "generic": "S’ha produït un problema en connectar amb el teu dispositiu Ledger.",
            "legacyConnected": "L'aplicació incorrecta està oberta al teu dispositu Ledger.",
            "locked": "Si us plau, desbloqueja el teu dispositiu Ledger utilitzant el PIN.",
            "mnemonicMismatch": "Has connectat un dispositiu Ledger equivocat or el mnemonic ha canviat.",
            "notDetected": "Cap dispositiu Ledger detectat.",
            "notFound": "No s'ha trobat el dispositiu Ledger.",
            "otherConnected": "L'aplicació incorrecta està oberta al teu dispositu Ledger.",
            "generateAddress": "Hi ha hagut un error generant l'adreça.",
            "timeout": "Your Ledger device timed out.",
            "disconnected": "Your Ledger device was disconnected."
        },
        "popup": {
            "preventClose": "This popup is unable to be closed."
        },
        "migration": {
            "missingBundle": "An error occurred while trying to find the transaction bundle."
        }
    },
    "tooltips": {
        "risk": {
            "title": "Nivell de risc: {risk}",
            "veryHigh": "Molt alt",
            "high": "Alt",
            "medium": "Mitjar",
            "low": "Baix",
            "veryLow": "Molt baix"
        }
    }
}<|MERGE_RESOLUTION|>--- conflicted
+++ resolved
@@ -17,16 +17,11 @@
             "title": "Crear un perfil",
             "profileName": "Nom del perfil",
             "body1": "Podeu crear diversos perfils d'usuari per gestionar els vostres moneders i millorar la privacitat.",
-<<<<<<< HEAD
             "body2": {
                 "first": "For now, let's start with your first profile name.",
                 "nonFirst": "For now, let's start with your profile name."
             },
             "addMore": "You can add more profiles later."
-=======
-            "body2": "De moment, comencem pel vostre primer nom de perfil. Podreu afegir altres perfils més endavant.",
-            "profileName": "Nom del perfil"
->>>>>>> 58b0e636
         },
         "setup": {
             "title": "Configura un moneder",
@@ -124,11 +119,7 @@
             "body": "Ja es pot utilitzar el criptomoneder nou.",
             "softwareMigratedBody": "Has migrat els vostres fons amb èxit a la nova xarxa",
             "fireflyLedgerBody": "El teu compte de Ledger s'ha recuperat correctament i ara podeu continuar.",
-<<<<<<< HEAD
             "trinityLedgerBody": "You have successfully migrated your Ledger to the new network.",
-=======
-            "trinityLedgerBody": "S'ha migrat amb èxit el vostre dispositiu Ledger a la nova xarxa. Ja podeu eliminar l’aplicació {legacy} del vostre dispositiu.",
->>>>>>> 58b0e636
             "exportMigration": "Exporta el registre de migració i finalitza la configuració"
         },
         "import": {
