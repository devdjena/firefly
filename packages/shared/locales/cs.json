--- conflicted
+++ resolved
@@ -56,11 +56,7 @@
         },
         "ledgerInstallationGuide": {
             "title": "Nainstalovali jste potřebné aplikace Ledger?",
-<<<<<<< HEAD
-            "body1": "Before you proceed, you must find and install both the IOTA Legacy app and the new IOTA app through Ledger Live.",
-=======
             "body1": "Než budete pokračovat, musíte najít a nainstalovat aplikaci IOTA Legacy i novou aplikaci IOTA prostřednictvím Ledger Live.",
->>>>>>> 7a6f2ebd
             "body2": "Ujistěte se, že je firmware Ledger aktuální. Všechny předinstalované aplikace by měly být aktualizovány na nejnovější verzi.",
             "action": "Ano, nainstaloval jsem tyto aplikace"
         },
@@ -123,11 +119,7 @@
             "body": "Vaše peněženka je připravena k použití.",
             "softwareMigratedBody": "Úspěšně jste převedli své prostředky do nové sítě",
             "fireflyLedgerBody": "Váš účet Ledger byl úspěšně obnoven a nyní můžete pokračovat.",
-<<<<<<< HEAD
-            "trinityLedgerBody": "You have successfully migrated your Ledger to the new network. You can now remove the IOTA Legacy app from your device.",
-=======
             "trinityLedgerBody": "Úspěšně jste přesunuli svou Ledger do nové sítě. Nyní můžete odstranit aplikaci IOTA Legacy z vašeho zařízení.",
->>>>>>> 7a6f2ebd
             "exportMigration": "Exportovat protokol migrace a dokončit nastavení"
         },
         "import": {
@@ -184,11 +176,7 @@
         "legacyLedgerIntro": {
             "title": "Spusťte migraci do Ledger pomocí Firefly",
             "body1": "Firefly vám pomůže přenést vaše tokeny do nové sítě Chrysalis.",
-<<<<<<< HEAD
-            "body2": "After the migration, you will be able to send and receive your tokens using your Ledger with Firefly.",
-=======
             "body2": "Po migraci budete moci posílat a přijímat tokeny pomocí aplikace Ledger s Firefly.",
->>>>>>> 7a6f2ebd
             "readMore": "Co čekat od procesu migrace"
         },
         "generateNewLedgerAddress": {
@@ -202,11 +190,7 @@
         },
         "switchLedgerApps": {
             "title": "Přepnout aplikace Ledger",
-<<<<<<< HEAD
-            "body": "Please switch to the IOTA Legacy app on your Ledger device to continue migration. When ready, press continue.",
-=======
             "body": "Přepněte se prosím na zařízení Ledger do aplikace IOTA Legacy a pokračujte v migraci. Až budete připraveni, stiskněte pokračovat.",
->>>>>>> 7a6f2ebd
             "ledgerApp": "IOTA",
             "ledgerLegacyApp": "IOTA Legacy"
         },
@@ -456,11 +440,7 @@
                     "statuses": {
                         "appNotOpen": "Aplikace IOTA není otevřena",
                         "connected": "Připojeno",
-<<<<<<< HEAD
-                        "legacyConnected": "IOTA Legacy App Open",
-=======
                         "legacyConnected": "IOTA Legacy je otevřená",
->>>>>>> 7a6f2ebd
                         "locked": "Zamknuto",
                         "mnemonicMismatch": "Špatný Ledger nebo mnemotechnika",
                         "notDetected": "Nezjištěno",
@@ -599,11 +579,7 @@
         },
         "ledgerNotConnected": {
             "connect": "Pro pokračování otevřete novou aplikaci IOTA na Vašem zařízení Ledger",
-<<<<<<< HEAD
-            "connectLegacy": "Open the IOTA Legacy app on your Ledger device to continue"
-=======
             "connectLegacy": "Pro pokračování otevřete aplikaci IOTA Legacy na Vašem zařízení Ledger"
->>>>>>> 7a6f2ebd
         },
         "ledgerConfirmation": {
             "confirm": "Pro pokračování, potvrďte výzvu zobrazenou na Vašem zařízení Ledger"
@@ -613,13 +589,8 @@
             "steps": [
                 "Nainstalovat a otevřít Ledger Live aplikaci",
                 "Ujistěte se, že je Váš Ledger připojen",
-<<<<<<< HEAD
-                "Search for apps: IOTA Legacy and IOTA (MIOTA)",
-                "Install both apps: IOTA Legacy and IOTA (MIOTA)",
-=======
                 "Vyhledejte aplikace: IOTA Legacy a IOTA (MIOTA)",
                 "Nainstalujte obě aplikace: IOTA Legacy a IOTA (MIOTA)",
->>>>>>> 7a6f2ebd
                 "Nezapomeňte, že je důležité zavřít Ledger Live před návratem do Firefly"
             ]
         },
@@ -639,13 +610,8 @@
             "transaction": {
                 "title": "Potvrdit transakci",
                 "info": "Potvrďte, že informace o transakci zobrazené na vašem zařízení Ledger odpovídají níže uvedeným informacím. Pokud se shodují, stiskněte na Vašem Ledgeru obě tlačítka, podle vyzvání.",
-<<<<<<< HEAD
-                "input": "Input [{index}]",
-                "output": "Output",
-=======
                 "input": "Vstup [{index}]",
                 "output": "Výstup",
->>>>>>> 7a6f2ebd
                 "checksum": "Chk: {checksum}"
             }
         },
@@ -995,13 +961,8 @@
             "notFound": "Zařízení Ledger nenalezeno.",
             "otherConnected": "Na Vašem zařízení Ledger je otevřena špatná aplikace.",
             "generateAddress": "Došlo k chybě při generování adresy.",
-<<<<<<< HEAD
-            "timeout": "Timeout exceeded",
-            "disconnected": "Device disconnected"
-=======
             "timeout": "Byl překročen časový limit",
             "disconnected": "Zařízení odpojeno"
->>>>>>> 7a6f2ebd
         }
     },
     "tooltips": {
