--- conflicted
+++ resolved
@@ -118,11 +118,7 @@
             "fundsMigrated": "Midler migreret",
             "body": "Din nye wallet er klar til brug.",
             "softwareMigratedBody": "Du har nu migreret dine midler til det nye netværk",
-<<<<<<< HEAD
-            "fireflyLedgerBody": "Your Ledger account is successfully recovered and you can now continue.",
-=======
             "fireflyLedgerBody": "Din Bogføringskonto er blevet genoprettet, og du kan nu fortsætte.",
->>>>>>> 9dca5b34
             "trinityLedgerBody": "You have successfully migrated your Ledger to the new network.",
             "exportMigration": "Eksportér migrationslog og afslut opsætning"
         },
