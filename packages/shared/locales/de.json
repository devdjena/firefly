--- conflicted
+++ resolved
@@ -17,16 +17,11 @@
             "title": "Erstelle ein Profil",
             "profileName": "Profilname",
             "body1": "Du kannst mehrere Benutzerprofile erstellen, um deine Wallets zu organisieren und deine Privatsphäre zu verbessern.",
-<<<<<<< HEAD
             "body2": {
                 "first": "For now, let's start with your first profile name.",
                 "nonFirst": "For now, let's start with your profile name."
             },
             "addMore": "You can add more profiles later."
-=======
-            "body2": "For now, let's start with your first profile name. You can add more profiles later.",
-            "profileName": "Profilname"
->>>>>>> 3d74fa35
         },
         "setup": {
             "title": "Richte eine Wallet ein",
@@ -124,11 +119,7 @@
             "body": "Deine neue Wallet ist nun einsatzbereit.",
             "softwareMigratedBody": "Du hast dein Guthaben erfolgreich ins neue Netzwerk übertragen",
             "fireflyLedgerBody": "Dein Ledger-Konto wurde erfolgreich wiederhergestellt und du kannst nun fortfahren.",
-<<<<<<< HEAD
             "trinityLedgerBody": "You have successfully migrated your Ledger to the new network.",
-=======
-            "trinityLedgerBody": "You have successfully migrated your Ledger to the new network. You can now remove the {legacy} app from your device.",
->>>>>>> 3d74fa35
             "exportMigration": "Migrationsprotokoll exportieren und abschließen"
         },
         "import": {
@@ -241,11 +232,7 @@
             "miningBundle": "Bundle minen",
             "problemRestoringWallet": "Beim Wiederherstellen deiner Wallet ist ein Problem aufgetreten. Bitte versuche es erneut.",
             "minimumMigrationAmountSpentAddresses": "Der minimale Migrationsbetrag für jede wiederverwendete Adresse beträgt 1 Mi. Versuche es erneut, wenn der Betrag nicht richtig ist.",
-<<<<<<< HEAD
             "tooManyAddressesToMigrate": "You have too many addresses with a low balance to migrate. Check again if your total balance doesn't look right.",
-=======
-            "tooManyAddressesToMigrate": "You have too many addresses with low balance to migrate. Check again if your balance doesn't look right.",
->>>>>>> 3d74fa35
             "cannotMigrateAllYourFunds": "Wir können nicht alle Guthaben migrieren, da einige Adressen zu wenig Guthaben aufweisen. Du kannst trotzdem fortfahren. {value} gehen verloren.",
             "error": "Beim Migrieren der Guthaben ist ein Fehler aufgetreten. Bitte versuche es erneut."
         },
