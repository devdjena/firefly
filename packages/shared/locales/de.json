{
    "views": {
        "onboarding1": {
            "title": "Sende, Empfange & Verwalte deine IOTA Token",
            "body": "Firefly ist die offizielle Wallet-Software für IOTA."
        },
        "legal": {
            "title": "Datenschutzerklärung & Nutzungsbedingungen",
            "body": "Bitte lies die Datenschutzerklärung und die Nutzungsbedingungen.",
            "checkbox": "Ich habe die Datenschutzerklärung und Nutzungsbedingungen gelesen und akzeptiere diese"
        },
        "appearance": {
            "title": "Erscheinungsbild",
            "body": "Wähle dein Erscheinungsbild."
        },
        "profile": {
            "title": "Erstelle ein Profil",
            "body1": "Du kannst mehrere Benutzerprofile erstellen, um deine Wallets zu organisieren und deine Privatsphäre zu verbessern.",
            "body2": "Lass uns zunächst mit dem Namen für dein erstes Profil starten. Du kannst später noch weitere Profile hinzufügen.",
            "profileName": "Profilname"
        },
        "setup": {
            "title": "Richte eine Wallet ein",
            "chrysalisTitle": "Chrysalis Netzwerk Update",
            "chrysalisBody": "Ab dem 21. April können Benutzer ihre Token in das neue Chrysalis-Netzwerk migrieren. Wir empfehlen dir, deine bestehenden Token so schnell wie möglich zu migrieren.",
            "learnMore": "Erfahre mehr über die Migration"
        },
        "secure": {
            "title": "Sichere deine Wallet",
            "body1": "Speichere die Wiederherstellungs-Dokument PDF-Vorlage ab und drucke diese aus.",
            "body2": "Wenn du das Wiederherstellungs-Dokument ausfüllst und sicher verwahrst, kannst du deine Wallets jederzeit wiederherstellen."
        },
        "create": {
            "title": "Wallet erstellen",
            "body": "Erstelle eine neue Wallet. Du kannst zwischen einer normalen Software-Wallet oder, falls du ein Ledger-Gerät besitzt, einer Hardware-Wallet wählen.",
            "softwareAccount": {
                "title": "Ich möchte eine Software-Wallet",
                "description": "Erstelle eine 24 Wörter Wiederherstellungsphrase"
            },
            "ledgerAccount": {
                "title": "Ich möchte eine Hardware-Wallet",
                "description": "Ledger Nano S oder Nano X erforderlich"
            }
        },
        "setupLedger": {
            "title": "Installiere die neue IOTA Ledger-App auf deinem Gerät",
            "body1": "1. Öffne Ledger Live und installiere die neue IOTA-App",
            "body2": "2. Schließe die Ledger Live Desktop-Anwendung",
            "body3": "3. Öffne die neue App auf deinem Ledger-Gerät",
            "progress1": "Verbinde deinen Ledger",
            "progress2": "Adresse erstellen",
            "progress3": "Ledger-App wechseln",
<<<<<<< HEAD
            "progress4": "Guthaben überweisen",
=======
            "progress4": "Guthaben übertragen",
>>>>>>> 7a6f2ebd
            "watchVideo": "Videoanleitung ansehen",
            "checkingConnection": "Überprüfe Ledger-Verbindung"
        },
        "ledgerInstallationGuide": {
            "title": "Hast du die notwendigen Ledger-Apps installiert?",
            "body1": "Bevor du fortfährst, musst du sowohl die IOTA Legacy App als auch die neue IOTA App über Ledger Live installieren.",
            "body2": "Stelle sicher, dass deine Ledger-Firmware aktuell ist. Beide vorinstallierten Apps sollten auf die neueste Version aktualisiert werden.",
            "action": "Ja, ich habe beide Apps installiert"
        },
        "password": {
            "title": "Passwort erstellen",
            "body1": "Du benötigst ein sicheres Passwort, um dein Guthaben zu schützen. Verwende eine Kombination von Wörtern und vermeide geläufige Phrasen, Namen oder Daten.",
            "body2": "Es wird empfohlen, das Passwort im Wiederherstellungs-Dokument zu notieren."
        },
        "protect": {
            "title": "Protect your wallet",
            "body1": "Richte eine PIN ein, um sicherzustellen, dass nur Du auf dein Profil zugreifen kannst.",
            "body2": "Bewahre deine PIN sicher auf!"
        },
        "pin": {
            "title": "PIN-Code festlegen",
            "body1": "Gib unten eine 6-stellige PIN ein. Du wirst nach deiner PIN gefragt, wenn du auf dein Profil zugreifen möchtest.",
            "body2": "Verwende ausschließlich Zahlen"
        },
        "confirmPin": {
            "title": "PIN-Code bestätigen",
            "body1": "Deine PIN hält dein Guthaben und deine Transaktionen privat.",
            "body2": "Gib deinen PIN-Code erneut ein, um fortzufahren. "
        },
        "backup": {
            "title": "Erstelle ein Backup deiner Wallet",
            "body1": "Dir wird nun eine Wiederherstellungsphrase angezeigt. Notiere diese in deinem Wiederherstellungs-Dokument.",
            "body2": "Teile deine Wiederherstellungsphrase mit niemandem. Sie kann verwendet werden, um von überall auf deine Token zuzugreifen.",
            "body3": "Falls du deine Wiederherstellungsphrase verlierst, kannst du dein Guthaben verlieren."
        },
        "recoveryPhrase": {
            "title": "Wiederherstellungsphrase",
            "body1": "Schreibe die Wörter in der selben Reihenfolge in das Wiederherstellungs-Dokument, wie sie dir angezeigt werden.",
            "body2": "Bewahre es geheim und sicher auf.",
            "body3": "Es ist wichtig ein schriftliches Backup zu haben. Computer können ausfallen und Dateien beschädigt werden.",
            "revealRecoveryPhrase": "Wiederherstellungsphrase anzeigen",
            "hideRecoveryPhrase": "Wiederherstellungsphrase ausblenden"
        },
        "verifyRecoveryPhrase": {
            "title": "Wiederherstellungsphrase bestätigen",
            "body": "Lass uns überprüfen, ob du die Phrase korrekt notiert hast. Wähle die einzelnen Wörter in der richtigen Reihenfolge.",
            "word": "Wort",
            "verified": "Wiederherstellungsphrase bestätigt",
            "verifiedBody": "Denke daran, diese privat und sicher aufzubewahren."
        },
        "backupWallet": {
            "title": "Backup in eine Stronghold-Datei",
            "body1": "Gib dein Passwort ein, um deine Wallets in einer Stronghold-Datei zu sichern. Das Passwort wird verwendet, um das Backup zu verschlüsseln.",
            "body2": "Gründe warum digitale Backups wichtig sind:",
            "reason1": "Wiederherstellen deiner Wallets ohne Eingabe der Wiederherstellungsphrase",
            "reason2": "Importieren deiner Wallets auf anderen Geräten",
            "reason3": "Wiederherstellen des gesamten Transaktionsverlaufs"
        },
        "recoveryPhraseSaved": {
            "title": "Erfolgreich gesichert",
            "body": "Du hast deine Wallets in einem Stronghold-Backup gesichert."
        },
        "congratulations": {
            "title": "Einrichten der Wallet abgeschlossen",
            "fundsMigrated": "Guthaben migriert",
            "body": "Deine neue Wallet ist nun einsatzbereit.",
            "softwareMigratedBody": "Du hast dein Guthaben erfolgreich ins neue Netzwerk übertragen",
            "fireflyLedgerBody": "Dein Ledger-Konto wurde erfolgreich wiederhergestellt und du kannst nun fortfahren.",
            "trinityLedgerBody": "Du hast deinen Ledger erfolgreich in das neue Netzwerk migriert. Du kannst nun die IOTA Legacy App von deinem Gerät entfernen.",
            "exportMigration": "Migrationsprotokoll exportieren und abschließen"
        },
        "import": {
            "title": "Guthaben wiederherstellen oder migrieren",
            "body": "Wenn du einen gültigen Seed oder ein Wallet-Backup besitzt, kannst du diese hier importieren. Verfügst du über Guthaben auf dem alten Netzwerk, wirst du durch die Migration geführt um auf das Chrysalis-Netzwerk zu wechseln.",
            "importSeed": "Ich habe einen Seed mit 81 Zeichen",
            "importSeedDescription": "Seed eingeben und Guthaben zu Chrysalis migrieren",
            "importMnemonic": "Ich habe eine Firefly-Wiederherstellungsphrase",
            "importMnemonicDescription": "Gib deine Wiederherstellungsphrase ein, um deine Wallets wiederherzustellen",
            "importFile": "Ich habe ein Backup",
            "importFileDescription": "SeedVault- oder Stronghold-Datei hochladen",
            "importLedger": "Ich habe ein Ledger-Backup",
            "importLedgerDescription": "Ein Ledger-Profil wiederherstellen oder migrieren"
        },
        "importFromText": {
            "seed": {
                "title": "Gib deinen Seed ein, um mit der Migration zu beginnen",
                "body": "Ein Seed besteht aus 81 Zeichen. Dieser wird benötigt, um Guthaben aus der alten Trinity Wallet wiederherzustellen.",
                "enter": "Gib deinen Seed ein"
            },
            "mnemonic": {
                "title": "Wiederherstellungsphrase eingeben",
                "body": "Eine Wiederherstellungsphrase besteht aus 24 Wörtern in Kleinbuchstaben (durch Leerzeichen getrennt). Diese wird benutzt, um bestehende Firefly-Wallets wiederherzustellen.",
                "enter": "Gib deine geheime Wiederherstellungsphrase ein"
            },
            "seedDetected": "81 Zeichen Seed erkannt",
            "phraseDetected": "24 Wörter Wiederherstellungsphrase erkannt",
            "checksum": "Prüfsumme"
        },
        "importFromFile": {
            "title": "Wallets aus einer Backup-Datei wiederherstellen",
            "body": "Importiere ein Backup, um deine Wallets wiederherzustellen. Backups können entweder eine Stronghold (.stronghold) oder eine Trinity SeedVault (.kdbx) Datei sein."
        },
        "importFromLedger": {
            "title": "Ledger wiederherstellen oder migrieren",
            "body": "Stelle dein bestehendes Firefly Ledger Profil wieder her oder migriere dein Guthaben von Trinity.",
            "haveFireflyLedger": "Ich habe ein Firefly Ledger-Backup",
            "haveFireflyLedgerDescription": "Ein Firefly Profil wiederherstellen",
            "haveTrinityLedger": "Ich habe ein Trinity Ledger-Backup",
            "haveTrinityLedgerDescription": "Trinity Profil migrieren"
        },
        "connectLedger": {
            "title": "Verbinde deinen Ledger mit Firefly",
            "body": "Damit dein Ledger von Firefly gefunden wird, stelle bitte sicher, dass die offizielle Ledger Live-Anwendung geschlossen ist.",
            "trafficLight1": "Verbinde und entsperre deinen Ledger mit deiner PIN",
            "trafficLight2": "Öffne die neue IOTA App auf deinem Ledger",
            "tips": "Tipps, wenn sich dein Ledger nicht verbindet"
        },
        "restoreFromFireflyLedger": {
            "title": "Dein Ledger-Profil wiederherstellen",
            "body": "Drücke auf Wiederherstellen, um den Einrichtungsprozess abzuschließen und deine Wallets, Guthaben und Transaktionsverläufe wiederherzustellen.",
            "restoring": "Wiederherstellen vom Ledger..."
        },
        "legacyLedgerIntro": {
            "title": "Starte deine Ledger-Migration mit Firefly",
            "body1": "Firefly wird dir helfen, deine Token in das neue Chrysalis-Netzwerk zu transferieren.",
            "body2": "Nach der Migration kannst du deine Token mit dem Ledger mittels Firefly senden und empfangen.",
            "readMore": "Was du vom Migrationsprozess erwarten kannst"
        },
        "generateNewLedgerAddress": {
            "title": "Neue Adresse erstellen",
            "body": "Du musst eine neue Adresse generieren, um deine Token mit Firefly zu migrieren. Klicke auf die Schaltfläche unten, um fortzufahren.",
            "confirmTitle": "Bestätige die neue Adresse",
            "confirmBody": "Vergleiche bitte zur Sicherheit die auf deinem Ledger-Gerät generierte mit der unten angezeigten Adresse. Wenn beide übereinstimmen, drücke zur Bestätigung beide Tasten auf deinem Ledger-Gerät.",
            "confirmedTitle": "Adresse bestätigt",
            "confirmedBody": "Du hast bestätigt, dass die Adresse in Firefly mit der auf deinem Ledger-Gerät übereinstimmt.",
            "generating": "Adresse wird generiert"
        },
        "switchLedgerApps": {
            "title": "Ledger-Apps wechseln",
            "body": "Bitte wechsele zur IOTA Legacy App auf deinem Ledger Gerät, um die Migration fortzusetzen. Wenn du bereit bist, drücke fortfahren.",
            "ledgerApp": "IOTA",
            "ledgerLegacyApp": "IOTA Legacy"
        },
        "selectLedgerAccountIndex": {
            "title": "Wähle den Ledger-Kontoindex",
            "body": "Wähle den selben Ledger-Kontoindex, den du auch in Trinity verwendet hast. Für die meisten Nutzer ist dies der Standardindex 0.",
            "accountIndex": "Kontoindex",
            "accountPage": "Kontoseite",
            "standard": "Standard",
            "expert": "Experte"
        },
        "importBackupPassword": {
            "title": "Wallets aus einem SeedVault oder Stronghold wiederherstellen",
            "body1": "Bitte gib dein Backup Passwort ein.",
            "body2": "Das ist das Passwort, das du beim Erstellen deines Backups festgelegt hast."
        },
        "importSuccess": {
            "title": "Du hast dein Backup erfolgreich wiederhergestellt",
            "body": "Du kannst nun dein neues Profil einrichten."
        },
        "migrate": {
            "title": "Guthaben migrieren",
            "body1": "Dies ist ein automatischer Vorgang, um dein Guthaben auf deine neue Wallet zu übertragen.",
            "body2": "Das kann einige Zeit dauern. Schalte dein Gerät während der Migration nicht aus.",
            "existing": "Deine alte Wallet",
            "new": "Deine neue Wallet",
            "learn": "Erfahre mehr über die Migration",
            "beginMigration": "Migration beginnen",
            "migrating": "Guthaben migrieren...",
            "migrated": "{balance} migriert",
            "migrationFailed": "Migration fehlgeschlagen",
            "noAddressesForMigration": "Bitte wähle die Adressen, welche du absichern möchtest.",
            "restoringWallet": "Wallet wiederherstellen...",
            "findingBalance": "Suche Guthaben...",
            "incorrectSeedVaultPassword": "Falsches SeedVault Passwort.",
            "noDataSeedVault": "Im SeedVault konnten keine Daten gefunden werden.",
            "signingBundle": "Signiere Bundle",
            "broadcastingBundle": "Übertrage Bundle",
            "miningBundle": "Bundle minen",
            "problemRestoringWallet": "Beim Wiederherstellen deiner Wallet ist ein Problem aufgetreten. Bitte versuche es erneut.",
            "minimumMigrationAmountSpentAddresses": "Der minimale Migrationsbetrag für jede wiederverwendete Adresse beträgt 1 Mi. Versuche es erneut, wenn der Betrag nicht richtig ist.",
            "tooManyAddressesToMigrate": "Du hast zu viele Adressen mit niedrigem Guthaben. Überprüfe erneut, ob dein Guthaben unvollständig ist.",
            "cannotMigrateAllYourFunds": "Wir können nicht alle Guthaben migrieren, da einige Adressen zu wenig Guthaben aufweisen. Du kannst trotzdem fortfahren. {value} gehen verloren.",
            "error": "Beim Migrieren der Guthaben ist ein Fehler aufgetreten. Bitte versuche es erneut."
        },
        "bundleMiningWarning": {
            "title": "Warnung",
            "body1": "Du hast Guthaben auf einer oder mehreren wiederverwendeten Adressen.",
            "body2": "Wir empfehlen, dass du einen automatisierten Vorgang durchführst, um diese Guthaben abzusichern.",
            "body3": "Solltest du die App vorzeitig schließen, muss die Migration erneut durchgeführt werden.",
            "learn": "Erfahre mehr über wiederverwendete Adressen"
        },
        "secureSpentAddresses": {
            "title": "Wiederverwendete Adressen sichern",
            "body1": "Du hast Guthaben auf {number, plural, one {# wiederverwendeten Adresse} other {# wiederverwendeten Adressen}}.",
            "body2": "Wir empfehlen, dass du einen automatisierten Vorgang durchführst, um diese Guthaben abzusichern und sicher zu überweisen.",
            "error": "Du kannst wiederverwendete Adressen mit weniger als 1 Mi nicht migrieren"
        },
        "securityCheckCompleted": {
            "title": "Sicherheitsüberprüfung abgeschlossen",
            "body1": "Wir haben das Sicherheitsrisiko berechnet. Das erneutes Ausführen dieses Vorgangs kann dein Risikolevel senken.",
            "body2": "Wenn du mit dem Risikolevel zufrieden bist, drücke weiter.",
            "rerun": "Vorgang für ausgewählte Adressen wiederholen",
            "continueMigration": "Migration fortsetzen"
        },
        "securingSpentAddresses": {
            "title": "Wiederverwendete Adressen sichern...",
            "body1": "Dieser Vorgang wird {minutes, plural, one {1 Minute} other {# Minuten}} dauern.",
            "body2": "Dein Computer wird unter voller Last laufen. Wenn du möchtest, kannst du in dieser Zeit etwas anderes tun."
        },
        "transferFragmentedFunds": {
            "body1": "Firefly wird nun dein Guthaben migrieren. Dies kann eine Weile dauern.",
            "migrate": "Guthaben migrieren",
            "transaction": "Transaktion {number}",
            "rerun": "Erneut versuchen"
        },
        "migrateFailed": {
            "title": "To do",
            "body": "To do"
        },
        "balance": {
            "title": "Dein Guthaben",
            "body": "Stelle sicher, dass dein Guthaben korrekt ist, bevor du fortfährst. Versuche es erneut, wenn der Betrag nicht richtig ist.",
            "error": "Der minimale Migrationsbetrag für jede Adresse beträgt 1 Mi. Versuche es erneut, wenn der Betrag nicht richtig ist.",
            "zeroBalance": "Versuche es erneut. Wenn du dein Guthaben noch immer nicht finden konntest, hast du den Seed vielleicht falsch eingegeben.",
            "zeroBalanceLedgerLegacy": "Versuche es noch einmal. Wenn du dein Guthaben noch immer nicht findest, hast du möglicherweise den falschen Kontoindex ausgewählt."
        },
        "settings": {
            "settings": "Einstellungen",
            "generalSettings": {
                "title": "Allgemeine Einstellungen",
                "description": "Passe das Erscheinungsbild deiner Wallet an und nimm weitere allgemeine Einstellungen vor"
            },
            "security": {
                "title": "Sicherheit",
                "description": "Ändere dein Passwort und passe sicherheitsrelevante Einstellungen an"
            },
            "advancedSettings": {
                "title": "Erweiterte Einstellungen",
                "description": "Werkzeuge und Einstellungen für technisch versierte Benutzer"
            },
            "helpAndInfo": {
                "title": "Hilfe und Information",
                "description": "Finde die Antwort auf eine Frage oder bekomme Hilfe bei einem Problem"
            },
            "profile": {
                "title": "Profil",
                "description": "Ändere deinen Profilnamen oder bestimme deinen Avatar"
            },
            "sync": {
                "title": "Wallets synchronisieren",
                "description": ""
            },
            "theme": {
                "title": "Erscheinungsbild",
                "description": ""
            },
            "language": {
                "title": "Sprache",
                "description": ""
            },
            "currency": {
                "title": "Währung",
                "description": "Passt die Guthaben-Umrechnung und Chart-Optionen an"
            },
            "notifications": {
                "title": "Benachrichtigungen",
                "description": "Systembenachrichtigungen bei Transaktionen"
            },
            "networkStatus": {
                "title": "Netzwerkstatus",
                "description": "Zeigt den Status des Nodes an, mit welchem du gerade verbunden bist."
            },
            "exportStronghold": {
                "title": "Backup exportieren",
                "description": "In eine Stronghold-Datei exportieren - ein komplett verschlüsseltes Backup deiner Wallets und Transaktionsverläufe"
            },
            "appLock": {
                "title": "Automatische Sperre",
                "description": "Zeit bei Inaktivität, bis die Wallet gesperrt und du ausgeloggt wirst",
                "durationMinute": "{time, plural, one {1 Minute} other {# Minuten}}",
                "durationHour": "{time, plural, one {1 Stunde} other {# Stunden}}"
            },
            "changePassword": {
                "title": "Passwort ändern",
                "description": "Dein Passwort wird zum Sichern deiner Wallets genutzt. Du solltest ein starkes Passwort verwenden, um dein Guthaben zu schützen"
            },
            "changePincode": {
                "title": "PIN ändern",
                "description": "Deine PIN hält dein Guthaben und deine Transaktionen geheim",
                "currentPincode": "Aktuelle PIN",
                "newPincode": "Neue PIN",
                "confirmNewPincode": "Neue PIN bestätigen",
                "action": "PIN ändern"
            },
            "balanceFinder": {
                "title": "Guthaben suchen",
                "description": "Führe eine erweiterte Suche nach Token auf deinen Adressen durch"
            },
            "hiddenAccounts": {
                "title": "Ausgeblendete Wallets",
                "description": "Wähle diese Option um zuvor ausgeblendete Wallets wieder anzuzeigen"
            },
            "deleteProfile": {
                "title": "Profil löschen",
                "description": "Löscht dein gesamtes Profil, inklusive Wallets und Transaktionsverläufe. Stelle sicher, dass du ein Backup besitzt"
            },
            "deepLinks": {
                "title": "Deep Links",
                "description": "Transaktionsdaten automatisch in Firefly ausfüllen, wenn auf einen iota:// Link geklickt wird"
            },
            "developerMode": {
                "title": "Entwicklermodus",
                "description": "Mit Testnetzwerken verbinden und andere Entwickleroptionen"
            },
            "nodeSettings": {
                "title": "Node-Einstellungen",
                "description": "Wähle Manuell, um die Node-Einstellungen zu konfigurieren und dich mit deinem eigenen Node zu verbinden"
            },
            "configureNodeList": {
                "title": "Wähle einen Node aus",
                "description": "Verwalte die Liste der IOTA Nodes mit denen du dich verbinden kannst",
                "primaryNode": "Primärer Node",
                "excludeNode": "Node ausschließen",
                "includeNode": "Node einbeziehen",
                "viewDetails": "Details anzeigen",
                "setAsPrimary": "Als Primäre festlegen",
                "removeNode": "Node entfernen",
                "includeOfficialNodeList": "Offizielle Node-Liste einbeziehen",
                "noNodes": "Es sind keine Nodes vorhanden, stattdessen wird eine automatische Auswahl getroffen"
            },
            "proofOfWork": {
                "title": "Proof of Work",
                "description": "Proof of Work lokal auf deinem Gerät ausführen oder an den Node ausgliedern"
            },
            "errorLog": {
                "title": "Fehlerprotokoll",
                "description": "Fehler zum Debuggen eines Problems anzeigen"
            },
            "diagnostics": {
                "title": "Diagnose",
                "description": "System- und Anwendungsinformationen anzeigen"
            },
            "stateExport": {
                "title": "Status exportieren",
                "description": "Exportiere deinen Transaktionsverlauf in eine .csv-Datei"
            },
            "troubleshoot": {
                "title": "Fehlerbehebung",
                "description": "Verwende den Assistenten zur Fehlerbehebung um häufige Probleme zu lösen"
            },
            "documentation": {
                "title": "Dokumentation",
                "description": "In der Dokumentation findest du ausführliche Erklärungen über verschiedene Funktionsweisen"
            },
            "faq": {
                "title": "Häufig gestellte Fragen",
                "title2": "Häufig gestellte Fragen",
                "description": "Schaue in die FAQs, um Hilfe bei häufigen Fragen und Problemen zu erhalten"
            },
            "discord": {
                "title": "Discord",
                "description": "Lass dir von der IOTA-Community auf Discord helfen"
            },
            "about": {
                "title": "Über",
                "description": ""
            },
            "reportAnIssue": {
                "title": "Ein Problem melden",
                "description": "Melde einen Fehler an die Entwickler. Überprüfe zunächst, ob dieser nicht bereits gemeldet wurde"
            }
        },
        "login": {
            "pleaseWait": "Bitte warte {time, plural, one {1 Sekunde} other {# Sekunden}}",
            "incorrectAttempts": "{attempts, plural, one {1 falscher Versuch} other {# falsche Versuche}}"
        },
        "dashboard": {
            "security": {
                "version": {
                    "title": "Firefly v{version}",
                    "upToDate": "Aktuell",
                    "outOfDate": "Veraltet"
                },
                "hardwareDevice": {
                    "title": "Geräte",
                    "statuses": {
                        "appNotOpen": "IOTA App ist nicht geöffnet",
                        "connected": "Verbunden",
                        "legacyConnected": "IOTA Legacy App ist geöffnet",
                        "locked": "Gesperrt",
                        "mnemonicMismatch": "Falsches Ledger-Gerät oder falscher Mnemonic-Satz",
                        "notDetected": "Nicht erkannt",
                        "otherConnected": "App geöffnet"
                    }
                },
                "strongholdStatus": {
                    "title": "Wallet-Status",
                    "locked": "Gesperrt",
                    "unlocked": "Entsperrt"
                },
                "strongholdBackup": {
                    "title": "Wallet-Backup",
                    "weeksAgo": "{weeks, plural, one {# Woche} other {# Wochen}}"
                }
            },
            "network": {
                "networkOperational": "Netzwerk online",
                "networkDegraded": "Netzwerk eingeschränkt",
                "networkDown": "Netzwerk nicht verbunden",
                "status": "Status",
                "messagesPerSecond": "Nachrichten pro Sekunde",
                "referencedRate": "Bestätigungsrate"
            },
            "profileModal": {
                "allSettings": "Alle Einstellungen",
                "logout": "Abmelden"
            }
        }
    },
    "popups": {
        "password": {
            "title": "Passwort erforderlich",
            "subtitle": "Gib bitte dein Passwort ein, um deine Wallets zu entsperren",
            "backup": "Gib bitte dein Passwort ein, um das Backup zu exportieren"
        },
        "qr": {
            "title": "Dein QR Code"
        },
        "version": {
            "title": "Aktuelle Version: {version}",
            "upToDateTitle": "Firefly ist auf dem neuesten Stand",
            "upToDateDescription": "Du verwendest die neueste und sicherste Version von Firefly.",
            "updateAvailable": "Firefly Update verfügbar",
            "updateDetails": "Version {version} - {date}",
            "noAutoUpdate": "Automatische Updates sind in dieser Windows-Version deaktiviert. Bitte besuche https://firefly.iota.org, um das Update herunterzuladen."
        },
        "backup": {
            "title": "Letztes Backup: {date}",
            "lastBackup": "Dein letztes Backup ist vom {date}",
            "backupDescription": "Es ist wichtig, regelmäßig Backups zu erstellen, damit du eine Sicherung deiner Wallets und Transaktionen hast.",
            "backupWarning": "Wenn du dein Backup und die Wiederherstellungsphrase verlierst, verlierst du Zugriff auf dein Guthaben.",
            "notBackedUp": "Noch kein Backup erstellt",
            "notBackedUpDescription": "Du hast noch kein Backup deiner Wallets erstellt",
            "saving": "Speichern..."
        },
        "deleteAccount": {
            "title": "{name} löschen?",
            "body": "Diese Wallet besitzt keinen Transaktionsverlauf. Sie kann bedenkenlos entfernt werden.",
            "typePassword": "Gib dein Passwort zur Bestätigung ein.",
            "hideAccount": "Wallet löschen",
            "errorTitle": "{name} kann nicht gelöscht werden",
            "errorBody1": "Du kannst diese Wallet nicht löschen. Es muss mindestes eine vorhanden sein."
        },
        "hideAccount": {
            "title": "{name} ausblenden?",
            "body": "Du kannst diese Wallet später wiederfinden, indem du \"Ausgeblendete Wallets anzeigen\" in den erweiterten Einstellungen aktivierst.",
            "typePassword": "Gib dein Passwort zur Bestätigung ein.",
            "hideAccount": "Wallet ausblenden",
            "errorTitle": "{name} kann nicht ausgeblendet werden",
            "errorBody1": "Um eine Wallet auszublenden, muss diese ein Guthaben von 0 aufweisen.",
            "errorBody2": "Du hast derzeit {balance} auf dieser Wallet. Bitte verschiebe dein Guthaben auf eine andere Wallet und versuche es erneut.",
            "errorBody3": "Du kannst diese Wallet nicht ausblenden. Es musst mindestens eine vorhanden sein."
        },
        "addressHistory": {
            "title": "{name} Adressverlauf",
            "currentBalance": "Aktuelles Guthaben: {balance}"
        },
        "node": {
            "titleAdd": "Node hinzufügen",
            "titleUpdate": "Node aktualisieren",
            "titleRemove": "Node entfernen",
            "titleDetails": "Node Details",
            "nodeAddress": "Node Adresse",
            "optionalUsername": "Benutzername (optional)",
            "optionalPassword": "Passwort (optional)",
            "setAsPrimaryNode": "Als primären Node festlegen",
            "removeConfirmation": "Willst du diesen Node wirklich löschen?"
        },
        "errorLog": {
            "title": "Fehlerprotokoll",
            "empty": "Das Fehlerprotokoll ist leer."
        },
        "deleteProfile": {
            "title": "Profil löschen",
            "confirmation": "Willst du dieses Profil wirklich löschen? Dies kann nicht rückgängig gemacht werden.",
            "typePassword": "Gib zur Bestätigung dein Passwort ein."
        },
        "diagnostics": {
            "title": "Diagnose",
            "node": "Node",
            "platform": "Plattform",
            "platformVersion": "Plattformversion",
            "platformArchitecture": "Plattform-Architektur",
            "cpuCount": "CPU-Anzahl",
            "totalMem": "Gesamtspeicher",
            "freeMem": "Freier Speicher",
            "userPath": "Benutzerpfad"
        },
        "transaction": {
            "title": "Transaktion bestätigen",
            "body": "Du sendest {amount} an"
        },
        "balanceFinder": {
            "title": "Guthabensuche",
            "body": "Führe eine erweiterte Suche nach Adressen durch, um fehlendes Guthaben zu finden. Dies kann eine Weile dauern.",
            "totalWalletBalance": "Gesamtguthaben",
            "typePassword": "Gib dein Passwort ein, um die Suche zu erlauben."
        },
        "riskFunds": {
            "title": "Warnung: Verlust von Guthaben möglich",
            "body1": "Es wird dringend empfohlen, dass du deine Guthaben vor der Migration absicherst. Andernfalls besteht das Risiko, dass dein Guthaben gestohlen wird.",
            "body2": "Es wird empfohlen, den Vorgang für Adressen mit mittlerem Risiko oder höher erneut durchzuführen."
        },
        "missingBundle": {
            "title": "Warnung: Verlust von Guthaben möglich",
            "body": "Du hast Guthaben auf wiederverwendeten Adressen, aber die für die Absicherung erforderlichen Informationen wurden nicht gefunden. Dies kann passieren, wenn die Transaktionen vor langer Zeit durchgeführt wurden. Du kannst fortfahren, aber {value} sind während der Migration gefährdet.",
            "learnMore": "Erfahre mehr über wiederverwendete Adressen",
            "proceed": "Ich verstehe das Risiko"
        },
        "snapshot": {
            "title": "Laufendes Netzwerk-Upgrade",
            "body": "Das Chrysalis Netzwerk Upgrade hat begonnen.",
            "bodyMigration": "Migration ist deaktiviert, bis sie abgeschlossen ist.",
            "bodyFirefly": "Firefly ist deaktiviert, bis es abgeschlossen ist. Token Migration wird auch danach möglich sein."
        },
        "ledgerNotConnected": {
            "connect": "Öffne die neue IOTA App auf deinem Ledger-Gerät, um fortzufahren",
            "connectLegacy": "Öffne die IOTA Legacy App auf deinem Ledger-Gerät, um fortzufahren"
        },
        "ledgerConfirmation": {
            "confirm": "Um fortzufahren, bestätige die Eingabeaufforderung, die auf deinem Ledger-Gerät angezeigt wird"
        },
        "ledgerAppGuide": {
            "title": "Anleitung zur Installation der Ledger-Apps",
            "steps": [
                "Installiere und öffne die Ledger Live Anwendung",
                "Stelle sicher, dass dein Ledger verbunden ist",
                "Suche nach den Apps: IOTA Legacy und IOTA (MIOTA)",
                "Installiere beide Apps: IOTA Legacy und IOTA (MIOTA)",
                "Denke daran, dass es wichtig ist, Ledger Live zu schließen, bevor du zu Firefly zurückkehrst"
            ]
        },
        "ledgerConnectionGuide": {
            "title": "Tipps, wenn sich dein Ledger nicht verbindet",
            "steps": [
                "Stelle sicher, dass Ledger Live auf deinem Computer nicht geöffnet ist",
                "Stelle sicher, dass du dein Ledger-Gerät mit deiner PIN entsperrt hast",
                "Öffne die neue IOTA App auf deinem Ledger-Gerät, um fortzufahren"
            ]
        },
        "ledgerTransaction": {
            "remainderAddress": {
                "title": "Restadresse bestätigen",
                "info": "Prüfe die auf deinem Ledger angezeigte Restadresse. Wenn sie mit der angezeigten übereinstimmt, drücke beide Tasten an deinem Ledger, um diese zu bestätigen."
            },
            "transaction": {
                "title": "Transaktion bestätigen",
                "info": "Bestätige, dass die Transaktionsinformationen auf deinem Ledger-Gerät mit den unten angezeigten Informationen übereinstimmen. Wenn sie übereinstimmen, drücke beide Tasten auf deinem Ledger wie angefordert.",
                "input": "Input [{index}]",
                "output": "Output",
                "checksum": "Chk: {checksum}"
            }
        },
        "ledgerAddress": {
            "title": "Empfangsadresse bestätigen",
            "body": "Prüfe die auf deinem Ledger angezeigte Empfangsadresse. Wenn sie mit der angezeigten übereinstimmt, drücke beide Tasten an deinem Ledger, um diese zu bestätigen."
        }
    },
    "charts": {
        "incomingMi": "Eingehende {value}",
        "outgoingMi": "Ausgehende {value}",
        "portoflio": "Portfolio",
        "token": "Token",
        "accountValue": "Wallet-Wert",
        "accountActivity": "Wallet-Aktivität",
        "timeframe1Hour": "1 Stunde",
        "timeframe1Day": "1 Tag",
        "timeframe1Week": "1 Woche",
        "timeframe1Month": "1 Monat"
    },
    "actions": {
        "continue": "Weiter",
        "back": "Zurück",
        "previous": "Zurück",
        "next": "Weiter",
        "cancel": "Abbrechen",
        "close": "Schließen",
        "dismiss": "Verwerfen",
        "proceedAnyway": "Trotzdem fortfahren",
        "save": "Speichern",
        "importSeed": "Importiere einen vorhandenen Seed",
        "restoreWallet": "Wallet migrieren oder wiederherstellen",
        "restoreWalletDescription": "Zu Chrysalis migrieren oder vorhandene Wallet wiederherstellen",
        "createWallet": "Neue Wallet erstellen",
        "createWalletDescription": "Erstelle eine neue Wallet auf dem Chrysalis-Netzwerk",
        "savePassword": "Passwort speichern",
        "useBiometric": "Biometrische Sicherheitsmerkmale verwenden",
        "setupPin": "PIN-Code festlegen",
        "setPin": "PIN-Code festlegen",
        "confirmPin": "PIN-Code bestätigen",
        "enterYourPin": "PIN eingeben",
        "saveBackupFile": "Backup speichern",
        "iveWrittenRecoveryPhrase": "Ich habe meine Wiederherstellungsphrase aufgeschrieben",
        "verifyRecoveryPhrase": "Wiederherstellungsphrase bestätigen",
        "revealRecoveryPhrase": "Wiederherstellungsphrase anzeigen",
        "importSeedvault": "SeedVault importieren",
        "checkAgain": "Erneut prüfen",
        "importFromFile": "Von einer Datei importieren",
        "send": "Senden",
        "receive": "Empfangen",
        "create": "Erstellen",
        "beginTransfer": "Transfer starten",
        "tryAgain": "Erneut versuchen",
        "visitDiscord": "Besuche uns auf Discord",
        "dragDrop": "Drag & Drop",
        "importExtentions": ".kdbx oder .stronghold Datei",
        "chooseFile": "Datei auswählen",
        "dropHere": "Datei hier ablegen",
        "syncAll": "Alle synchronisieren",
        "export": "Exportieren",
        "exportNewStronghold": "Neuen Stronghold exportieren",
        "enableDeepLinks": "Deep Links aktivieren",
        "enableDeveloperMode": "Entwicklermodus aktivieren",
        "enableSystemNotifications": "Systembenachrichtigungen aktivieren",
        "exportState": "Status exportieren",
        "localProofOfWork": "Lokaler Proof-of-Work",
        "unlock": "Entsperren",
        "updateFirefly": "Firefly aktualisieren",
        "restartNow": "Jetzt Neustarten",
        "saveBackup": "Stronghold-Backup speichern",
        "customizeAcount": "Wallet anpassen",
        "viewAddressHistory": "Adressverlauf anzeigen",
        "hideAccount": "Wallet ausblenden",
        "showAccount": "Wallet einblenden",
        "deleteAccount": "Wallet löschen",
        "max": "Max",
        "addNode": "Node hinzufügen",
        "updateNode": "Node aktualisieren",
        "removeNode": "Node entfernen",
        "hide": "Ausblenden",
        "hideOthers": "Andere ausblenden",
        "showAll": "Alle anzeigen",
        "quit": "Beenden",
        "edit": "Bearbeiten",
        "undo": "Rückgängig",
        "redo": "Wiederholen",
        "cut": "Ausschneiden",
        "copy": "Kopieren",
        "paste": "Einfügen",
        "selectAll": "Alles auswählen",
        "addAccount": "Wallet hinzufügen",
        "checkForUpdates": "Suche nach Updates",
        "reportAnIssue": "Ein Problem melden",
        "restore": "Wiederherstellen",
        "clear": "Löschen",
        "hideDetails": "Details ausblenden",
        "yes": "Ja",
        "no": "Nein",
        "skip": "Überspringen",
        "reset": "Zurücksetzen",
        "downloadRecoveryKit": "Wiederherstellungs-Dokument Vorlage speichern",
        "skipBackup": "Backup überspringen",
        "finishSetup": "Einrichtung abschließen",
        "readDocumentation": "Lese die Dokumentation",
        "visitFaq": "Gehe zu den FAQs",
        "viewStatus": "Status ansehen",
        "showHiddenAccounts": "Ausgeblendete Wallets anzeigen",
        "confirm": "Bestätigen",
        "hideNetworkStatistics": "Netzwerk Statistiken verbergen",
        "findBalances": "Guthaben suchen",
        "searchBalances": "Nach Guthaben suchen",
        "searchAgain": "Erneut suchen",
        "searching": "Suche läuft...",
        "closeFirefly": "Firefly schließen",
        "generateAddress": "Adresse generieren"
    },
    "general": {
        "password": "Passwort",
        "confirmPassword": "Passwort bestätigen",
        "currentPassword": "Aktuelles Passwort",
        "newPassword": "Neues Passwort",
        "confirmNewPassword": "Neues Passwort bestätigen",
        "yourSeed": "Dein Seed",
        "recoveryPhrase": "Wiederherstellungsphrase",
        "recentActivity": "Kürzliche Aktivität",
        "sent": "Gesendet",
        "received": "Empfangen",
        "sendPayment": "Zahlung senden",
        "moveFunds": "Interner Transfer",
        "sendTo": "Senden an",
        "sendFunds": "Guthaben senden",
        "sendToAddress": "An Adresse senden",
        "scanQrOrPaste": "Scanne einen QR-Code ein oder füge eine Adresse hinzu",
        "moveFundsBetweenAccounts": "Guthaben zwischen Wallets verschieben",
        "sendTokensToAddress": "Token an eine Adresse senden",
        "manageAccount": "Wallet verwalten",
        "customizeAcount": "Deine Wallet anpassen",
        "account": "Wallet",
        "sendingToAddress": "An Adresse senden",
        "amount": "Betrag",
        "addAddress": "Adresse hinzufügen",
        "reference": "Referenz",
        "from": "Von",
        "to": "An",
        "receiveFunds": "Guthaben empfangen",
        "myAddress": "Meine Adresse",
        "shareAddress": "Adresse teilen",
        "yourAddress": "Deine Adresse",
        "newRemainder": "Neuer Restbetrag",
        "remainder": "Restbetrag",
        "generateNewAddress": "Neue Adresse erstellen",
        "copyAddress": "Adresse kopieren",
        "import": "Importieren",
        "seedvault": "SeedVault",
        "stronghold": "Stronghold",
        "language": "Sprache",
        "appearance": "Erscheinungsbild",
        "lightTheme": "Heller Modus",
        "darkTheme": "Dunkler Modus",
        "balance": "Guthaben",
        "accountBalance": "Wallet Guthaben",
        "incoming": "Eingehend",
        "outgoing": "Ausgehend",
        "totalIn": "Gesamt eingehend",
        "totalOut": "Gesamt ausgehend",
        "accounts": "Wallets",
        "myAccounts": "Meine Wallets",
        "automaticNodeSelection": "Automatische Node-Verwaltung",
        "manualNodeSelection": "Manuelle Node-Verwaltung",
        "profiles": "Profile",
        "developerProfile": "Entwicklerprofil",
        "developerProfileDescription": "Ermöglicht die Verbindung zu Testnetzen",
        "dev": "Entwickler",
        "createAccount": "Wallet erstellen",
        "accountName": "Wallet-Name",
        "latestTransactions": "Neueste Transaktionen",
        "transactions": "Transaktionen",
        "security": "Sicherheit",
        "accountAddress": "Wallet-Adresse",
        "nodes": "Nodes",
        "wallet": "Wallet",
        "help": "Hilfe",
        "you": "Du",
        "messageId": "Message ID",
        "inputAddress": "Absendeadresse",
        "receiveAddress": "Empfangsadresse",
        "newAddress": "Neue Adresse",
        "date": "Datum",
        "status": "Status",
        "confirmed": "Bestätigt",
        "pending": "Ausstehend",
        "noAccounts": "Du hast keine Wallets. Bitte erstelle eine.",
        "loadingAccounts": "Wird geladen, bitte warten...",
        "addProfile": "Profil hinzufügen",
        "noRecentHistory": "Kein aktueller Verlauf",
        "firstSync": "Verlauf wird synchronisiert, dies kann eine Weile dauern...",
        "transferSyncing": "Synchronisiere Wallet",
        "transferSelectingInputs": "Wähle Inputs",
        "transferRemainderAddress": "Erzeuge Restadresse",
        "transferPreparedTransaction": "Bereite Transaktion vor",
        "transferSigning": "Signieren der Transaktion",
        "transferPow": "Führe PoW aus",
        "transferBroadcasting": "Übermittlung der Transaktion",
        "transferComplete": "Überweisung abgeschlossen",
        "generatingReceiveAddress": "Erzeuge Empfangsadresse",
        "creatingAccount": "Erstelle Wallet, bitte warten...",
        "updatingAccount": "Aktualisiere Wallet, bitte warten...",
        "accountSyncing": "Wallet wird synchronisiert",
        "accountSyncComplete": "Synchronisieren der Wallet abgeschlossen",
        "passwordUpdating": "Ändere Passwort...",
        "passwordSuccess": "Passwort erfolgreich geändert",
        "passwordFailed": "Passwortänderung fehlgeschlagen",
        "syncingAccounts": "Synchronisiere Wallets...",
        "exportingStronghold": "Exportiere Stronghold...",
        "exportingStrongholdSuccess": "Stronghold erfolgreich exportiert",
        "exportingStrongholdFailed": "Exportieren von Stronghold fehlgeschlagen",
        "pinCodeUpdating": "Ändere Pin...",
        "pinCodeSuccess": "PIN erfolgreich geändert",
        "pinCodeFailed": "PIN konnte nicht geändert werden",
        "passwordStrength": "Passwortstärke",
        "passwordStrength0": "Unsicher",
        "passwordStrength1": "Sehr schwach",
        "passwordStrength2": "Schwach",
        "passwordStrength3": "Durchschnittlich",
        "passwordStrength4": "Stark",
        "creatingProfile": "Erstelle Profil, bitte warten...",
        "fundMigration": "Guthabenmigration",
        "accountRemoved": "Diese Wallet ist ausgeblendet. Blende sie wieder ein, um Überweisungen auszuführen.",
        "receivingTo": "Empfange an {account}",
        "sendingFrom": "Sende von {account}",
        "receivedTo": "Empfangen an {account}",
        "sentFrom": "Gesendet von {account}",
        "receiving": "Empfange",
        "sending": "Sende",
        "legacyNetwork": "Altes Netzwerk",
        "capsLock": "Feststelltaste ist aktiviert",
        "version": "Version {version}"
    },
    "dates": {
        "today": "Heute",
        "yesterday": "Gestern",
        "daysAgo": "Vor {time, plural, one {# Tag} other {# Tagen}}",
        "weeksAgo": "Vor {time, plural, one {# Woche} other {# Wochen}}",
        "monthsAgo": "Vor {time, plural, one {# Monat} other {# Monaten}}",
        "yearsAgo": "Vor {time, plural, one {# Jahr} other {# Jahren}}"
    },
    "notifications": {
        "valueTx": "Du hast {{value}} in {{account}} erhalten",
        "confirmed": "Eine ausgehende Transaktion über {{value}} von {{account}} wurde bestätigt",
        "confirmedInternal": "{{value}} von {{senderAccount}} an {{receiverAccount}} wurde bestätigt",
        "confirmedInternalNoAccounts": "{{value}} interner Transfer bestätigt",
        "failed": "Ausgehende Transaktion {{value}} von {{account}} ist fehlgeschlagen",
        "downloadingUpdate": "Update wird heruntergeladen",
        "updateReady": "Update bereit",
        "updateError": "Während des Updates ist ein Fehler aufgetreten. Bitte versuche es erneut",
        "restartInstall": "Zum Installieren neustarten",
        "calcMinutesRemaining": "Berechne verbleibende Zeit...",
        "minutesRemaining": "{minutes, plural, one {1 Minute verbleibend} other {# Minuten verbleibend}}",
        "copiedToClipboard": "In die Zwischenablage kopiert",
        "accountsSynchronized": "Synchronisierung der Wallet abgeschlossen",
        "migratedAccountChrysalisDown": "Dein Guthaben wird nach dem Chrysalis Upgrade am 28. April verfügbar sein",
        "migratedAccountChrysalisUp": "Dein Guthaben wird in Kürze verfügbar sein"
    },
    "error": {
        "profile": {
            "length": "Dein Profilname darf nicht länger als {length, plural, one {1 Zeichen} other {# Zeichen}} sein.",
            "duplicate": "Ein Profil mit diesem Namen existiert bereits."
        },
        "password": {
            "doNotMatch": "Die Passwörter stimmen nicht überein.",
            "tooWeak": "Dein neues Passwort ist zu schwach.",
            "row": "Buchstabenfolgen aus nebeneinander liegenden Tasten sind leicht zu erraten.",
            "pattern": "Kurze Tastaturmuster sind leicht zu erraten.",
            "names": "Geläufige Vor- und Nachnamen sind leicht zu erraten.",
            "repeats": "Wiederholungen wie z. B. \"aaa\" sind leicht zu erraten.",
            "repeats2": "Wiederholungen wie z. B. \"abcabcabc\" sind leicht zu erraten.",
            "sequence": "Wiederholungen von Zeichen sind leicht zu erraten.",
            "years": "Gegenwärtige Jahreszahlen sind leicht zu erraten.",
            "dates": "Datumsangaben sind leicht zu erraten.",
            "common": "Dies ist ein sehr häufig verwendetes Passwort.",
            "similar": "Deine Eingabe ähnelt einem häufig verwendeten Passwort.",
            "word": "Ein einzelnes Wort ist zu leicht zu erraten.",
            "incorrect": "Dein Passwort ist falsch.",
            "length": "Dein Passwort darf nicht länger als {length, plural, one {1 Zeichen} other {# Zeichen}} sein."
        },
        "pincode": {
            "length": "Deine PIN muss noch {length, plural, one {1 Ziffer} other {# Ziffern}} länger sein.",
            "match": "Die PINs stimmen nicht überein.",
            "incorrect": "Deine PIN ist nicht korrekt."
        },
        "account": {
            "length": "Der Name deiner Wallet darf nicht länger als {length, plural, one {1 Zeichen} other {# Zeichen}} sein.",
            "empty": "Du musst deine letzte Wallet erst verwenden, bevor du eine neue erstellen kannst.",
            "notEmpty": "Du musst dein Guthaben übertragen, bevor diese Wallet gelöscht werden kann.",
            "duplicate": "Eine Wallet mit diesem Namen existiert bereits.",
            "tilde": "Ein Profilname darf nicht mit dem Zeichen '~' beginnen.",
            "control": "Ein Profilname darf kein Kontrollzeichen enthalten.",
            "startDot": "Ein Profilname darf nicht mit dem Zeichen '.' beginnen.",
            "chars": "Ein Profilname darf die folgenden Zeichen nicht enthalten: <>:\"/\\|?*",
            "index": "Dein Kontoindex muss eine Zahl zwischen 0 und 2.147.483.647 sein.",
            "page": "Deine Kontoseite muss eine Zahl zwischen 0 und 2.147.483.647 sein.",
            "syncing": "Beim Synchronisieren deiner Wallets ist ein Fehler aufgetreten."
        },
        "send": {
            "addressLength": "Adressen sollten noch {length, plural, one {1 Zeichen} other {# Zeichen}} länger sein.",
            "amountTooHigh": "Das übersteigt dein verfügbares Guthaben.",
            "amountNoFloat": "Wenn Einheiten `i` sind, können keine Dezimalstellen verwendet werden.",
            "amountInvalidFormat": "Der Betrag scheint eine ungültige Zahl zu sein.",
            "amountZero": "Der Betrag muss größer als 0 sein.",
            "wrongAddressPrefix": "Adressen beginnen mit dem Präfix {prefix}.",
            "wrongAddressFormat": "Die Adresse ist nicht korrekt formatiert.",
            "invalidAddress": "Die Adresse ist ungültig.",
            "insufficientFunds": "Diese Wallet hat unzureichendes Guthaben.",
            "noToAccount": "Du hast keine Wallet ausgewählt, auf welche das Guthaben gesendet werden soll.",
            "sendingDust": "Du kannst nicht weniger als 1 Mi senden.",
            "leavingDust": "Du kannst nicht weniger als 1 Mi auf deiner Adresse hinterlassen.",
            "cancelled": "Die Transaktion wurde abgebrochen.",
            "transaction": "Beim Senden deiner Transaktion ist ein Fehler aufgetreten. Bitte versuche es erneut."
        },
        "node": {
            "invalid": "Gib eine gültige URL ein.",
            "https": "HTTPS wird benötigt. Benutze ein Entwicklerprofil, um ungesicherte HTTP-Verbindungen zu nutzen.",
            "duplicate": "Dieser Node wurde bereits hinzugefügt.",
            "unsynced": "Der Node ist nicht synchronisiert.",
            "noSynced": "Keine synchronisierten Nodes verfügbar."
        },
        "global": {
            "generic": "Ein Fehler ist aufgetreten."
        },
        "backup": {
            "invalid": "Die Backup Datei wurde nicht erkannt.",
            "destination": "Das Backup Ziel ist nicht gültig.",
            "mnemonic": "Mnemorische Phrase nicht gültig.",
            "seedTooShort": "Der Seed sollte 81 Zeichen lang sein, er {length, plural, one {ist 1} other {ist #}}",
            "seedCharacters": "Der Seed darf nur die Buchstaben A-Z oder die Zahl 9 enthalten",
            "phraseWordCount": "Deine Wiederherstellungsphrase sollte aus 24 Wörtern bestehen. Aktuell {length, plural, one {ist es 1} other {sind es #}}.",
            "phraseUnrecognizedWord": "Unbekanntes Wort \"{word}\" in deiner Wiederherstellungsphrase",
            "phraseCaseWord": "Das Wort \"{word}\" muss aus Kleinbuchstaben bestehen"
        },
        "ledger": {
            "appNotOpen": "Du musst die IOTA App auf deinem Ledger-Gerät öffnen.",
            "generic": "Beim Verbinden mit deinem Ledger ist ein Fehler aufgetreten.",
            "legacyConnected": "Auf deinem Ledger-Gerät ist die falsche App geöffnet.",
            "locked": "Bitte entsperre dein Ledger-Gerät durch Eingabe der PIN.",
            "mnemonicMismatch": "Du hast das falsche Ledger-Gerät angeschlossen oder das Mnemonic hat sich geändert.",
            "notDetected": "Kein Ledger-Gerät erkannt.",
            "notFound": "Ledger-Gerät nicht gefunden.",
            "otherConnected": "Auf deinem Ledger-Gerät ist die falsche App geöffnet.",
            "generateAddress": "Beim Generieren der Adresse ist ein Fehler aufgetreten.",
            "timeout": "Zeitlimit überschritten",
            "disconnected": "Gerät getrennt"
        }
    },
    "tooltips": {
        "risk": {
            "title": "Risiko-Level: {risk}",
            "veryHigh": "Sehr hoch",
            "high": "Hoch",
            "medium": "Mittel",
            "low": "Gering",
            "veryLow": "Sehr gering"
        }
    }
}<|MERGE_RESOLUTION|>--- conflicted
+++ resolved
@@ -50,11 +50,7 @@
             "progress1": "Verbinde deinen Ledger",
             "progress2": "Adresse erstellen",
             "progress3": "Ledger-App wechseln",
-<<<<<<< HEAD
-            "progress4": "Guthaben überweisen",
-=======
             "progress4": "Guthaben übertragen",
->>>>>>> 7a6f2ebd
             "watchVideo": "Videoanleitung ansehen",
             "checkingConnection": "Überprüfe Ledger-Verbindung"
         },
