--- conflicted
+++ resolved
@@ -404,14 +404,9 @@
         "sync_account": "Sync account",
         "view_address_history": "View address history",
         "delete_account": "Delete account",
-<<<<<<< HEAD
+        "max": "Max",
         "add_node": "Add node",
         "restore": "Restore"
-=======
-        "max": "Max",
-        "add_node": "Add node"
-
->>>>>>> 1e4f3b67
     },
     "general": {
         "password": "Password",
