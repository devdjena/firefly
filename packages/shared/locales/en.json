{
    "app": {
        "title": "Firefly",
        "author": "IOTA Foundation"
    },
    "views": {
        "onboarding_1": {
            "title": "Send, Receive & Store your IOTA Tokens",
            "body": "Store Tokens, Coins and Collectible Assets"
        },
        "legal": {
            "title": "Legal",
            "body": "Please review the IOTA wallet Privacy Policy and Terms of Service",
            "privacy_policy": {
                "title": "Privacy Policy",
                "body_1": "Lorem ipsum dolor sit amet, consectetur adipiscing elit. In risus nisl euismod vitae venenatis nec, efficitur nec nisl. Etiam eu vulputate eros Quisque et massa turpis. Suspendisse tempus feugiat risus nec iaculis Vestibulum nulla nulla, convallis ut nisi non, imperdiet fermentum est Aliquam dictum sit amet dolor vel efficitur. Quisque quis urna in puru ultricies vestibulum. Integer vel arcu eget eros varius hendrerit id ut diam Sed aliquam, sapien bibendum suscipit semper, turpis urna varius justo at elementum sem leo tincidunt orci.",
                "body_2": "Phasellus mattis, est eget vestibulum egestas, felis dolor ultricies diam, quis ornare urna odio vitae nisi. Donec gravida imperdiet lorem et pellentesque. In at congue dui, a rhoncus ante. Proin euismod molestie tellus id efficitur. Integer vehicula magna at fringilla luctus. Sed hendrerit orci rhoncus eros sollicitudin, ac vulputate nisl iaculis. Sed vitae mi nisi. Nunc pellentesque tortor arcu, in consequat enim consectetur nec. In feugiat gravida lacinia. In quis purus eu diam finibus finibus.",
                "body_3": "Sed et turpis egestas, blandit lorem varius, porta metus. Morbi commodo risus urna, ac fringilla velit vehicula id. Cras sagittis lorem in dolor interdum, a mattis velit malesuada. Suspendisse rutrum mi quis ligula convallis, nec semper libero vehicula. Praesent nec pulvinar diam. Vestibulum a lacus quam. Cras eros magna, efficitur nec enim tincidunt, molestie porttitor turpis. Donec nibh leo, eleifend non dictum vitae, eleifend et erat. Cras et magna a justo tincidunt fermentum non interdum massa. In ultricies in felis eu vulputate.",
                "body_4": "Lorem ipsum dolor sit amet, consectetur adipiscing elit. In risus nisl euismod vitae venenatis nec, efficitur nec nisl. Etiam eu vulputate eros Quisque et massa turpis. Suspendisse tempus feugiat risus nec iaculis Vestibulum nulla nulla, convallis ut nisi non, imperdiet fermentum est Aliquam dictum sit amet dolor vel efficitur. Quisque quis urna in puru ultricies vestibulum. Integer vel arcu eget eros varius hendrerit id ut diam Sed aliquam, sapien bibendum suscipit semper, turpis urna varius justo at elementum sem leo tincidunt orci.",
                "body_5": "Phasellus mattis, est eget vestibulum egestas, felis dolor ultricies diam, quis ornare urna odio vitae nisi. Donec gravida imperdiet lorem et pellentesque. In at congue dui, a rhoncus ante. Proin euismod molestie tellus id efficitur. Integer vehicula magna at fringilla luctus. Sed hendrerit orci rhoncus eros sollicitudin, ac vulputate nisl iaculis. Sed vitae mi nisi. Nunc pellentesque tortor arcu, in consequat enim consectetur nec. In feugiat gravida lacinia. In quis purus eu diam finibus finibus.",
                "body_6": "Sed et turpis egestas, blandit lorem varius, porta metus. Morbi commodo risus urna, ac fringilla velit vehicula id. Cras sagittis lorem in dolor interdum, a mattis velit malesuada. Suspendisse rutrum mi quis ligula convallis, nec semper libero vehicula. Praesent nec pulvinar diam. Vestibulum a lacus quam. Cras eros magna, efficitur nec enim tincidunt, molestie porttitor turpis. Donec nibh leo, eleifend non dictum vitae, eleifend et erat. Cras et magna a justo tincidunt fermentum non interdum massa. In ultricies in felis eu vulputate."
            },
            "terms_of_service": {
                "title": "Terms of Service",
                "body_1": "Lorem ipsum dolor sit amet, consectetur adipiscing elit. In risus nisl euismod vitae venenatis nec, efficitur nec nisl. Etiam eu vulputate eros Quisque et massa turpis. Suspendisse tempus feugiat risus nec iaculis Vestibulum nulla nulla, convallis ut nisi non, imperdiet fermentum est Aliquam dictum sit amet dolor vel efficitur. Quisque quis urna in puru ultricies vestibulum. Integer vel arcu eget eros varius hendrerit id ut diam Sed aliquam, sapien bibendum suscipit semper, turpis urna varius justo at elementum sem leo tincidunt orci.",
                "body_2": "Phasellus mattis, est eget vestibulum egestas, felis dolor ultricies diam, quis ornare urna odio vitae nisi. Donec gravida imperdiet lorem et pellentesque. In at congue dui, a rhoncus ante. Proin euismod molestie tellus id efficitur. Integer vehicula magna at fringilla luctus. Sed hendrerit orci rhoncus eros sollicitudin, ac vulputate nisl iaculis. Sed vitae mi nisi. Nunc pellentesque tortor arcu, in consequat enim consectetur nec. In feugiat gravida lacinia. In quis purus eu diam finibus finibus.",
                "body_3": "Sed et turpis egestas, blandit lorem varius, porta metus. Morbi commodo risus urna, ac fringilla velit vehicula id. Cras sagittis lorem in dolor interdum, a mattis velit malesuada. Suspendisse rutrum mi quis ligula convallis, nec semper libero vehicula. Praesent nec pulvinar diam. Vestibulum a lacus quam. Cras eros magna, efficitur nec enim tincidunt, molestie porttitor turpis. Donec nibh leo, eleifend non dictum vitae, eleifend et erat. Cras et magna a justo tincidunt fermentum non interdum massa. In ultricies in felis eu vulputate.",
                "body_4": "Lorem ipsum dolor sit amet, consectetur adipiscing elit. In risus nisl euismod vitae venenatis nec, efficitur nec nisl. Etiam eu vulputate eros Quisque et massa turpis. Suspendisse tempus feugiat risus nec iaculis Vestibulum nulla nulla, convallis ut nisi non, imperdiet fermentum est Aliquam dictum sit amet dolor vel efficitur. Quisque quis urna in puru ultricies vestibulum. Integer vel arcu eget eros varius hendrerit id ut diam Sed aliquam, sapien bibendum suscipit semper, turpis urna varius justo at elementum sem leo tincidunt orci.",
                "body_5": "Phasellus mattis, est eget vestibulum egestas, felis dolor ultricies diam, quis ornare urna odio vitae nisi. Donec gravida imperdiet lorem et pellentesque. In at congue dui, a rhoncus ante. Proin euismod molestie tellus id efficitur. Integer vehicula magna at fringilla luctus. Sed hendrerit orci rhoncus eros sollicitudin, ac vulputate nisl iaculis. Sed vitae mi nisi. Nunc pellentesque tortor arcu, in consequat enim consectetur nec. In feugiat gravida lacinia. In quis purus eu diam finibus finibus.",
                "body_6": "Sed et turpis egestas, blandit lorem varius, porta metus. Morbi commodo risus urna, ac fringilla velit vehicula id. Cras sagittis lorem in dolor interdum, a mattis velit malesuada. Suspendisse rutrum mi quis ligula convallis, nec semper libero vehicula. Praesent nec pulvinar diam. Vestibulum a lacus quam. Cras eros magna, efficitur nec enim tincidunt, molestie porttitor turpis. Donec nibh leo, eleifend non dictum vitae, eleifend et erat. Cras et magna a justo tincidunt fermentum non interdum massa. In ultricies in felis eu vulputate."
            },
            "checkbox": "I’ve read and I accept the Privacy policy & ToS"
        },
        "language": {
            "title": "Language & appearance",
            "body": "Choose your wallet’s language and theme"
        },
        "setup": {
            "title": "Set up a wallet"
        },
        "password": {
            "title": "Create a password for your wallet",
            "body": "Your password needs to be highly secure to encrypt and recover your Stronghold vault. Also, you will need this to send tokens from your wallet."
        },
        "protect": {
            "title": "Protect your wallet",
            "body_1": "Set up your login PIN or Touch ID to ensure that only you can access the app.",
            "body_2": "Keep your PIN safe!"
        },
        "pin": {
            "title": "Set up PIN code",
            "body_1": "Enter a 6-digit PIN below. You will be asked for this frequently when you access your device.",
            "body_2": "Use numbers only"
        },
        "confirm_pin": {
            "title": "Confirm the PIN code you created",
            "body": "Confirm the PIN code you created"
        },
        "backup": {
            "title": "Back up your wallet",
            "body_1": "You will be shown a secret phrase. You will need these to restore your wallet and funds.",
            "body_2": "Do not share this phrase with anyone. Your secret phrase can access your funds at any time from anywhere.",
            "body_3": "If you lose this, you lose your funds."
        },
        "recovery_phrase": {
            "title": "Recovery phrase",
            "body_1": "Carefully copy the words in the exact order below. You can create a secondary backup on iCloud.",
            "body_2": "Keep this private and safely stored"
        },
        "verify_recovery_phrase": {
            "title": "Verify recovery phrase",
            "body": "Let's check you wrote down the phrase correctly. Click the words on the right in the exact order you have written them down."
        },
        "backup_recovery_phrase": {
            "title": "Back up to a file",
            "body": "You wallet password is also used to encrypt a Stronghold backup. Enter your wallet password to save your recovery phrase backup to a file."
        },
        "recovery_phrase_saved": {
            "title": "Recovery phrase",
            "body": "Backed up to a file"
        },
        "congratulations": {
            "title": "Congratulations",
            "body": "Your new wallet is ready to use."
        },
        "import": {
            "title": "Import a wallet",
            "body": "If you have an existing seed or wallet back up, you can import it here."
        },
        "import_from_text": {
            "title": "Type your seed or secret phrase",
            "body_1": "A seed consists of 81 characters. This is used to recover the older Trinity wallet.",
            "body_2": "A secret phrase is a 24 word mnemonic. This is used to recover a newer FireFly wallet.",
            "body_3": "Enter your seed or secret phrase"
        },
        "import_from_file": {
            "title": "Restore your wallet using a backup file",
            "body": "Upload a file to restore existing wallet funds. File backups can be either a Trinity SeedVault or a Firefly Stronghold."
        },
        "import_backup_password": {
            "title": "Restore your wallet using a backup file",
            "body_1": "Please provide your backup password.",
            "body_2": "This is the password created when you first created your backup. This stops unauthorised access to your funds."
        },
        "import_success": {
            "title_1": "You have successfully recovered your backup",
            "body_1": "Your secret phrase is correct, you can now set up your new wallet",
            "title_2": "You have successfully recovered your backup",
            "body_2": "Your password is correct, you can now continue"
        },
        "migrate": {
            "title": "Transfer your funds",
            "body_1": "This is an automated process to transfer your existing funds to your new wallet. In this process we will check for spent addresses that weaken your security.",
            "body_2": "It may take some time. Do not turn off your device during this process.",
            "existing": "Existing seed",
            "new": "Your new wallet"
        },
        "migrate_failed": {
            "title": "Transfer your funds",
            "body": "Provide your wallet and Stronghold password. This is the password created when you first created your original wallet backup. This allows secure import of your recovery phrase."
        },
        "balance": {
            "title": "Your balance",
            "body": "Is your balance correct?"
        },
        "settings": {
            "settings": "Settings",
            "generalSettings": {
                "title": "General Settings",
                "description": "Configure your wallet’s appearance and other general settings"
            },
            "security": {
                "title": "Security",
                "description": "Configure your wallet’s appearance and other general settings"
            },
            "advancedSettings": {
                "title": "Advanced Settings",
                "description": "Configure your wallet’s appearance and other general settings"
            },
            "helpAndInfo": {
                "title": "Help and Information",
                "description": "Configure your wallet’s appearance and other general settings"
            },
            "profileDetails": {
                "title": "Profile Details",
                "description": "Temp"
            }, 
            "theme": {
                "title": "Theme",
                "description": "Temp"
            }, 
            "language": {
                "title": "Language",
                "description": "Temp"
            }, 
            "currency": {
                "title": "Currency",
                "description": "Temp"
            }, 
            "notifications": {
                "title": "Notifications",
                "description": "Temp"
            }, 
            "exportStronghold": {
                "title": "Export Stronghold",
                "description": "Temp"
            }, 
            "appLock": {
                "title": "App Lock",
                "description": "Temp"
            }, 
            "changePassword": {
                "title": "Change Password",
                "description": "Temp"
            }, 
            "resyncAccounts": {
                "title": "Resync Accounts",
                "description": "Temp"
            }, 
            "resetWallet": {
                "title": "Reset Wallet",
                "description": "Temp"
            }, 
            "deepLinks": {
                "title": "Deep Links",
                "description": "Temp"
            }, 
            "developerMode": {
                "title": "Developer Mode",
                "description": "Temp"
            }, 
            "nodeSettings": {
                "title": "Node Settings",
                "description": "Temp"
            }, 
            "proofOfWork": {
                "title": "Proof of Work",
                "description": "Temp"
            }, 
            "errorLog": {
                "title": "Error Log",
                "description": "Temp"
            }, 
            "stateExport": {
                "title": "State Export",
                "description": "Temp"
            }, 
            "troubleshoot": {
                "title": "Troubleshoot",
                "description": "Temp"
            }, 
            "documentation": {
                "title": "Documentation",
                "description": "Temp"
            }, 
            "faq": {
                "title": "FAQ",
                "description": "Temp"
            }, 
            "discord": {
                "title": "Discord",
                "description": "Temp"
            }, 
            "about": {
                "title": "About",
                "description": "Temp"
            }
        }
    },
    "actions": {
        "continue": "Continue",
        "back": "Back",
        "import_seed": "Import an existing seed",
        "import_wallet": "Import existing wallet",
        "create_wallet": "Create new wallet",
        "save_password": "Save password",
        "use_biometric": "Use biometric security",
        "setup_pin": "Set up PIN code",
        "set_pin": "Set PIN code",
        "save_backup_file": "Save backup file",
        "verify_recovery_phrase": "Verify recovery phrase",
        "import_seedvault": "Import SeedVault",
        "check_again": "No, Check Again",
        "import_from_file": "Import from a file",
        "send": "Send",
        "receive": "Receive",
        "begin_transfer": "Begin Transfer",
        "try_again": "Try again",
        "visit_discord": "Visit Discord",
        "drag_drop": "Drag & Drop",
        "import_extentions": ".kdbx or .stronghold file",
        "choose_file": "Choose a File",
        "drop_here": "Drop your file here"
    },
    "general": {
        "password": "Password",
        "confirm_password": "Confirm password",
        "your_seed": "Your Seed",
        "recovery_phrase": "Recovery Phrase",
        "recent_activity": "Recent Activity",
        "sent": "Sent",
        "received": "Received",
        "send_funds": "Send funds",
        "send_to_address": "Send to an Address",
        "scan_qr_or_paste": "Scan a QR code or paste an Address",
        "transfer_between_accounts": "Transfer Between Accounts",
        "move_funds_between_accounts": "Move funds between your Accounts",
        "account": "Account",
        "sending_to_address": "Sending to address",
        "amount": "Amount",
        "add_address": "Add Address",
        "reference": "Reference",
        "from": "From",
        "to": "To",
        "receive_funds": "Receive funds",
        "share_address": "Share an address",
        "your_address": "Your address",
        "generate_new_address": "Generate new address",
        "have_text_backup": "I have a text backup",
        "have_file_backup": "I have a file backup",
        "enter_seed_or_phrase": "Enter an IOTA seed or secret phrase",
        "upload_seedvault_or_stronghold": "Upload a Seedvault or Stronghold file",
        "import": "Import",
        "seedvault": "Seedvault",
        "stronghold": "Stronghold",
        "language": "Language",
        "appearance": "Appearance",
        "light_theme": "Light theme",
        "dark_theme": "Dark theme",
        "total_balance": "Total Balance",
        "incoming": "Incoming",
        "outgoing": "Outgoing",
        "accounts": "Accounts"
<<<<<<< HEAD
=======

>>>>>>> fc0ec08a
    }
}<|MERGE_RESOLUTION|>--- conflicted
+++ resolved
@@ -291,9 +291,5 @@
         "incoming": "Incoming",
         "outgoing": "Outgoing",
         "accounts": "Accounts"
-<<<<<<< HEAD
-=======
-
->>>>>>> fc0ec08a
     }
 }