{
    "views": {
        "onboarding1": {
            "title": "Send, Receive & Manage your IOTA tokens",
            "body": "Firefly is the official wallet of IOTA."
        },
        "legal": {
            "title": "Privacy Policy & Terms of Service",
            "body": "Please review the Privacy Policy and Terms of Service.",
            "privacyPolicy": {
                "title": "Privacy Policy",
                "body1": "Lorem ipsum dolor sit amet, consectetur adipiscing elit. In risus nisl euismod vitae venenatis nec, efficitur nec nisl. Etiam eu vulputate eros Quisque et massa turpis. Suspendisse tempus feugiat risus nec iaculis Vestibulum nulla nulla, convallis ut nisi non, imperdiet fermentum est Aliquam dictum sit amet dolor vel efficitur. Quisque quis urna in puru ultricies vestibulum. Integer vel arcu eget eros varius hendrerit id ut diam Sed aliquam, sapien bibendum suscipit semper, turpis urna varius justo at elementum sem leo tincidunt orci.",
                "body2": "Phasellus mattis, est eget vestibulum egestas, felis dolor ultricies diam, quis ornare urna odio vitae nisi. Donec gravida imperdiet lorem et pellentesque. In at congue dui, a rhoncus ante. Proin euismod molestie tellus id efficitur. Integer vehicula magna at fringilla luctus. Sed hendrerit orci rhoncus eros sollicitudin, ac vulputate nisl iaculis. Sed vitae mi nisi. Nunc pellentesque tortor arcu, in consequat enim consectetur nec. In feugiat gravida lacinia. In quis purus eu diam finibus finibus.",
                "body3": "Sed et turpis egestas, blandit lorem varius, porta metus. Morbi commodo risus urna, ac fringilla velit vehicula id. Cras sagittis lorem in dolor interdum, a mattis velit malesuada. Suspendisse rutrum mi quis ligula convallis, nec semper libero vehicula. Praesent nec pulvinar diam. Vestibulum a lacus quam. Cras eros magna, efficitur nec enim tincidunt, molestie porttitor turpis. Donec nibh leo, eleifend non dictum vitae, eleifend et erat. Cras et magna a justo tincidunt fermentum non interdum massa. In ultricies in felis eu vulputate.",
                "body4": "Lorem ipsum dolor sit amet, consectetur adipiscing elit. In risus nisl euismod vitae venenatis nec, efficitur nec nisl. Etiam eu vulputate eros Quisque et massa turpis. Suspendisse tempus feugiat risus nec iaculis Vestibulum nulla nulla, convallis ut nisi non, imperdiet fermentum est Aliquam dictum sit amet dolor vel efficitur. Quisque quis urna in puru ultricies vestibulum. Integer vel arcu eget eros varius hendrerit id ut diam Sed aliquam, sapien bibendum suscipit semper, turpis urna varius justo at elementum sem leo tincidunt orci.",
                "body5": "Phasellus mattis, est eget vestibulum egestas, felis dolor ultricies diam, quis ornare urna odio vitae nisi. Donec gravida imperdiet lorem et pellentesque. In at congue dui, a rhoncus ante. Proin euismod molestie tellus id efficitur. Integer vehicula magna at fringilla luctus. Sed hendrerit orci rhoncus eros sollicitudin, ac vulputate nisl iaculis. Sed vitae mi nisi. Nunc pellentesque tortor arcu, in consequat enim consectetur nec. In feugiat gravida lacinia. In quis purus eu diam finibus finibus.",
                "body6": "Sed et turpis egestas, blandit lorem varius, porta metus. Morbi commodo risus urna, ac fringilla velit vehicula id. Cras sagittis lorem in dolor interdum, a mattis velit malesuada. Suspendisse rutrum mi quis ligula convallis, nec semper libero vehicula. Praesent nec pulvinar diam. Vestibulum a lacus quam. Cras eros magna, efficitur nec enim tincidunt, molestie porttitor turpis. Donec nibh leo, eleifend non dictum vitae, eleifend et erat. Cras et magna a justo tincidunt fermentum non interdum massa. In ultricies in felis eu vulputate."
            },
            "termsOfService": {
                "title": "Terms of Service",
                "body1": "Lorem ipsum dolor sit amet, consectetur adipiscing elit. In risus nisl euismod vitae venenatis nec, efficitur nec nisl. Etiam eu vulputate eros Quisque et massa turpis. Suspendisse tempus feugiat risus nec iaculis Vestibulum nulla nulla, convallis ut nisi non, imperdiet fermentum est Aliquam dictum sit amet dolor vel efficitur. Quisque quis urna in puru ultricies vestibulum. Integer vel arcu eget eros varius hendrerit id ut diam Sed aliquam, sapien bibendum suscipit semper, turpis urna varius justo at elementum sem leo tincidunt orci.",
                "body2": "Phasellus mattis, est eget vestibulum egestas, felis dolor ultricies diam, quis ornare urna odio vitae nisi. Donec gravida imperdiet lorem et pellentesque. In at congue dui, a rhoncus ante. Proin euismod molestie tellus id efficitur. Integer vehicula magna at fringilla luctus. Sed hendrerit orci rhoncus eros sollicitudin, ac vulputate nisl iaculis. Sed vitae mi nisi. Nunc pellentesque tortor arcu, in consequat enim consectetur nec. In feugiat gravida lacinia. In quis purus eu diam finibus finibus.",
                "body3": "Sed et turpis egestas, blandit lorem varius, porta metus. Morbi commodo risus urna, ac fringilla velit vehicula id. Cras sagittis lorem in dolor interdum, a mattis velit malesuada. Suspendisse rutrum mi quis ligula convallis, nec semper libero vehicula. Praesent nec pulvinar diam. Vestibulum a lacus quam. Cras eros magna, efficitur nec enim tincidunt, molestie porttitor turpis. Donec nibh leo, eleifend non dictum vitae, eleifend et erat. Cras et magna a justo tincidunt fermentum non interdum massa. In ultricies in felis eu vulputate.",
                "body4": "Lorem ipsum dolor sit amet, consectetur adipiscing elit. In risus nisl euismod vitae venenatis nec, efficitur nec nisl. Etiam eu vulputate eros Quisque et massa turpis. Suspendisse tempus feugiat risus nec iaculis Vestibulum nulla nulla, convallis ut nisi non, imperdiet fermentum est Aliquam dictum sit amet dolor vel efficitur. Quisque quis urna in puru ultricies vestibulum. Integer vel arcu eget eros varius hendrerit id ut diam Sed aliquam, sapien bibendum suscipit semper, turpis urna varius justo at elementum sem leo tincidunt orci.",
                "body5": "Phasellus mattis, est eget vestibulum egestas, felis dolor ultricies diam, quis ornare urna odio vitae nisi. Donec gravida imperdiet lorem et pellentesque. In at congue dui, a rhoncus ante. Proin euismod molestie tellus id efficitur. Integer vehicula magna at fringilla luctus. Sed hendrerit orci rhoncus eros sollicitudin, ac vulputate nisl iaculis. Sed vitae mi nisi. Nunc pellentesque tortor arcu, in consequat enim consectetur nec. In feugiat gravida lacinia. In quis purus eu diam finibus finibus.",
                "body6": "Sed et turpis egestas, blandit lorem varius, porta metus. Morbi commodo risus urna, ac fringilla velit vehicula id. Cras sagittis lorem in dolor interdum, a mattis velit malesuada. Suspendisse rutrum mi quis ligula convallis, nec semper libero vehicula. Praesent nec pulvinar diam. Vestibulum a lacus quam. Cras eros magna, efficitur nec enim tincidunt, molestie porttitor turpis. Donec nibh leo, eleifend non dictum vitae, eleifend et erat. Cras et magna a justo tincidunt fermentum non interdum massa. In ultricies in felis eu vulputate."
            },
            "checkbox": "I've read and I accept the Privacy Policy & Terms of Service"
        },
        "appearance": {
            "title": "Appearance",
            "body": "Choose your wallet’s theme."
        },
        "setup": {
            "title": "Set up your wallet",
            "body1": "You can create multiple user profiles to keep your tokens separate and improve privacy.",
            "body2": "For now, let's start with your first profile name. You can add more profiles later.",
            "profileName": "Profile Name"
        },
        "secure": {
            "title": "Secure your wallet",
            "body1": "Save and print the Recovery Kit PDF template.",
            "body2": "If you fill out the Recovery Kit and store it safely, you will always be able to recover your wallet."
        },
        "password": {
            "title": "Create a password",
            "body1": "You need a strong password to protect your funds. Use a combination of words, and avoid common phrases, names or dates.",
            "body2": "It is recommended that you write down your password in your Recovery Kit."
        },
        "protect": {
            "title": "Protect your wallet",
            "body1": "Set up a login PIN to make sure that only you can enter your wallet.",
            "body2": "Keep your PIN safe!"
        },
        "pin": {
            "title": "Set up PIN code",
            "body1": "Enter a 6-digit PIN below. You will be asked for your PIN to access your profile.",
            "body2": "Use numbers only"
        },
        "confirmPin": {
            "title": "Verify your PIN code",
            "body1": "Your PIN keeps your balance and transactions private.",
            "body2": "Re-enter your PIN code to proceed. "
        },
        "backup": {
            "title": "Back up your wallet",
            "body1": "You will now be shown a recovery phrase. Write it down in your Recovery Kit.",
            "body2": "Do not share your recovery phrase with anyone. It can be used to access your tokens from anywhere.",
            "body3": "If you lose your recovery phrase, you may lose your funds."
        },
        "recoveryPhrase": {
            "title": "Recovery phrase",
            "body1": "In your Recovery Kit, write down the words in the exact order shown.",
            "body2": "Keep this private and safely stored.",
            "body3": "It is important to have a written backup. Computers often fail and files can corrupt.",
            "revealRecoveryPhrase": "Reveal recovery phrase",
            "hideRecoveryPhrase": "Hide recovery phrase"
        },
        "verifyRecoveryPhrase": {
            "title": "Verify recovery phrase",
            "body": "Let's check you wrote down the phrase correctly. Please select each word in numbered order.",
            "word": "Word",
            "verified": "Recovery phrase verified",
            "verifiedBody": "Remember to keep it private and safely stored."
        },
        "backupWallet": {
            "title": "Back up to a Stronghold file",
            "body1": "Enter your password to backup your wallet to a Stronghold file. Your password is used to encrypt the backup.",
            "body2": "Reasons why digital backups are important:",
            "reason1": "Easily recover your wallet without typing in your recovery phrase",
            "reason2": "Import your wallet to other devices",
            "reason3": "Recover your full transaction history"
        },
        "recoveryPhraseSaved": {
            "title": "Successfully backed up",
            "body": "You have backed up your wallet to a Stronghold."
        },
        "congratulations": {
            "title": "Wallet setup completed",
            "body": "Your new wallet is ready to use."
        },
        "import": {
            "title": "Import a wallet",
            "body": "If you have a recovery phrase or Stronghold back up, you can import it here."
        },
        "importFromText": {
            "title": "Restore your wallet with a recovery phrase or seed",
            "body1": "A seed consists of 81 characters. This is used to recover from an older Trinity wallet.",
            "body2": "A recovery phrase is 24 words long (with spaces). This is used to recover an existing Firefly wallet.",
            "body3": "Enter your seed or recovery phrase",
            "seedDetected": "81 character seed detected",
            "phraseDetected": "24 word recovery phrase detected"
        },
        "importFromFile": {
            "title": "Restore your wallet using a backup file",
            "body": "Import a backup file to restore your wallet. Backups can either be a Stronghold (.stronghold) or a Trinity SeedVault (.kdbx)."
        },
        "importBackupPassword": {
            "title": "Restore your wallet from a SeedVault or Stronghold",
            "body1": "Please enter your backup password.",
            "body2": "This is the password you set when you first created your backup."
        },
        "importSuccess": {
            "title": "You have successfully recovered your backup",
            "body": "You can now set up your new wallet.",
            "seedvaultTitle": "Successfully imported",
            "seedvaultBody": "Your password is correct, you can now continue.",
            "strongholdTitle": "Successfully imported",
            "strongholdBody": "Your password is correct, you can now continue."
        },
        "migrate": {
            "title": "Migrate your funds",
            "body1": "This is an automated process to transfer your funds to your new wallet. We will check for spent addresses that weaken your security.",
            "body2": "It may take some time. Do not turn off your device during the migration.",
            "existing": "Your old wallet",
            "new": "Your new wallet"
        },
        "migrateFailed": {
            "title": "To do",
            "body": "To do"
        },
        "balance": {
            "title": "Your balance",
            "body": "Is your balance correct?"
        },
        "settings": {
            "settings": "Settings",
            "generalSettings": {
                "title": "General Settings",
                "description": "Configure your wallet’s appearance and other general settings"
            },
            "security": {
                "title": "Security",
                "description": "Change your password and adjust security-related settings"
            },
            "advancedSettings": {
                "title": "Advanced Settings",
                "description": "Tools and manual settings for technical users"
            },
            "helpAndInfo": {
                "title": "Help & Information",
                "description": "Find the answer to a question or get help with an issue"
            },
            "profile": {
                "title": "Profile",
                "description": "Change your profile name or set an avatar"
            },
            "sync": {
                "title": "Sync accounts",
                "description": ""
            },
            "theme": {
                "title": "Theme",
                "description": ""
            },
            "language": {
                "title": "Language",
                "description": ""
            },
            "currency": {
                "title": "Currency",
                "description": "Adjusts balance conversion and updates chart options"
            },
            "notifications": {
                "title": "Notifications",
                "description": "System notifications for transaction events"
            },
            "exportStronghold": {
                "title": "Export Backup",
                "description": "Export to a Stronghold file - a complete encrypted backup of your wallet and latest transaction history."
            },
            "appLock": {
                "title": "Automatic Lock",
                "description": "Time elapsed before your wallet locks and logs you out"
            },
            "changePassword": {
                "title": "Change password",
                "description": "Your password is used to secure your wallet. You must use a strong password to protect your funds."
            },
            "changePincode": {
                "title": "Change PIN code",
                "description": "Your PIN keeps your balance and transactions private",
                "currentPincode": "Current PIN",
                "newPincode": "New PIN",
                "confirmNewPincode": "Confirm new PIN",
                "action": "Change PIN"
            },
            "resyncAccounts": {
                "title": "Resync accounts",
                "description": "Starts a background task to make sure your accounts are up to date."
            },
            "hiddenAccounts": {
                "title": "Hidden accounts",
                "description": "Selecting this options will show accounts that were previously hidden."
            },
            "deleteProfile": {
                "title": "Delete profile",
                "description": "Deletes your entire wallet, profile and transaction history. Make sure you have a backup."
            },
            "deepLinks": {
                "title": "Deep links",
                "description": "Automatically fill transaction data in Firefly upon clicking an iota:// link"
            },
            "developerMode": {
                "title": "Developer mode",
                "description": "Connect to testnets and other developer features"
            },
            "nodeSettings": {
                "title": "Node settings",
                "description": "Select Manual to configure the node settings and connect to your own node"
            },
            "configureNodeList": {
                "title": "Select a node",
<<<<<<< HEAD
                "description": "Manage a list of nodes to use for wallet transactions.",
=======
                "description": "Manage the list of nodes your wallet connects to.",
>>>>>>> b0dfd5c9
                "primaryNode": "Primary node",
                "excludeNode": "Exclude node",
                "includeNode": "Include node",
                "viewDetails": "View details",
                "setAsPrimary": "Set as primary",
                "removeNode": "Remove node",
                "includeOfficialNodeList": "Include official node list",
<<<<<<< HEAD
                "noNodes": "There are no nodes, automatic selection will be used instead.",
                "network": "Network",
                "customNetwork": "Custom network",
                "customNetworkId": "Custom network id"
=======
                "noNodes": "There are no nodes, automatic selection will be used instead."
>>>>>>> b0dfd5c9
            },
            "proofOfWork": {
                "title": "Proof of work",
                "description": "Complete proof of work locally on your device or outsource to the node"
            },
            "errorLog": {
                "title": "Error log",
                "description": "View errors to debug an issue"
            },
            "diagnostics": {
                "title": "Diagnostics",
                "description": "View system and application information"
            },
            "stateExport": {
                "title": "State export",
                "description": "Export your transaction history to a .csv file"
            },
            "troubleshoot": {
                "title": "Troubleshoot",
                "description": "Use the troubleshooting wizard to solve common problems"
            },
            "documentation": {
                "title": "Documentation",
                "description": "View the documentation for in depth explanations of how things work"
            },
            "faq": {
                "title": "FAQ",
                "title2": "Frequently Asked Questions",
                "description": "View the FAQs to get help with a common problem or question"
            },
            "discord": {
                "title": "Discord",
                "description": "Get help from the IOTA community on Discord"
            },
            "about": {
                "title": "About",
                "description": ""
            },
            "reportAnIssue": {
                "title": "Report an issue",
                "description": "Report a bug to the developers. Check through to make sure it hasn't already been reported."
            }
        },
        "login": {
            "pleaseWait": "Please wait {time, plural, one {1 second} other {# seconds}}",
            "incorrectAttempts": "{attempts, plural, one {1 incorrect attempt} other {# incorrect attempts}}"
        },
        "dashboard": {
            "security": {
                "version": {
                    "title": "Firefly v{version}",
                    "upToDate": "Up to date",
                    "outOfDate": "Out of date"
                },
                "hardwareDevice": {
                    "title": "Hardware Device",
                    "noneDetected": "None detected"
                },
                "strongholdStatus": {
                    "title": "Wallet Status",
                    "locked": "Stronghold locked",
                    "unlocked": "Stronghold unlocked"
                },
                "strongholdBackup": {
                    "title": "Wallet Backup",
                    "weeksAgo": "{weeks, plural, one {# week} other {# weeks}} ago"
                }
            },
            "network": {
                "networkOperational": "Network Operational",
                "networkDegraded": "Network Degraded",
                "networkDown": "Network Disconnected",
                "status": "Status",
                "messagesPerSecond": "Messages per second",
                "confirmationRate": "Confirmation rate"
            },
            "profileModal": {
                "allSettings": "All settings",
                "logout": "Log out"
            }
        }
    },
    "popups": {
        "password": {
            "title": "Password required",
            "subtitle": "Please enter your password to unlock Stronghold",
            "backup": "Please enter your password to export a backup"
        },
        "qr": {
            "title": "Your QR code"
        },
        "version": {
            "title": "Current version: {version}",
            "upToDateTitle": "Firefly is up to date",
            "upToDateDescription": "You are running the latest and safest version of Firefly.",
            "updateAvailable": "Firefly update available",
            "updateDetails": "Version {version} - {date}"
        },
        "backup": {
            "title": "Last backup: {date}",
            "lastBackup": "You last backed up {date}",
            "backupDescription": "It is important to back up regularly to ensure you have a copy of your accounts and transaction history.",
            "backupWarning": "If you lose your backup and recovery phrase you will lose access to your funds.",
            "notBackedUp": "Not backed up",
            "notBackedUpDescription": "You have not backed up your Stronghold",
            "saving": "Saving..."
        },
        "deleteAccount": {
            "title": "Delete {name}?",
            "body": "This account has no transaction history. It can safely be deleted.",
            "typePassword": "Type your wallet password to confirm.",
            "hideAccount": "Delete account",
            "errorTitle": "Unable to delete {name}",
            "errorBody1": "You cannot delete this account, you must have at least one."
        },
        "hideAccount": {
            "title": "Hide {name}?",
            "body": "You can find this account later by enabling \"Show hidden accounts\" in Advanced Settings.",
            "typePassword": "Type your wallet password to confirm.",
            "hideAccount": "Hide account",
            "errorTitle": "Unable to hide {name}",
            "errorBody1": "To hide an account it must have 0 balance.",
            "errorBody2": "You currently have {balance} remaining on this account. Please move these funds to a different account and try again.",
            "errorBody3": "You cannot hide this account, you must have at least one."
        },
        "addressHistory": {
            "title": "{name} address history",
            "currentBalance": "Current balance: {balance}"
        },
        "node": {
            "titleAdd": "Add a node",
            "titleUpdate": "Update a node",
            "titleRemove": "Remove a node",
            "titleDetails": "Node details",
            "nodeAddress": "Node address",
            "optionalUsername": "Username (optional)",
            "optionalPassword": "Password (optional)",
            "setAsPrimaryNode": "Set as primary node",
            "removeConfirmation": "Are you sure you want to remove this node?",
            "httpWarning": "Using nodes over HTTP leaves traffic unencrypted and could pose a security risk."
        },
        "errorLog": {
            "title": "Error Log",
            "empty": "The error log is empty."
        },
        "deleteProfile": {
            "title": "Delete profile",
            "confirmation": "Are you sure you want to delete this profile? This operation cannot be undone.",
            "typePassword": "Type your password to confirm."
        },
        "diagnostics": {
            "title": "Diagnostics",
            "node": "Node",
            "platform": "Platform",
            "platformVersion": "Platform Version",
            "platformArchitecture": "Platform Architecture",
            "cpuCount": "CPU Count",
            "totalMem": "Total Memory",
            "freeMem": "Free Memory",
            "userPath": "User Path"
        },
        "transaction": {
            "title": "Confirm transaction",
            "body": "You’re about to send {amount} to"
        }
    },
    "charts": {
        "incomingMi": "Incoming {value} Mi",
        "outgoingMi": "Outgoing {value} Mi",
        "portoflio": "Portfolio",
        "token": "Token",
        "accountValue": "Account Value",
        "accountActivity": "Account Activity"
    },
    "actions": {
        "continue": "Continue",
        "back": "Back",
        "cancel": "Cancel",
        "close": "Close",
        "dismiss": "Dismiss",
        "save": "Save",
        "importSeed": "Import an existing seed",
        "importWallet": "Import existing wallet",
        "createWallet": "Create new wallet",
        "savePassword": "Save password",
        "useBiometric": "Use biometric security",
        "setupPin": "Set up PIN code",
        "setPin": "Set PIN code",
        "confirmPin": "Confirm PIN code",
        "enterYourPin": "Enter your PIN",
        "saveBackupFile": "Save backup file",
        "iveWrittenRecoveryPhrase": "I’ve written down my recovery phrase",
        "verifyRecoveryPhrase": "Verify recovery phrase",
        "revealRecoveryPhrase": "Reveal recovery phrase",
        "importSeedvault": "Import SeedVault",
        "checkAgain": "No, Check Again",
        "importFromFile": "Import from a file",
        "send": "Send",
        "receive": "Receive",
        "create": "Create",
        "beginTransfer": "Begin Transfer",
        "tryAgain": "Try again",
        "visitDiscord": "Visit Discord",
        "dragDrop": "Drag & Drop",
        "importExtentions": ".kdbx or .stronghold file",
        "chooseFile": "Choose a File",
        "dropHere": "Drop your file here",
        "syncAll": "Sync all",
        "export": "Export",
        "exportNewStronghold": "Export a new Stronghold",
        "enableDeepLinks": "Enable deep links",
        "enableDeveloperMode": "Enable developer mode",
        "enableSystemNotifications": "Enable system notifications",
        "exportState": "Export state",
        "localProofOfWork": "Local proof of work",
        "unlock": "Unlock",
        "updateFirefly": "Update Firefly",
        "restartNow": "Restart now",
        "saveBackup": "Save Stronghold backup",
        "customizeAcount": "Customise account",
        "viewAddressHistory": "View address history",
        "hideAccount": "Hide account",
        "showAccount": "Unhide account",
        "deleteAccount": "Delete account",
        "max": "Max",
        "addNode": "Add node",
        "updateNode": "Update node",
        "removeNode": "Remove node",
        "hide": "Hide",
        "hideOthers": "Hide Others",
        "showAll": "Show All",
        "quit": "Quit",
        "edit": "Edit",
        "undo": "Undo",
        "redo": "Redo",
        "cut": "Cut",
        "copy": "Copy",
        "paste": "Paste",
        "selectAll": "Select All",
        "addAccount": "Add Account",
        "checkForUpdates": "Check for Updates",
        "reportAnIssue": "Report an Issue",
        "clear": "Clear",
        "hideDetails": "Hide Details",
        "yes": "Yes",
        "no": "No",
        "reset": "Reset",
        "downloadRecoveryKit": "Save Recovery Kit template",
        "skipBackup": "Skip file backup",
        "finishSetup": "Finish setup",
        "readDocumentation": "Read the documentation",
        "visitFaq": "Visit FAQ",
        "showHiddenAccounts": "Show hidden accounts",
        "confirm": "Confirm"
    },
    "general": {
        "password": "Password",
        "confirmPassword": "Confirm password",
        "currentPassword": "Current password",
        "newPassword": "New password",
        "confirmNewPassword": "Confirm new password",
        "yourSeed": "Your Seed",
        "recoveryPhrase": "Recovery Phrase",
        "recentActivity": "Recent Activity",
        "sent": "Sent",
        "received": "Received",
        "sendPayment": "Send Payment",
        "moveFunds": "Internal Transfer",
        "sendFunds": "Send funds",
        "sendToAddress": "Send to address",
        "scanQrOrPaste": "Scan a QR code or paste an Address",
        "moveFundsBetweenAccounts": "Move funds between accounts",
        "sendTokensToAddress": "Send tokens to an address",
        "manageAccount": "Manage Account",
        "customizeAcount": "Customize your account",
        "account": "Account",
        "sendingToAddress": "Sending to address",
        "amount": "Amount",
        "addAddress": "Add Address",
        "reference": "Reference",
        "from": "From",
        "to": "To",
        "receiveFunds": "Receive Funds",
        "myAddress": "My Address",
        "shareAddress": "Share an address",
        "yourAddress": "Your address",
        "generateNewAddress": "Generate new address",
        "copyAddress": "Copy Address",
        "haveTextBackup": "I have a text backup",
        "haveFileBackup": "I have a file backup",
        "enterSeedOrPhrase": "Enter a recovery phrase or seed",
        "uploadSeedvaultOrStronghold": "Import a Stronghold or SeedVault file",
        "import": "Import",
        "seedvault": "SeedVault",
        "stronghold": "Stronghold",
        "language": "Language",
        "appearance": "Appearance",
        "lightTheme": "Light theme",
        "darkTheme": "Dark theme",
        "balance": "Balance",
        "accountBalance": "Account Balance",
        "incoming": "Incoming",
        "outgoing": "Outgoing",
        "totalIn": "Total in",
        "totalOut": "Total out",
        "accounts": "Accounts",
        "myAccounts": "My Accounts",
        "automaticNodeSelection": "Automatic node selection",
        "manualNodeSelection": "Manual node selection",
        "profiles": "Profiles",
        "developerProfile": "Developer Profile",
        "dev": "Dev",
        "createAccount": "Create an Account",
        "accountName": "Account name",
        "latestTransactions": "Latest Transactions",
        "transactions": "Transactions",
        "security": "Security",
        "accountAddress": "Account Address",
        "nodes": "Nodes",
        "wallet": "Wallet",
        "help": "Help",
        "you": "You",
        "messageId": "Message ID",
        "inputAddress": "Send Address",
        "receiveAddress": "Receive Address",
        "date": "Date",
        "status": "Status",
        "confirmed": "Confirmed",
        "pending": "Pending",
        "noAccounts": "You have no accounts, please create one.",
        "loadingAccounts": "Loading, please wait...",
        "addProfile": "Add Profile",
        "noRecentHistory": "No recent history",
        "transferSyncing": "Syncing account",
        "transferSelectingInputs": "Selecting inputs",
        "transferRemainderAddress": "Generating remainder deposit address",
        "transferSigning": "Signing the transaction",
        "transferPow": "Performing PoW",
        "transferBroadcasting": "Broadcasting transaction",
        "transferComplete": "Transfer complete",
        "creatingAccount": "Creating account, please wait...",
        "updatingAccount": "Updating account, please wait...",
        "accountSyncing": "Account is syncing",
        "accountSyncComplete": "Account sync complete",
        "passwordUpdating": "Updating password...",
        "passwordSuccess": "Updated password successfully",
        "passwordFailed": "Updating password failed",
        "syncingAccounts": "Syncing accounts...",
        "exportingStronghold": "Exporting Stronghold...",
        "exportingStrongholdSuccess": "Exported Stronghold successfully",
        "exportingStrongholdFailed": "Exporting Stronghold failed",
        "pinCodeUpdating": "Updating PIN code...",
        "pinCodeSuccess": "Updated PIN code successfully",
        "pinCodeFailed": "Updating PIN code failed",
        "passwordStrength": "Password strength",
        "passwordStrength0": "Bad",
        "passwordStrength1": "Poor",
        "passwordStrength2": "Weak",
        "passwordStrength3": "Average",
        "passwordStrength4": "Strong",
        "creatingProfile": "Creating profile, please wait...",
        "accountRemoved": "This account is hidden. Unhide it to perform transfers."
    },
    "dates": {
        "today": "Today",
        "yesterday": "Yesterday",
        "daysAgo": "{time, plural, one {# day} other {# days}} ago",
        "weeksAgo": "{time, plural, one {# week} other {# weeks}} ago",
        "monthsAgo": "{time, plural, one {# month} other {# months}} ago",
        "yearsAgo": "{time, plural, one {# year} other {# years}} ago"
    },
    "notifications": {
        "valueTx": "Receiving {{value}} to {{account}}",
        "confirmed": "Outgoing {{value}} from {{account}} has confirmed",
        "confirmedInternal": "{{value}} from {{senderAccount}} to {{receiverAccount}} has confirmed",
        "confirmedInternalNoAccounts": "{{value}} internal transfer has confirmed",
        "failed": "Outgoing {{value}} from {{account}} has failed",
        "downloadingUpdate": "Downloading update",
        "updateReady": "Update ready",
        "updateError": "An error occurred during the update, please try again",
        "restartInstall": "Restart to install",
        "calcMinutesRemaining": "Calculating minutes remaining...",
        "minutesRemaining": "{minutes, plural, one {1 minute remaining} other {# minutes remaining}}",
        "copiedToClipboard": "Copied to clipboard",
        "accountsSynchronized": "Account synchronization complete"
    },
    "error": {
        "profile": {
            "length": "Your profile name can't be longer than {length, plural, one {1 character} other {# characters}}.",
            "duplicate": "A profile with this name already exists."
        },
        "password": {
            "doNotMatch": "Passwords do not match.",
            "tooWeak": "Your new password is too weak.",
            "row": "Straight rows of keys are easy to guess.",
            "pattern": "Short keyboard patterns are easy to guess.",
            "names": "Common names and surnames are easy to guess.",
            "repeats": "Repeats like 'aaa' are easy to guess.",
            "repeats2": "Repeats like 'abcabcabc' are easy to guess.",
            "sequence": "Sequences of characters are easy to guess.",
            "years": "Recent years are easy to guess.",
            "dates": "Dates are easy to guess.",
            "common": "This is a very common password.",
            "similar": "This is similar to a common password.",
            "word": "A single word is easy to guess.",
            "incorrect": "Your password is incorrect.",
            "length": "Your password can't be longer than {length, plural, one {1 character} other {# characters}}."
        },
        "pincode": {
            "length": "Your PIN must be {length, plural, one {1 digit} other {# digits}} long.",
            "match": "PINs do not match.",
            "incorrect": "Your current PIN is incorrect."
        },
        "account": {
            "length": "Your account name can't be longer than {length, plural, one {1 character} other {# characters}}.",
            "empty": "You must use your latest account before creating a new one.",
            "notEmpty": "You must transfer your balance before deleting this account.",
            "duplicate": "An account with this name already exists.",
            "tilde": "A profile name can't start with the '~' character.",
            "control": "A profile name can't contain a control character.",
            "startDot": "A profile name can't start with the '.' character.",
            "chars": "A profile name can't contain the following characters <>:\"/\\|?*"
        },
        "send": {
            "addressLength": "Addresses should be {length, plural, one {1 character} other {# characters}} long.",
            "amountTooHigh": "This is greater than your available balance.",
            "amountNoFloat": "If units are `i` you cannot use decimal places.",
            "amountInvalidFormat": "The amount appears to be an invalid number.",
            "amountZero": "The amount must be greater than 0.",
            "wrongAddressPrefix": "Addresses start with the prefix {prefix}.",
            "wrongAddressFormat": "The address is not correctly formatted.",
            "insufficientFunds": "This account has insufficient funds.",
            "noToAccount": "You have not selected an account to send the funds to.",
            "sendingDust": "You cannot send less than 1 Mi.",
            "leavingDust": "You cannot leave less than 1 Mi on your address."
        },
        "node": {
            "invalid": "Please enter a valid URL.",
            "https": "HTTPS is required. Enabled developer mode to use unsecured HTTP connections.",
            "duplicate": "This node has already been added.",
            "unsynced": "The node is not in sync.",
            "noSynced": "No synced nodes are available.",
            "networkMismatch": "The network id for your node is \"{networkId}\" which does not match the current network.",
            "networkNotReachable": "The network id for your node could not be retrieved, unable to add node."
        },
        "global": {
            "generic": "Something went wrong."
        },
        "backup": {
            "invalid": "The backup file was not recognised.",
            "destination": "The backup destination was not valid.",
            "mnemonic": "The mnemonic is not valid.",
            "seedTooShort": "The seed should be 81 characters long, it {length, plural, one {is 1} other {is #}}",
            "seedCharacters": "The seed should only contain characters A-Z or 9",
            "phraseWordCount": "There should be 24 words in your recovery phrase, currently there {length, plural, one {is 1} other {are #}}.",
            "phraseUnrecognizedWord": "Unrecognized word \"{word}\" in your recovery phrase"
        }
    }
}<|MERGE_RESOLUTION|>--- conflicted
+++ resolved
@@ -231,11 +231,7 @@
             },
             "configureNodeList": {
                 "title": "Select a node",
-<<<<<<< HEAD
-                "description": "Manage a list of nodes to use for wallet transactions.",
-=======
                 "description": "Manage the list of nodes your wallet connects to.",
->>>>>>> b0dfd5c9
                 "primaryNode": "Primary node",
                 "excludeNode": "Exclude node",
                 "includeNode": "Include node",
@@ -243,14 +239,10 @@
                 "setAsPrimary": "Set as primary",
                 "removeNode": "Remove node",
                 "includeOfficialNodeList": "Include official node list",
-<<<<<<< HEAD
                 "noNodes": "There are no nodes, automatic selection will be used instead.",
                 "network": "Network",
                 "customNetwork": "Custom network",
                 "customNetworkId": "Custom network id"
-=======
-                "noNodes": "There are no nodes, automatic selection will be used instead."
->>>>>>> b0dfd5c9
             },
             "proofOfWork": {
                 "title": "Proof of work",
