--- conflicted
+++ resolved
@@ -138,7 +138,6 @@
             "title": "Restore your wallets using a backup file",
             "body": "Import a backup file to restore your wallets. Backups can either be a Stronghold (.stronghold) or a Trinity SeedVault (.kdbx)."
         },
-<<<<<<< HEAD
         "import_from_ledger": {
             "title": "Back up from a Ledger",
             "body": "Something, something about Ledger backups and some important life advice",
@@ -157,12 +156,11 @@
             "title": "Restore your wallet from a SeedVault or Stronghold",
             "body_1": "Please enter your backup password.",
             "body_2": "This is the password you set when you first created your backup."
-=======
+        },
         "importBackupPassword": {
             "title": "Restore your wallets from a SeedVault or Stronghold",
             "body1": "Please enter your backup password.",
             "body2": "This is the password you set when you first created your backup."
->>>>>>> d3e9d883
         },
         "importSuccess": {
             "title": "You have successfully recovered your backup",
@@ -299,13 +297,8 @@
                 "description": "Your password is used to secure your wallets. You must use a strong password to protect your funds"
             },
             "changePincode": {
-<<<<<<< HEAD
-                "title": "Change PIN",
-                "description": "",
-=======
                 "title": "Change PIN code",
                 "description": "Your PIN keeps your balance and transactions private",
->>>>>>> d3e9d883
                 "currentPincode": "Current PIN",
                 "newPincode": "New PIN",
                 "confirmNewPincode": "Confirm new PIN",
@@ -402,13 +395,10 @@
                 },
                 "hardwareDevice": {
                     "title": "Hardware Device",
-<<<<<<< HEAD
                     "none_detected": "None detected",
                     "detected": "Detected",
-                    "locked": "Locked"
-=======
+                    "locked": "Locked",
                     "noneDetected": "None detected"
->>>>>>> d3e9d883
                 },
                 "strongholdStatus": {
                     "title": "Wallet Status",
@@ -624,9 +614,7 @@
         "addAccount": "Add Wallet",
         "checkForUpdates": "Check for Updates",
         "reportAnIssue": "Report an Issue",
-<<<<<<< HEAD
-        "restore": "Restore"
-=======
+        "restore": "Restore",
         "clear": "Clear",
         "hideDetails": "Hide Details",
         "yes": "Yes",
@@ -647,7 +635,6 @@
         "searchAgain": "Search again",
         "searching": "Searching...",
         "closeFirefly": "Close Firefly"
->>>>>>> d3e9d883
     },
     "general": {
         "password": "Password",
@@ -676,7 +663,6 @@
         "reference": "Reference",
         "from": "From",
         "to": "To",
-<<<<<<< HEAD
         "receive_funds": "Receive funds",
         "my_address": "My Address",
         "share_address": "Share an address",
@@ -689,14 +675,12 @@
         "enter_seed_or_phrase": "Enter a recovery phrase or seed",
         "upload_seedvault_or_stronghold": "Import a Stronghold or SeedVault file",
         "restore_from_ledger": "Restore using a seed from Ledger",
-=======
         "receiveFunds": "Receive Funds",
         "myAddress": "My Address",
         "shareAddress": "Share an address",
         "yourAddress": "Your address",
         "generateNewAddress": "Generate new address",
         "copyAddress": "Copy Address",
->>>>>>> d3e9d883
         "import": "Import",
         "seedvault": "SeedVault",
         "stronghold": "Stronghold",
