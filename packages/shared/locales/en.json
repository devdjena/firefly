--- conflicted
+++ resolved
@@ -373,14 +373,11 @@
         "unlock": "Unlock",
         "update_firefly": "Update Firefly",
         "save_backup": "Save backup",
-<<<<<<< HEAD
-        "restore": "Restore"
-=======
         "customize_account": "Customise account",
         "sync_account": "Sync account",
         "view_address_history": "View address history",
-        "delete_account": "Delete account"
->>>>>>> d7c5ce08
+        "delete_account": "Delete account",
+        "restore": "Restore"
     },
     "general": {
         "password": "Password",
