--- conflicted
+++ resolved
@@ -136,7 +136,6 @@
                 "title": "Help & Information",
                 "description": "Configure your wallet’s appearance and other general settings"
             },
-<<<<<<< HEAD
             "profile": {
                 "title": "Profile",
                 "description": "Clear and easy to understand description. Lorem ipsum dolor sit amet, consectetur"
@@ -221,88 +220,6 @@
                 "title": "Discord",
                 "description": "Clear and easy to understand description. Lorem ipsum dolor sit amet, consectetur"
             }, 
-=======
-            "profileDetails": {
-                "title": "Profile Details",
-                "description": "Temp"
-            },
-            "theme": {
-                "title": "Theme",
-                "description": "Temp"
-            },
-            "language": {
-                "title": "Language",
-                "description": "Temp"
-            },
-            "currency": {
-                "title": "Currency",
-                "description": "Temp"
-            },
-            "notifications": {
-                "title": "Notifications",
-                "description": "Temp"
-            },
-            "exportStronghold": {
-                "title": "Export Stronghold",
-                "description": "Temp"
-            },
-            "appLock": {
-                "title": "App Lock",
-                "description": "Temp"
-            },
-            "changePassword": {
-                "title": "Change Password",
-                "description": "Temp"
-            },
-            "resyncAccounts": {
-                "title": "Resync Accounts",
-                "description": "Temp"
-            },
-            "resetWallet": {
-                "title": "Reset Wallet",
-                "description": "Temp"
-            },
-            "deepLinks": {
-                "title": "Deep Links",
-                "description": "Temp"
-            },
-            "developerMode": {
-                "title": "Developer Mode",
-                "description": "Temp"
-            },
-            "nodeSettings": {
-                "title": "Node Settings",
-                "description": "Temp"
-            },
-            "proofOfWork": {
-                "title": "Proof of Work",
-                "description": "Temp"
-            },
-            "errorLog": {
-                "title": "Error Log",
-                "description": "Temp"
-            },
-            "stateExport": {
-                "title": "State Export",
-                "description": "Temp"
-            },
-            "troubleshoot": {
-                "title": "Troubleshoot",
-                "description": "Temp"
-            },
-            "documentation": {
-                "title": "Documentation",
-                "description": "Temp"
-            },
-            "faq": {
-                "title": "FAQ",
-                "description": "Temp"
-            },
-            "discord": {
-                "title": "Discord",
-                "description": "Temp"
-            },
->>>>>>> 996dc21f
             "about": {
                 "title": "About",
                 "description": "Clear and easy to understand description. Lorem ipsum dolor sit amet, consectetur"
@@ -392,11 +309,8 @@
         "incoming": "Incoming",
         "outgoing": "Outgoing",
         "accounts": "Accounts",
-<<<<<<< HEAD
         "automaticNodeSelection": "Automatic node selection",
-        "manualNodeSelection": "Manual node selection"
-=======
+        "manualNodeSelection": "Manual node selection",
         "profiles": "Profiles"
->>>>>>> 996dc21f
     }
 }