--- conflicted
+++ resolved
@@ -537,12 +537,9 @@
         "finishSetup": "Finish setup",
         "readDocumentation": "Read the documentation",
         "visitFaq": "Visit FAQ",
-<<<<<<< HEAD
-        "viewStatus": "View status"
-=======
+        "viewStatus": "View status",
         "showHiddenAccounts": "Show hidden accounts",
         "confirm": "Confirm"
->>>>>>> eb8feba4
     },
     "general": {
         "password": "Password",
@@ -650,11 +647,8 @@
         "passwordStrength3": "Average",
         "passwordStrength4": "Strong",
         "creatingProfile": "Creating profile, please wait...",
-<<<<<<< HEAD
-        "fundMigration": "Fund migration"
-=======
+        "fundMigration": "Fund migration",
         "accountRemoved": "This account is hidden. Unhide it to perform transfers."
->>>>>>> eb8feba4
     },
     "dates": {
         "today": "Today",
