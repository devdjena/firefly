{
    "views": {
        "onboarding1": {
            "title": "Send, Receive & Manage your IOTA tokens",
            "body": "Firefly is the official wallet software of IOTA."
        },
        "legal": {
            "title": "Privacy Policy & Terms of Service",
            "body": "Please review the Privacy Policy and Terms of Service.",
            "checkbox": "I've read and I accept the Privacy Policy & Terms of Service"
        },
        "appearance": {
            "title": "Appearance",
            "body": "Choose your app theme."
        },
        "profile": {
            "title": "Create a profile",
            "profileName": "Profile Name",
            "body1": "You can create multiple user profiles to organise your wallets and improve privacy.",
            "body2": {
                "first": "For now, let's start with your first profile name.",
                "nonFirst": "For now, let's start with your profile name."
            },
            "addMore": "You can add more profiles later."
        },
        "setup": {
            "title": "Set up a wallet",
            "chrysalisTitle": "Chrysalis Network Update",
            "chrysalisBody": "From April 21st, users can migrate their tokens to the new Chrysalis network. We recommend you migrate your existing tokens as soon as possible.",
            "learnMore": "Learn about the migration"
        },
        "secure": {
            "title": "Secure your wallet",
            "body1": "Save and print the Recovery Kit PDF template.",
            "body2": "If you fill out the Recovery Kit and store it safely, you will always be able to recover your wallets."
        },
        "create": {
            "title": "Create a wallet",
            "body": "Create a new wallet. You can choose a regular software wallet or if you have a Ledger device you can set up a hardware wallet.",
            "softwareAccount": {
                "title": "I want a software wallet",
                "description": "Create a 24-word Recovery Phrase"
            },
            "ledgerAccount": {
                "title": "I want a hardware wallet",
                "description": "Ledger Nano S or Nano X required"
            }
        },
        "setupLedger": {
            "progress1": "Connect your Ledger",
            "progress2": "Generate address",
            "progress3": "Switch Ledger app",
            "progress4": "Transfer funds",
            "watchVideo": "Watch video guide",
            "videoGuide": "Ledger migration video guide"
        },
        "ledgerInstallationGuide": {
            "title": "Have you installed the necessary Ledger apps?",
            "body1": "Before you proceed, you must find and install both the {legacy} app and the new IOTA app through Ledger Live.",
            "body2": "Make sure your Ledger firmware is up-to-date. Any pre-installed apps should be updated to their latest versions.",
            "action": "Yes, I've installed these apps"
        },
        "password": {
            "title": "Create a password",
            "body1": "You need a strong password to protect your funds. Use a combination of words, and avoid common phrases, names or dates.",
            "body2": "It is recommended that you write down your password in your Recovery Kit."
        },
        "protect": {
            "title": "Protect your wallet",
            "body1": "Set up a login PIN to make sure that only you can enter your profile.",
            "body2": "Keep your PIN safe!"
        },
        "pin": {
            "title": "Set up PIN code",
            "body1": "Enter a 6-digit PIN below. You will be asked for your PIN to access your profile.",
            "body2": "Use numbers only"
        },
        "confirmPin": {
            "title": "Verify your PIN code",
            "body1": "Your PIN keeps your balance and transactions private.",
            "body2": "Re-enter your PIN code to proceed. "
        },
        "backup": {
            "title": "Back up your wallet",
            "body1": "You will now be shown a recovery phrase. Write it down in your Recovery Kit.",
            "body2": "Do not share your recovery phrase with anyone. It can be used to access your tokens from anywhere.",
            "body3": "If you lose your recovery phrase, you may lose your funds."
        },
        "recoveryPhrase": {
            "title": "Recovery phrase",
            "body1": "In your Recovery Kit, write down the words in the exact order shown.",
            "body2": "Keep this private and safely stored.",
            "body3": "It is important to have a written backup. Computers often fail and files can corrupt.",
            "revealRecoveryPhrase": "Reveal recovery phrase",
            "hideRecoveryPhrase": "Hide recovery phrase"
        },
        "verifyRecoveryPhrase": {
            "title": "Verify recovery phrase",
            "body": "Let's check you wrote down the phrase correctly. Please select each word in numbered order.",
            "word": "Word",
            "verified": "Recovery phrase verified",
            "verifiedBody": "Remember to keep it private and safely stored."
        },
        "backupWallet": {
            "title": "Back up to a Stronghold file",
            "body1": "Enter your password to backup your wallets to a Stronghold file. Your password is used to encrypt the backup.",
            "body2": "Reasons why digital backups are important:",
            "reason1": "Easily recover your wallets without typing in your recovery phrase",
            "reason2": "Import your wallets on other devices",
            "reason3": "Recover your full transaction history"
        },
        "recoveryPhraseSaved": {
            "title": "Successfully backed up",
            "body": "You have backed up your wallets to a Stronghold."
        },
        "congratulations": {
            "title": "Wallet setup completed",
            "fundsMigrated": "Funds migrated",
            "body": "Your new wallet is ready to use.",
            "softwareMigratedBody": "You have successfully migrated your funds to the new network",
            "fireflyLedgerBody": "Your Ledger account is successfully recovered and you can now continue.",
            "trinityLedgerBody": "You have successfully migrated your Ledger to the new network.",
            "exportMigration": "Export migration log and finish setup"
        },
        "import": {
            "title": "Recover or migrate funds",
            "body": "If you have an existing seed or wallet back up file, you can import it here. If you hold older network funds, you will be taken through the migration steps to move to the Chrysalis network.",
            "importSeed": "I have an 81 character seed",
            "importSeedDescription": "Enter a seed and migrate funds to Chrysalis",
            "importMnemonic": "I have a Firefly recovery phrase",
            "importMnemonicDescription": "Enter your recovery phrase to recover your wallets",
            "importFile": "I have a file backup",
            "importFileDescription": "Upload a Seedvault or Stronghold file",
            "importLedger": "I have a Ledger backup",
            "importLedgerDescription": "Restore or migrate a Ledger profile"
        },
        "importFromText": {
            "seed": {
                "title": "Type your seed to commence migration",
                "body": "A seed consists of 81 characters. This is used to recover from the older Trinity app.",
                "enter": "Enter your seed"
            },
            "mnemonic": {
                "title": "Type your recovery phrase",
                "body": "A recovery phrase is 24 words long, all lower case, with spaces between. This is used to recover existing Firefly wallets.",
                "enter": "Enter your secret recovery phrase"
            },
            "seedDetected": "81 character seed detected",
            "phraseDetected": "24 word recovery phrase detected",
            "checksum": "Checksum"
        },
        "importFromFile": {
            "title": "Restore your wallets using a backup file",
            "body": "Import a backup file to restore your wallets. Backups can either be a Stronghold (.stronghold) or a Trinity SeedVault (.kdbx)."
        },
        "importFromLedger": {
            "title": "Restore or Migrate your Ledger",
            "body": "Restore an existing Firefly Ledger profile, or migrate your funds from Trinity.",
            "haveFireflyLedger": "I have a Firefly Ledger backup",
            "haveFireflyLedgerDescription": "Restore a Firefly profile",
            "haveTrinityLedger": "I have a Trinity Ledger backup",
            "haveTrinityLedgerDescription": "Migrate a Trinity profile"
        },
        "connectLedger": {
            "title": "Connect your Ledger to Firefly",
            "body": "For your Ledger device to be found by Firefly, please ensure that the official Ledger Live application is closed.",
            "trafficLight1": "Connect and unlock your Ledger with your PIN",
            "trafficLight2": "Open the new IOTA app on your Ledger",
            "tips": "Tips if your Ledger isn’t connecting"
        },
        "restoreFromFireflyLedger": {
            "title": "Restore Your Ledger Profile",
            "body": "Press restore to complete the setup process and restore your wallets, balances and transaction history.",
            "restoring": "Restoring from Ledger..."
        },
        "legacyLedgerIntro": {
            "title": "Start your Ledger migration using Firefly",
            "body1": "Firefly will help you to transfer your tokens to the new Chrysalis network.",
            "body2": "After the migration, you will be able to send and receive your tokens using your Ledger with Firefly.",
            "readMore": "What to expect from the migration process"
        },
        "generateNewLedgerAddress": {
            "title": "Generate new address",
            "body": "You need to generate a new address to migrate your tokens with Firefly. Click the button below to continue.",
            "confirmTitle": "Confirm the new address",
            "confirmBody": "For security, please compare the address generated on your Ledger device with the one displayed below. If they match, press both buttons on your Ledger as prompted.",
            "confirmedTitle": "Address confirmed",
            "confirmedBody": "You have confirmed that the address in Firefly matches the one on your Ledger device.",
            "generating": "Generating address"
        },
        "switchLedgerApps": {
            "title": "Switch Ledger apps",
            "body": "Please switch to the {legacy} app on your Ledger device to continue migration. When ready, press continue."
        },
        "selectLedgerAccountIndex": {
            "title": "Choose Ledger account index",
            "body": "Choose the Ledger account index you used with Trinity. For most users this will be the default index of 0.",
            "accountIndex": "Account Index",
            "accountPage": "Account Page",
            "standard": "Standard",
            "expert": "Expert",
            "takingAWhile": "This is taking a while...",
            "notGeneratingAddresses": "Is your Ledger generating addresses?",
            "reinstallLegacy": "If not, disconnect the device and try again. If the issue persists, you may need to reinstall the {legacy} app."
        },
        "importBackupPassword": {
            "body1": "Please enter your backup password.",
            "body2": "This is the password you set when you first created your backup."
        },
        "importSuccess": {
            "title": "You have successfully recovered your backup",
            "body": "You can now set up your new profile."
        },
        "migrate": {
            "title": "Migrate your funds",
            "body1": "This is an automated process to transfer your funds to your new wallet.",
            "body2": "It may take some time. Do not turn off your device during the migration.",
            "existing": "Your old wallet",
            "new": "Your new wallet",
            "learn": "Learn about the migration",
            "beginMigration": "Begin Migration",
            "migrating": "Migrating funds...",
            "migrated": "{balance} migrated",
            "migrationFailed": "Migration Failed",
            "noAddressesForMigration": "Please select the addresses you wish to secure.",
            "restoringWallet": "Restoring wallet...",
            "findingBalance": "Finding balance...",
            "incorrectSeedVaultPassword": "Incorrect SeedVault password.",
            "noDataSeedVault": "No data could be found in the SeedVault.",
            "signingBundle": "Signing bundle",
            "broadcastingBundle": "Broadcasting bundle",
            "miningBundle": "Mining bundle",
            "problemRestoringWallet": "There was a network error restoring your wallet. Please try again.",
            "minimumMigrationAmountSpentAddresses": "The minimum migration amount for each spent address is 1 Mi. Check again if your balance doesn't look right.",
            "tooManyAddressesToMigrate": "You have too many addresses with a low balance to migrate. Check again if your total balance doesn't look right.",
            "cannotMigrateAllYourFunds": "We cannot migrate all of your funds because some addresses are too low in value. You can proceed anyway. {value} will be lost.",
            "error": "There was an error migrating your funds. Please try again."
        },
        "bundleMiningWarning": {
            "title": "Warning",
            "body1": "You have funds on one or more spent addresses.",
            "body2": "We recommend you run an automated process to help secure and transfer these funds safely.",
            "body3": "If you close the app you will need to restart the whole migration.",
            "learn": "Learn about spent addresses"
        },
        "secureSpentAddresses": {
            "title": "Secure spent addresses",
            "body1": "You have funds detected on {number, plural, one {# spent address} other {# spent addresses}}.",
            "body2": "We recommend you run an automated process to help secure and transfer your funds safely.",
            "error": "You can’t migrate spent addresses with less than 1 Mi"
        },
        "securityCheckCompleted": {
            "title": "Security check completed",
            "body1": "We have calculated the security risk level. Running this process again may lower your risk level.",
            "body2": "When you are happy with the risk level(s) press continue.",
            "rerun": "Rerun process for selected addresses",
            "continueMigration": "Continue migration"
        },
        "securingSpentAddresses": {
            "title": "Securing spent addresses...",
            "body1": "This process will take {minutes, plural, one {1 minute} other {# minutes}}.",
            "body2": "Your computer will run at full capacity, you may wish to do something else while you wait for this to complete."
        },
        "transferFragmentedFunds": {
            "body1": "Firefly will now proceed to migrate your funds. This may take a while.",
            "body2": "Ensure your Ledger is connected and the {legacy} app is open at all times during migration.",
            "migrate": "Migrate funds",
            "transaction": "Transaction {number}",
            "rerun": "Try again"
        },
        "migrateFailed": {
            "title": "To do",
            "body": "To do"
        },
        "balance": {
            "title": "Your balance",
            "body": "Make sure your balance is correct before continuing. You can check again if things don't look correct.",
            "error": "The minimum migration amount is 1 Mi. Check again if your balance doesn't look right.",
            "zeroBalance": "Try checking again. If you still can't find your balance you might have entered your seed incorrectly.",
            "zeroBalanceLedgerLegacy": "Try checking again. If you still can't find your balance you might have selected the wrong account index."
        },
        "settings": {
            "settings": "Settings",
            "generalSettings": {
                "title": "General Settings",
                "description": "Configure your app's appearance and other general settings"
            },
            "security": {
                "title": "Security",
                "description": "Change your password and adjust security-related settings"
            },
            "advancedSettings": {
                "title": "Advanced Settings",
                "description": "Tools and manual settings for technical users"
            },
            "helpAndInfo": {
                "title": "Help & Information",
                "description": "Find the answer to a question or get help with an issue"
            },
            "profile": {
                "title": "Profile",
                "description": "Change your profile name or set an avatar"
            },
            "sync": {
                "title": "Sync wallets",
                "description": ""
            },
            "theme": {
                "title": "Theme",
                "description": ""
            },
            "language": {
                "title": "Language",
                "description": ""
            },
            "currency": {
                "title": "Currency",
                "description": "Adjusts balance conversion and updates chart options"
            },
            "notifications": {
                "title": "Notifications",
                "description": "System notifications for transaction events"
            },
            "networkStatus": {
                "title": "Network status",
                "description": "Displays the status of the node you are currently connected to."
            },
            "exportStronghold": {
                "title": "Export Backup",
                "description": "Export to a Stronghold file - a complete encrypted backup of your wallets and latest transaction history"
            },
            "appLock": {
                "title": "Automatic Lock",
                "description": "Inactivity time before your wallets lock and you are logged out",
                "durationMinute": "{time, plural, one {1 minute} other {# minutes}}",
                "durationHour": "{time, plural, one {1 hour} other {# hours}}"
            },
            "changePassword": {
                "title": "Change password",
                "description": "Your password is used to secure your wallets. You must use a strong password to protect your funds"
            },
            "changePincode": {
                "title": "Change PIN code",
                "description": "Your PIN keeps your balance and transactions private",
                "currentPincode": "Current PIN",
                "newPincode": "New PIN",
                "confirmNewPincode": "Confirm new PIN",
                "action": "Change PIN"
            },
            "balanceFinder": {
                "title": "Balance finder",
                "description": "Perform an extended search of your addresses for tokens"
            },
            "hiddenAccounts": {
                "title": "Hidden wallets",
                "description": "Selecting this options will show wallets that were previously hidden"
            },
            "deleteProfile": {
                "title": "Delete profile",
                "description": "Deletes your entire profile, wallets and transaction history. Make sure you have a backup"
            },
            "deepLinks": {
                "title": "Deep links",
                "description": "Automatically fill transaction data in Firefly upon clicking an iota:// link"
            },
            "developerMode": {
                "title": "Developer mode",
                "description": "Connect to testnets and other developer features"
            },
            "nodeSettings": {
                "title": "Node settings",
                "description": "Select Manual to configure the node settings and connect to your own node"
            },
            "configureNodeList": {
                "title": "Select a node",
                "description": "Manage the list of IOTA network nodes you connect to",
                "primaryNode": "Primary node",
                "excludeNode": "Exclude node",
                "includeNode": "Include node",
                "viewDetails": "View details",
                "setAsPrimary": "Set as primary",
                "removeNode": "Remove node",
                "includeOfficialNodeList": "Include official node list",
                "noNodes": "There are no nodes, automatic selection will be used instead"
            },
            "proofOfWork": {
                "title": "Proof of work",
                "description": "Complete proof of work locally on your device or outsource to the node"
            },
            "errorLog": {
                "title": "Error log",
                "description": "View errors to debug an issue"
            },
            "diagnostics": {
                "title": "Diagnostics",
                "description": "View system and application information"
            },
            "migrateLedgerIndex": {
                "title": "Migrate Ledger Index",
                "description": "Migrate another Trinity account index"
            },
            "stateExport": {
                "title": "State export",
                "description": "Export your transaction history to a .csv file"
            },
            "troubleshoot": {
                "title": "Troubleshoot",
                "description": "Use the troubleshooting wizard to solve common problems"
            },
            "documentation": {
                "title": "Documentation",
                "description": "View the documentation for in depth explanations of how things work"
            },
            "faq": {
                "title": "FAQ",
                "title2": "Frequently Asked Questions",
                "description": "View the FAQs to get help with a common problem or question"
            },
            "discord": {
                "title": "Discord",
                "description": "Get help from the IOTA community on Discord"
            },
            "about": {
                "title": "About",
                "description": ""
            },
            "reportAnIssue": {
                "title": "Report an issue",
                "description": "Report a bug to the developers. Check through to make sure it hasn't already been reported"
            }
        },
        "login": {
            "pleaseWait": "Please wait {time, plural, one {1 second} other {# seconds}}",
            "incorrectAttempts": "{attempts, plural, one {1 incorrect attempt} other {# incorrect attempts}}"
        },
        "dashboard": {
            "security": {
                "version": {
                    "title": "Firefly v{version}",
                    "upToDate": "Up to date",
                    "outOfDate": "Out of date"
                },
                "hardwareDevice": {
                    "title": "Hardware Device",
                    "statuses": {
                        "appNotOpen": "IOTA App Not Open",
                        "connected": "Connected",
                        "legacyConnected": "{legacy} App Open",
                        "locked": "Locked",
                        "mnemonicMismatch": "Wrong Ledger or Mnemonic",
                        "notDetected": "Not Detected",
                        "otherConnected": "App Open"
                    }
                },
                "strongholdStatus": {
                    "title": "Wallet Status",
                    "locked": "Locked",
                    "unlocked": "Unlocked"
                },
                "strongholdBackup": {
                    "title": "Wallet Backup",
                    "weeksAgo": "{weeks, plural, one {# week} other {# weeks}} ago"
                }
            },
            "network": {
                "networkOperational": "Network Operational",
                "networkDegraded": "Network Degraded",
                "networkDown": "Network Disconnected",
                "status": "Status",
                "messagesPerSecond": "Messages per second",
                "referencedRate": "Referenced rate"
            },
            "profileModal": {
                "allSettings": "All settings",
                "logout": "Log out"
            }
        }
    },
    "popups": {
        "password": {
            "title": "Password required",
            "subtitle": "Please enter your password to unlock your wallets",
            "backup": "Please enter your password to export a backup"
        },
        "qr": {
            "title": "Your QR code"
        },
        "version": {
            "title": "Current version: {version}",
            "upToDateTitle": "Firefly is up to date",
            "upToDateDescription": "You are running the latest and safest version of Firefly.",
            "updateAvailable": "Firefly update available",
            "updateDetails": "Version {version} - {date}",
            "noAutoUpdate": "Auto-update is disabled in this Windows version, please go to https://firefly.iota.org to download the update."
        },
        "backup": {
            "title": "Last backup: {date}",
            "lastBackup": "You last backed up {date}",
            "backupDescription": "It is important to back up regularly to ensure you have a copy of your wallets and transaction history.",
            "backupWarning": "If you lose your backup and recovery phrase you will lose access to your funds.",
            "notBackedUp": "Not backed up",
            "notBackedUpDescription": "You have not backed up your wallets",
            "saving": "Saving..."
        },
        "deleteAccount": {
            "title": "Delete {name}?",
            "body": "This wallet has no transaction history. It can safely be deleted.",
            "typePassword": "Type your wallet password to confirm.",
            "hideAccount": "Delete wallet",
            "errorTitle": "Unable to delete {name}",
            "errorBody1": "You cannot delete this wallet, you must have at least one."
        },
        "hideAccount": {
            "title": "Hide {name}?",
            "body": "You can find this wallet later by enabling \"Show hidden wallets\" in Advanced Settings.",
            "typePassword": "Type your wallet password to confirm.",
            "hideAccount": "Hide wallet",
            "errorTitle": "Unable to hide {name}",
            "errorBody1": "To hide a wallet it must have 0 balance.",
            "errorBody2": "You currently have {balance} remaining on this wallet. Please move these funds to a different wallet and try again.",
            "errorBody3": "You cannot hide this wallet, you must have at least one."
        },
        "addressHistory": {
            "title": "{name} address history",
            "currentBalance": "Current balance: {balance}"
        },
        "node": {
            "titleAdd": "Add a node",
            "titleUpdate": "Update a node",
            "titleRemove": "Remove a node",
            "titleDetails": "Node details",
            "nodeAddress": "Node address",
            "optionalUsername": "Username (optional)",
            "optionalPassword": "Password (optional)",
            "setAsPrimaryNode": "Set as primary node",
            "removeConfirmation": "Are you sure you want to remove this node?"
        },
        "errorLog": {
            "title": "Error Log",
            "empty": "The error log is empty."
        },
        "deleteProfile": {
            "title": "Delete profile",
            "confirmation": "Are you sure you want to delete this profile? This operation cannot be undone.",
            "typePassword": "Type your password to confirm."
        },
        "diagnostics": {
            "title": "Diagnostics",
            "node": "Node",
            "platform": "Platform",
            "platformVersion": "Platform Version",
            "platformArchitecture": "Platform Architecture",
            "cpuCount": "CPU Count",
            "totalMem": "Total Memory",
            "freeMem": "Free Memory",
            "userPath": "User Path"
        },
        "transaction": {
            "title": "Confirm transaction",
            "body": "You’re about to send {amount} to"
        },
        "balanceFinder": {
            "title": "Balance finder",
            "body": "Perform a more exhaustive search of addresses to find missing balances. This may take a while.",
            "totalWalletBalance": "Total balance",
            "typePassword": "Type your password to allow searching."
        },
        "riskFunds": {
            "title": "Warning: funds at risk during migration",
            "body1": "It is strongly recommended that you secure all your funds before proceeding with migration. Your funds are at risk of theft if you do not secure them.",
            "body2": "It is recommended that you rerun the process for addresses with a medium risk level or above."
        },
        "missingBundle": {
            "title": "Warning: funds at risk during migration",
            "body": "You have funds on spent addresses, but the information needed to secure them was not found. This can happen if you made transactions a long time ago. You can proceed but {value} are at risk during migration.",
            "learnMore": "Learn more about spent addresses",
            "proceed": "I understand the risk"
        },
        "snapshot": {
            "title": "Ongoing network upgrade",
            "body": "The Chrysalis network upgrade has begun.",
            "bodyMigration": "Migration is disabled until it is complete.",
            "bodyFirefly": "Firefly is disabled until it is complete. Token migration will still be possible afterwards."
        },
        "ledgerNotConnected": {
            "connect": "Open the new IOTA app on your Ledger device to continue",
            "connectLegacy": "Open the {legacy} app on your Ledger device to continue"
        },
        "ledgerConfirmation": {
            "confirm": "To proceed, confirm the prompt displayed on your Ledger device"
        },
        "ledgerAppGuide": {
            "title": "Guide to installing the Ledger apps",
            "steps": {
                "0": "Install and open the Ledger Live application",
                "1": "Ensure that your Ledger is connected",
                "2": "Search for apps: {legacy} and IOTA (MIOTA)",
                "3": "Install both apps: {legacy} and IOTA (MIOTA)",
                "4": "Remember that it's important to close Ledger Live before returning to Firefly"
            }
        },
        "ledgerConnectionGuide": {
            "title": "Tips if your Ledger isn’t connecting",
            "steps": {
                "0": "Make sure Ledger Live is not open on your computer",
                "1": "Ensure you have unlocked your Ledger device with your PIN",
                "2": "Open the new IOTA app on your Ledger device",
                "3": {
                    "text": "Still no luck?",
                    "link": "Try the official Ledger support page"
                }
            }
        },
        "ledgerTransaction": {
            "remainderAddress": {
                "title": "Confirm remainder address",
                "info": "Confirm that the remainder address displayed on your Ledger matches the one displayed below. If they match, press both buttons on your Ledger as prompted."
            },
            "transaction": {
                "title": "Confirm transaction",
                "info": "Confirm that the transaction information displayed on your Ledger device matches the information displayed below. If they match, press both buttons on your Ledger as prompted."
            }
        },
        "ledgerAddress": {
            "title": "Confirm receive address",
            "body": "Confirm that the receive address displayed on your Ledger matches the one displayed below. If they match, press both buttons on your Ledger as prompted."
        },
        "ledgerMigrateIndex": {
            "title": "Do you need to migrate another Trinity account index?",
            "body": "You can also migrate later in Advanced Settings."
        }
    },
    "charts": {
        "incomingMi": "Incoming {value}",
        "outgoingMi": "Outgoing {value}",
        "portoflio": "Portfolio",
        "token": "Token",
        "holdings": "Holdings",
        "accountValue": "Wallet Value",
        "accountActivity": "Wallet Activity",
        "timeframe1Hour": "1 hour",
        "timeframe1Day": "1 day",
        "timeframe1Week": "1 week",
        "timeframe1Month": "1 month"
    },
    "actions": {
        "continue": "Continue",
        "back": "Back",
        "previous": "Previous",
        "next": "Next",
        "cancel": "Cancel",
        "close": "Close",
        "dismiss": "Dismiss",
        "proceedAnyway": "Proceed anyway",
        "save": "Save",
        "importSeed": "Import an existing seed",
        "restoreWallet": "Migrate or restore a wallet",
        "restoreWalletDescription": "Migrate to Chrysalis or restore an existing wallet",
        "createWallet": "Create new wallet",
        "createWalletDescription": "Create a fresh wallet running on Chrysalis",
        "savePassword": "Save password",
        "useBiometric": "Use biometric security",
        "setupPin": "Set up PIN code",
        "setPin": "Set PIN code",
        "confirmPin": "Confirm PIN code",
        "enterYourPin": "Enter your PIN",
        "saveBackupFile": "Save backup file",
        "iveWrittenRecoveryPhrase": "I’ve written down my recovery phrase",
        "verifyRecoveryPhrase": "Verify recovery phrase",
        "revealRecoveryPhrase": "Reveal recovery phrase",
        "importSeedvault": "Import SeedVault",
        "checkAgain": "Check Again",
        "importFromFile": "Import from a file",
        "send": "Send",
        "receive": "Receive",
        "create": "Create",
        "beginTransfer": "Begin Transfer",
        "tryAgain": "Try again",
        "visitDiscord": "Visit Discord",
        "dragDrop": "Drag & Drop",
        "importExtentions": ".kdbx or .stronghold file",
        "chooseFile": "Choose a File",
        "dropHere": "Drop your file here",
        "syncAll": "Sync all",
        "export": "Export",
        "exportNewStronghold": "Export a new Stronghold",
        "enableDeepLinks": "Enable deep links",
        "enableDeveloperMode": "Enable developer mode",
        "enableSystemNotifications": "Enable system notifications",
        "exportState": "Export state",
        "localProofOfWork": "Local proof of work",
        "unlock": "Unlock",
        "updateFirefly": "Update Firefly",
        "restartNow": "Restart now",
        "saveBackup": "Save Stronghold backup",
        "customizeAcount": "Customise wallet",
        "viewAddressHistory": "View address history",
        "hideAccount": "Hide wallet",
        "showAccount": "Unhide wallet",
        "deleteAccount": "Delete wallet",
        "max": "Max",
        "addNode": "Add node",
        "updateNode": "Update node",
        "removeNode": "Remove node",
        "hide": "Hide",
        "hideOthers": "Hide Others",
        "showAll": "Show All",
        "quit": "Quit",
        "edit": "Edit",
        "undo": "Undo",
        "redo": "Redo",
        "cut": "Cut",
        "copy": "Copy",
        "paste": "Paste",
        "selectAll": "Select All",
        "addAccount": "Add Wallet",
        "checkForUpdates": "Check for Updates",
        "reportAnIssue": "Report an Issue",
        "restore": "Restore",
        "clear": "Clear",
        "hideDetails": "Hide Details",
        "yes": "Yes",
        "no": "No",
        "skip": "Skip",
        "reset": "Reset",
        "downloadRecoveryKit": "Save Recovery Kit template",
        "skipBackup": "Skip file backup",
        "finishSetup": "Finish setup",
        "readDocumentation": "Read the documentation",
        "visitFaq": "Visit FAQ",
        "viewStatus": "View status",
        "showHiddenAccounts": "Show hidden wallets",
        "confirm": "Confirm",
        "hideNetworkStatistics": "Hide network statistics",
        "findBalances": "Find balances",
        "searchBalances": "Search for balances",
        "searchAgain": "Search again",
        "searching": "Searching...",
        "closeFirefly": "Close Firefly",
        "generateAddress": "Generate address",
        "migrateAgain": "Migrate another index"
    },
    "general": {
        "password": "Password",
        "confirmPassword": "Confirm password",
        "currentPassword": "Current password",
        "newPassword": "New password",
        "confirmNewPassword": "Confirm new password",
        "yourSeed": "Your Seed",
        "recoveryPhrase": "Recovery Phrase",
        "recentActivity": "Recent Activity",
        "sent": "Sent",
        "received": "Received",
        "sendPayment": "Send Payment",
        "moveFunds": "Internal Transfer",
        "sendTo": "Send To",
        "sendFunds": "Send funds",
        "sendToAddress": "Send to address",
        "scanQrOrPaste": "Scan a QR code or paste an Address",
        "moveFundsBetweenAccounts": "Move funds between wallets",
        "sendTokensToAddress": "Send tokens to an address",
        "manageAccount": "Manage Wallet",
        "customizeAcount": "Customize your wallet",
        "account": "Wallet",
        "sendingToAddress": "Sending to address",
        "amount": "Amount",
        "addAddress": "Add Address",
        "reference": "Reference",
        "from": "From",
        "to": "To",
        "receiveFunds": "Receive Funds",
        "myAddress": "My Address",
        "shareAddress": "Share an address",
        "yourAddress": "Your address",
        "newRemainder": "New Remainder",
        "remainder": "Remainder",
        "generateNewAddress": "Generate new address",
        "copyAddress": "Copy Address",
        "import": "Import",
        "seedvault": "SeedVault",
        "stronghold": "Stronghold",
        "language": "Language",
        "appearance": "Appearance",
        "lightTheme": "Light theme",
        "darkTheme": "Dark theme",
        "balance": "Balance",
        "accountBalance": "Wallet Balance",
        "incoming": "Incoming",
        "outgoing": "Outgoing",
        "totalIn": "Total in",
        "totalOut": "Total out",
        "accounts": "Wallets",
        "myAccounts": "My Wallets",
        "automaticNodeSelection": "Automatic node selection",
        "manualNodeSelection": "Manual node selection",
        "profiles": "Profiles",
        "developerProfile": "Developer Profile",
        "developerProfileDescription": "Allows you to connect to testnets",
        "dev": "Dev",
        "createAccount": "Create a Wallet",
        "accountName": "Wallet name",
        "latestTransactions": "Latest Transactions",
        "transactions": "Transactions",
        "security": "Security",
        "accountAddress": "Wallet Address",
        "nodes": "Nodes",
        "wallet": "Wallet",
        "help": "Help",
        "you": "You",
        "messageId": "Message ID",
        "inputAddress": "Send Address",
        "receiveAddress": "Receive Address",
        "newAddress": "New Address",
        "date": "Date",
        "status": "Status",
        "confirmed": "Confirmed",
        "pending": "Pending",
        "noAccounts": "You have no wallets, please create one.",
        "loadingAccounts": "Loading, please wait...",
        "addProfile": "Add Profile",
        "noRecentHistory": "No recent history",
        "firstSync": "Syncing history, this may take a while...",
        "transferSyncing": "Syncing wallet",
        "transferSelectingInputs": "Selecting inputs",
        "transferRemainderAddress": "Generating remainder address",
        "transferPreparedTransaction": "Preparing transaction",
        "transferSigning": "Signing the transaction",
        "transferPow": "Performing PoW",
        "transferBroadcasting": "Broadcasting transaction",
        "transferComplete": "Transfer complete",
        "generatingReceiveAddress": "Generating receive address",
        "creatingAccount": "Creating wallet, please wait...",
        "updatingAccount": "Updating wallet, please wait...",
        "accountSyncing": "Wallet is syncing",
        "accountSyncComplete": "Wallet sync complete",
        "passwordUpdating": "Updating password...",
        "passwordSuccess": "Updated password successfully",
        "passwordFailed": "Updating password failed",
        "syncingAccounts": "Syncing wallets...",
        "exportingStronghold": "Exporting Stronghold...",
        "exportingStrongholdSuccess": "Exported Stronghold successfully",
        "exportingStrongholdFailed": "Exporting Stronghold failed",
        "pinCodeUpdating": "Updating PIN code...",
        "pinCodeSuccess": "Updated PIN code successfully",
        "pinCodeFailed": "Updating PIN code failed",
        "passwordStrength": "Password strength",
        "passwordStrength0": "Bad",
        "passwordStrength1": "Poor",
        "passwordStrength2": "Weak",
        "passwordStrength3": "Average",
        "passwordStrength4": "Strong",
        "creatingProfile": "Creating profile, please wait...",
        "fundMigration": "Fund migration",
        "accountRemoved": "This wallet is hidden. Unhide it to perform transfers.",
        "receivingTo": "Receiving to {account}",
        "sendingFrom": "Sending from {account}",
        "receivedTo": "Received to {account}",
        "sentFrom": "Sent from {account}",
        "receiving": "Receiving",
        "sending": "Sending",
        "legacyNetwork": "Legacy Network",
        "capsLock": "Caps Lock is on",
        "version": "Version {version}",
<<<<<<< HEAD
        "yourWallets": "Your Wallets"
=======
        "unknown": "Unknown"
>>>>>>> 42fcbe93
    },
    "dates": {
        "today": "Today",
        "yesterday": "Yesterday",
        "daysAgo": "{time, plural, one {# day} other {# days}} ago",
        "weeksAgo": "{time, plural, one {# week} other {# weeks}} ago",
        "monthsAgo": "{time, plural, one {# month} other {# months}} ago",
        "yearsAgo": "{time, plural, one {# year} other {# years}} ago"
    },
    "notifications": {
        "valueTx": "Receiving {{value}} to {{account}}",
        "confirmed": "Outgoing {{value}} from {{account}} has confirmed",
        "confirmedInternal": "{{value}} from {{senderAccount}} to {{receiverAccount}} has confirmed",
        "confirmedInternalNoAccounts": "{{value}} internal transfer has confirmed",
        "failed": "Outgoing {{value}} from {{account}} has failed",
        "downloadingUpdate": "Downloading update",
        "updateReady": "Update ready",
        "updateError": "An error occurred during the update, please try again",
        "restartInstall": "Restart to install",
        "calcMinutesRemaining": "Calculating minutes remaining...",
        "minutesRemaining": "{minutes, plural, one {1 minute remaining} other {# minutes remaining}}",
        "copiedToClipboard": "Copied to clipboard",
        "accountsSynchronized": "Wallet synchronization complete",
        "fundsAvailableSoon": "Your funds will become available shortly"
    },
    "error": {
        "profile": {
            "length": "Your profile name can't be longer than {length, plural, one {1 character} other {# characters}}.",
            "duplicate": "A profile with this name already exists."
        },
        "password": {
            "doNotMatch": "Passwords do not match.",
            "tooWeak": "Your new password is too weak.",
            "row": "Straight rows of keys are easy to guess.",
            "pattern": "Short keyboard patterns are easy to guess.",
            "names": "Common names and surnames are easy to guess.",
            "repeats": "Repeats like 'aaa' are easy to guess.",
            "repeats2": "Repeats like 'abcabcabc' are easy to guess.",
            "sequence": "Sequences of characters are easy to guess.",
            "years": "Recent years are easy to guess.",
            "dates": "Dates are easy to guess.",
            "common": "This is a very common password.",
            "similar": "This is similar to a common password.",
            "word": "A single word is easy to guess.",
            "incorrect": "Your password is incorrect.",
            "length": "Your password can't be longer than {length, plural, one {1 character} other {# characters}}."
        },
        "pincode": {
            "length": "Your PIN must be {length, plural, one {1 digit} other {# digits}} long.",
            "match": "PINs do not match.",
            "incorrect": "Your current PIN is incorrect."
        },
        "account": {
            "length": "Your wallet name can't be longer than {length, plural, one {1 character} other {# characters}}.",
            "empty": "You must use your latest wallet before creating a new one.",
            "notEmpty": "You must transfer your balance before deleting this wallet.",
            "duplicate": "A wallet with this name already exists.",
            "tilde": "A profile name can't start with the '~' character.",
            "control": "A profile name can't contain a control character.",
            "startDot": "A profile name can't start with the '.' character.",
            "chars": "A profile name can't contain the following characters <>:\"/\\|?*",
            "index": "Your account index must be a number between 0 and 2,147,483,647.",
            "page": "Your account page must be a number between 0 and 2,147,483,647.",
            "syncing": "There was an error syncing your wallets."
        },
        "send": {
            "addressLength": "Addresses should be {length, plural, one {1 character} other {# characters}} long.",
            "amountTooHigh": "This is greater than your available balance.",
            "amountNoFloat": "If units are `i` you cannot use decimal places.",
            "amountInvalidFormat": "The amount appears to be an invalid number.",
            "amountZero": "The amount must be greater than 0.",
            "wrongAddressPrefix": "Addresses start with the prefix {prefix}.",
            "wrongAddressFormat": "The address is not correctly formatted.",
            "invalidAddress": "The address is not valid.",
            "insufficientFunds": "This wallet has insufficient funds.",
            "noToAccount": "You have not selected a wallet to send the funds to.",
            "sendingDust": "You cannot send less than 1 Mi.",
            "leavingDust": "You cannot leave less than 1 Mi on your address.",
            "cancelled": "The transaction was cancelled.",
            "transaction": "There was an error sending your transaction. Please try again."
        },
        "node": {
            "invalid": "Please enter a valid URL.",
            "dns": "Could not resolve DNS for node.",
            "https": "HTTPS is required. Set up a developer profile to use unsecured HTTP connections.",
            "duplicate": "This node has already been added.",
            "unsynced": "The node is not in sync.",
            "noSynced": "No synced nodes are available."
        },
        "global": {
            "generic": "Something went wrong."
        },
        "backup": {
            "invalid": "The backup file was not recognised.",
            "destination": "The backup destination was not valid.",
            "mnemonic": "The mnemonic is not valid.",
            "seedTooShort": "The seed should be 81 characters long, it {length, plural, one {is 1} other {is #}}",
            "seedCharacters": "The seed should only contain characters A-Z or 9",
            "phraseWordCount": "There should be 24 words in your recovery phrase, currently there {length, plural, one {is 1} other {are #}}.",
            "phraseUnrecognizedWord": "Unrecognized word \"{word}\" in your recovery phrase",
            "phraseCaseWord": "The word \"{word}\" should be lower case"
        },
        "ledger": {
            "appNotOpen": "You must open the IOTA app on your Ledger device.",
            "generic": "There was an error connecting to your Ledger device.",
            "legacyConnected": "The wrong app is open on your Ledger device.",
            "locked": "Please unlock your Ledger device by entering the PIN.",
            "mnemonicMismatch": "You have connected the wrong Ledger device or the mnemonic has changed.",
            "notDetected": "No Ledger device detected.",
            "notFound": "Ledger device not found.",
            "otherConnected": "The wrong app is open on your Ledger device.",
            "generateAddress": "There was an error generating an address.",
            "timeout": "Your Ledger device timed out.",
            "disconnected": "Your Ledger device was disconnected."
        },
        "popup": {
            "preventClose": "This popup is unable to be closed."
        },
        "migration": {
            "missingBundle": "An error occurred while trying to find the transaction bundle."
        },
        "crypto": {
            "cannotDecodeBech32": "Unable to decode string as Bech32 address."
        }
    },
    "tooltips": {
        "risk": {
            "title": "Risk level: {risk}",
            "veryHigh": "Very high",
            "high": "High",
            "medium": "Medium",
            "low": "Low",
            "veryLow": "Very low"
        }
    }
}<|MERGE_RESOLUTION|>--- conflicted
+++ resolved
@@ -861,11 +861,8 @@
         "legacyNetwork": "Legacy Network",
         "capsLock": "Caps Lock is on",
         "version": "Version {version}",
-<<<<<<< HEAD
-        "yourWallets": "Your Wallets"
-=======
+        "yourWallets": "Your Wallets",
         "unknown": "Unknown"
->>>>>>> 42fcbe93
     },
     "dates": {
         "today": "Today",
