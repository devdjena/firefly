--- conflicted
+++ resolved
@@ -18,17 +18,10 @@
             "profileName": "Nombre del perfil",
             "body1": "Puedes crear varios perfiles de usuario para organizar tus billeteras y mejorar la privacidad.",
             "body2": {
-<<<<<<< HEAD
-                "first": "For now, let's start with your first profile name.",
-                "nonFirst": "For now, let's start with your profile name."
-            },
-            "addMore": "You can add more profiles later."
-=======
                 "first": "Por ahora, empecemos con el nombre de tu primer perfil.",
                 "nonFirst": "Por ahora, empecemos con el nombre de tu perfil."
             },
             "addMore": "Puedes añadir más perfiles después."
->>>>>>> 9dca5b34
         },
         "setup": {
             "title": "Configurar una billetera",
@@ -59,11 +52,7 @@
             "progress3": "Cambiar a la aplicación Ledger",
             "progress4": "Transferir fondos",
             "watchVideo": "Mira un video de guía",
-<<<<<<< HEAD
-            "videoGuide": "Ledger migration video guide"
-=======
             "videoGuide": "Video guía para migrar Ledger"
->>>>>>> 9dca5b34
         },
         "ledgerInstallationGuide": {
             "title": "¿Ha instalado las aplicaciones Ledger necesarias?",
@@ -130,11 +119,7 @@
             "body": "Su nueva billetera está lista para usar.",
             "softwareMigratedBody": "Has migrado exitosamente tus fondos a la nueva red",
             "fireflyLedgerBody": "Tu cuenta Ledger ha sido recuperada con éxito y ahora puedes continuar.",
-<<<<<<< HEAD
-            "trinityLedgerBody": "You have successfully migrated your Ledger to the new network.",
-=======
             "trinityLedgerBody": "Has migrado con éxito tu Ledger a la nueva red.",
->>>>>>> 9dca5b34
             "exportMigration": "Exportar registro de migración y finalizar la configuración"
         },
         "import": {
@@ -214,11 +199,7 @@
             "accountPage": "Página de la Cuenta",
             "standard": "Estándar",
             "expert": "Experto",
-<<<<<<< HEAD
-            "takingAWhile": "This is taking a while...",
-=======
             "takingAWhile": "Esto está tardando un poco...",
->>>>>>> 9dca5b34
             "notGeneratingAddresses": "¿Está tu Ledger generando addresses?",
             "reinstallLegacy": "Si no es así, desconecta el dispositivo y vuelve a intentarlo. Si el problema persiste, puede que necesites reinstalar la aplicación {legacy}."
         },
@@ -251,11 +232,7 @@
             "miningBundle": "Minando paquete",
             "problemRestoringWallet": "Se ha producido un error de red restaurando tu billetera. Por favor inténtalo de nuevo.",
             "minimumMigrationAmountSpentAddresses": "El monto mínimo es de 1 Mi para cada dirección de pago. Revisa, otra vez, si tu saldo no parece correcto.",
-<<<<<<< HEAD
-            "tooManyAddressesToMigrate": "You have too many addresses with a low balance to migrate. Check again if your total balance doesn't look right.",
-=======
             "tooManyAddressesToMigrate": "Tienes demasiadas direcciones con balance bajo para poder migrar. Comprueba de nuevo si tu balance no parece ser el correcto.",
->>>>>>> 9dca5b34
             "cannotMigrateAllYourFunds": "No podemos migrar todos los fondos, ya que, algunas direcciones tienen un saldo muy bajo. Tu puedes continuar de todos modos. Se perderá {value}.",
             "error": "Hubo un error en la migración de los fondos. Por favor intente otra vez."
         },
@@ -1001,11 +978,7 @@
             "preventClose": "Esta ventana emergente no se puede cerrar."
         },
         "migration": {
-<<<<<<< HEAD
-            "missingBundle": "An error occurred while trying to find the transaction bundle."
-=======
             "missingBundle": "Ha ocurrido un error al buscar el paquete de la transacción."
->>>>>>> 9dca5b34
         }
     },
     "tooltips": {
