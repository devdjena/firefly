{
    "views": {
        "onboarding1": {
            "title": "Lähetä, vastaanota ja hallitse IOTA-varojasi",
            "body": "Firefly on IOTAn virallinen lompakkosovellus."
        },
        "legal": {
            "title": "Tietosuojakäytäntö ja käyttöehdot",
            "body": "Ole hyvä ja tutustu tietosuojakäytäntöön ja käyttöehtoihin.",
            "checkbox": "Olen lukenut ja hyväksyn tietosuojakäytännön ja käyttöehdot"
        },
        "appearance": {
            "title": "Ulkoasu",
            "body": "Valitse sovelluksen teema."
        },
        "profile": {
            "title": "Luo profiili",
            "profileName": "Profiilin nimi",
            "body1": "Voit luoda useita käyttäjäprofiileja lompakkojesi järjestämiseksi ja yksityisyyden parantamiseksi.",
            "body2": {
<<<<<<< HEAD
                "first": "For now, let's start with your first profile name.",
                "nonFirst": "For now, let's start with your profile name."
            },
            "addMore": "You can add more profiles later."
=======
                "first": "Aloitetaan nyt ensimmäisen profiilisi nimellä.",
                "nonFirst": "Aloitetaan nyt profiilisi nimellä."
            },
            "addMore": "Voit tehdä lisää profiileja myöhemmin."
>>>>>>> 9dca5b34
        },
        "setup": {
            "title": "Määritä lompakko",
            "chrysalisTitle": "Chrysalis-verkkopäivitys",
            "chrysalisBody": "21. huhtikuuta alkaen käyttäjät voivat siirtää varansa uuteen Chrysalis-verkkoon. Suosittelemme, että siirrät olemassaolevat varasi mahdollisimman pian.",
            "learnMore": "Lue lisää migraatiosta"
        },
        "secure": {
            "title": "Suojaa lompakkosi",
            "body1": "Tallenna ja tulosta palautussivun PDF-malli.",
            "body2": "Jos täytät palautussivun ja säilytät sen turvallisesti, voit aina palauttaa lompakkosi."
        },
        "create": {
            "title": "Luo lompakko",
            "body": "Luo uusi lompakko. Voit valita tavallisen ohjelmistolompakon tai jos sinulla on Ledger-laite, voit määrittää rautalompakon.",
            "softwareAccount": {
                "title": "Haluan ohjelmistolompakon",
                "description": "Luo 24 sanan palautuslauseke"
            },
            "ledgerAccount": {
                "title": "Haluan rautalompakon",
                "description": "Ledger Nano S tai Nano X vaaditaan"
            }
        },
        "setupLedger": {
            "progress1": "Yhdistä Ledger-laitteesi",
            "progress2": "Luo osoite",
            "progress3": "Vaihda Ledger-sovellusta",
            "progress4": "Siirrä varoja",
            "watchVideo": "Katso video-opas",
<<<<<<< HEAD
            "videoGuide": "Ledger migration video guide"
=======
            "videoGuide": "Ledger-migraation opasvideo"
>>>>>>> 9dca5b34
        },
        "ledgerInstallationGuide": {
            "title": "Oletko asentanut tarvittavat Ledger-sovellukset?",
            "body1": "Ennen kuin jatkat, sinun on löydettävä ja asennettava sekä {legacy} -sovellus että uusi IOTA-sovellus Ledger Liven kautta.",
            "body2": "Varmista, että Ledger-laitteesi laiteohjelmisto on ajan tasalla. Kaikki valmiiksi asennetut sovellukset tulee päivittää uusimpiin versioihin.",
            "action": "Kyllä, olen asentanut nämä sovellukset"
        },
        "password": {
            "title": "Luo salasana",
            "body1": "Tarvitset vahvan salasanan turvataksesi varasi. Käytä sanojen yhdistelmää ja vältä yleisiä ilmaisuja, nimiä tai päivämääriä.",
            "body2": "On suositeltavaa, että kirjoitat salasanasi palautussivulle."
        },
        "protect": {
            "title": "Protect your wallet",
            "body1": "Määritä sisäänkirjautumisen PIN-koodi varmistaaksesi, että vain sinä voit avata profiilisi.",
            "body2": "Pidä PIN-koodisi turvassa!"
        },
        "pin": {
            "title": "Määritä PIN-koodi",
            "body1": "Syötä 6-numeroinen PIN-koodi alla. Sinua pyydetään syöttämään PIN-koodisi käyttääksesi profiiliasi.",
            "body2": "Käytä vain numeroita"
        },
        "confirmPin": {
            "title": "Vahvista PIN-koodisi",
            "body1": "PIN-koodisi pitää saldosi ja transaktiosi yksityisinä.",
            "body2": "Syötä PIN-koodisi uudelleen jatkaaksesi. "
        },
        "backup": {
            "title": "Varmuuskopioi lompakko",
            "body1": "Sinulle näytetään nyt palautuslauseke. Kirjoita se talteen palautussivullesi.",
            "body2": "Älä jaa palautuslausekettasi kenenkään kanssa. Sitä voidaan käyttää varoihisi käsiksi pääsyyn mistä tahansa.",
            "body3": "Jos menetät palautuslausekkeesi, voit menettää varasi."
        },
        "recoveryPhrase": {
            "title": "Palautuslauseke",
            "body1": "Kirjoita sanat ylös täsmälleen näytetyssä järjestyksessä palautussivullesi.",
            "body2": "Pidä tämä salassa ja turvallisesti talletettuna.",
            "body3": "On tärkeää olla kirjallinen varmuuskopio. Tietokoneet voivat vikaantua ja tiedostot korruptoitua.",
            "revealRecoveryPhrase": "Näytä palautuslauseke",
            "hideRecoveryPhrase": "Piilota palautuslauseke"
        },
        "verifyRecoveryPhrase": {
            "title": "Vahvista palautuslauseke",
            "body": "Tarkistetaan, että kirjoitit lausekkeen oikein. Valitse jokainen sana numeroidussa järjestyksessä.",
            "word": "Sana",
            "verified": "Palautuslauseke vahvistettu",
            "verifiedBody": "Muista pitää se salassa ja turvallisesti talletettuna."
        },
        "backupWallet": {
            "title": "Varmuuskopioi Stronghold-tiedostoon",
            "body1": "Syötä salasanasi varmuuskopioidaksesi lompakkosi Stronghold-tiedostoon. Salasanaasi käytetään varmuuskopion salaukseen.",
            "body2": "Syitä, miksi digitaaliset varmuuskopiot ovat tärkeitä:",
            "reason1": "Palauta lompakkosi helposti kirjoittamatta palautuslausekettasi",
            "reason2": "Tuo lompakkosi muissa laitteissa",
            "reason3": "Palauta transaktioidesi koko historia"
        },
        "recoveryPhraseSaved": {
            "title": "Varmuuskopiointi onnistui",
            "body": "Olet varmuuskopioinut lompakkosi Strongholdiin."
        },
        "congratulations": {
            "title": "Lompakon määritys valmis",
            "fundsMigrated": "Varat siirretty",
            "body": "Uusi lompakkosi on käyttövalmis.",
            "softwareMigratedBody": "Olet onnistuneesti siirtänyt varasi uuteen verkkoon",
            "fireflyLedgerBody": "Ledger-tilisi on onnistuneesti palautettu ja voit nyt jatkaa.",
<<<<<<< HEAD
            "trinityLedgerBody": "You have successfully migrated your Ledger to the new network.",
=======
            "trinityLedgerBody": "Olet onnistuneesti siirtänyt Ledger-laitteesi uuteen verkkoon.",
>>>>>>> 9dca5b34
            "exportMigration": "Vie migraatioloki ja viimeistele määritys"
        },
        "import": {
            "title": "Palauta tai siirrä varoja",
            "body": "Jos sinulla on olemassaoleva seed-merkkijono tai lompakon varmuuskopiotiedosto, voit tuoda sen tässä. Jos sinulla on varoja vanhassa verkossa, sinut ohjataan siirtymään migraatiovaiheiden kautta Chrysalis-verkkoon.",
            "importSeed": "Minulla on 81 merkkiä pitkä seed-merkkijono",
            "importSeedDescription": "Syötä seed-merkkijono ja siirrä varasi Chrysalis-verkkoon",
            "importMnemonic": "Minulla on Fireflyn palautuslauseke",
            "importMnemonicDescription": "Syötä palautuslausekkeesi palauttaaksesi lompakkosi",
            "importFile": "Minulla on tiedostomuotoinen varmuuskopio",
            "importFileDescription": "Lataa SeedVault- tai Stronghold-tiedosto",
            "importLedger": "Minulla on Ledger-varmuuskopio",
            "importLedgerDescription": "Palauta tai siirrä Ledger-profiili"
        },
        "importFromText": {
            "seed": {
                "title": "Kirjoita seed-merkkijonosi aloittaaksesi migraation",
                "body": "Seed-merkkijonossa on 81 merkkiä. Sitä käytetään palauttamiseen vanhemmasta Trinity-sovelluksesta.",
                "enter": "Syötä seed-merkkijonosi"
            },
            "mnemonic": {
                "title": "Kirjoita palautuslausekkeesi",
                "body": "Palautuslauseke on pituudeltaan 24 sanaa, kaikki pienillä kirjaimilla ja välilyönnit sanojen välissä. Sitä käytetään olemassaolevien Firefly-lompakkojen palauttamiseen.",
                "enter": "Syötä salainen palautuslausekkeesi"
            },
            "seedDetected": "81 merkin seed-merkkijono havaittu",
            "phraseDetected": "24 sanan palautuslauseke havaittu",
            "checksum": "Tarkistussumma"
        },
        "importFromFile": {
            "title": "Palauta lompakkosi varmuuskopiotiedostosta",
            "body": "Tuo varmuuskopiotiedosto lompakkojesi palauttamiseksi. Varmuuskopiot voivat olla joko Stronghold-tiedosto (.stronghold) tai Trinity SeedVault -tiedosto (.kdbx)."
        },
        "importFromLedger": {
            "title": "Palauta tai siirrä Ledger-laitteesi",
            "body": "Palauta olemassaoleva Firefly Ledger-profiili, tai siirrä varasi Trinity-lompakosta.",
            "haveFireflyLedger": "Minulla on Firefly Ledger-varmuuskopio",
            "haveFireflyLedgerDescription": "Palauta Firefly-profiili",
            "haveTrinityLedger": "Minulla on Trinity Ledger-varmuuskopio",
            "haveTrinityLedgerDescription": "Siirrä Trinity-profiili"
        },
        "connectLedger": {
            "title": "Yhdistä Ledger-laitteesi Fireflyhyn",
            "body": "Jotta Ledger-laitteesi tunnistuu Fireflyssä, varmista, että virallinen Ledger Live -sovellus on suljettu.",
            "trafficLight1": "Yhdistä ja avaa Ledger-laitteesi PIN-koodillasi",
            "trafficLight2": "Avaa uusi IOTA-sovellus Ledger-laitteessasi",
            "tips": "Vinkkejä, jos Ledger ei yhdistä"
        },
        "restoreFromFireflyLedger": {
            "title": "Palauta Ledger-profiilisi",
            "body": "Paina palauta suorittaaksesi määritysprosessin loppuun ja palauttaaksesi lompakkosi, saldosi ja transaktiohistoriasi.",
            "restoring": "Palautetaan Ledgeristä..."
        },
        "legacyLedgerIntro": {
            "title": "Aloita Ledger-migraatiosi käyttäen Fireflyä",
            "body1": "Firefly auttaa sinua siirtämään tokenisi uuteen Chrysalis-verkkoon.",
            "body2": "Migraation jälkeen, voit lähettää ja vastaanottaa tokeneita käyttäen Ledger-laitettasi Fireflyn kanssa.",
            "readMore": "Mitä migraatioprosessilta on odotettavissa"
        },
        "generateNewLedgerAddress": {
            "title": "Luo uusi osoite",
            "body": "Sinun täytyy luoda uusi osoite siirtääksesi tokenisi Fireflyllä. Jatka napsauttamalla alla olevaa painiketta.",
            "confirmTitle": "Vahvista uusi osoite",
            "confirmBody": "Turvallisuussyistä, ole hyvä ja vertaa Ledger-laitteellasi luotua osoitetta alla näkyvään osoitteeseen. Jos ne täsmäävät, paina molempia painikkeita Ledger-laitteessasi kehotuksen mukaisesti.",
            "confirmedTitle": "Osoite vahvistettu",
            "confirmedBody": "Olet varmistanut, että osoite Fireflyssä täsmää osoitteeseen Ledger-laitteessasi.",
            "generating": "Luodaan osoitetta"
        },
        "switchLedgerApps": {
            "title": "Vaihda Ledger-sovelluksia",
            "body": "Ole hyvä ja vaihda {legacy} -sovellukseen Ledger-laitteellasi jatkaaksesi migraatiota. Kun olet valmis, paina jatka."
        },
        "selectLedgerAccountIndex": {
            "title": "Valitse Ledger-tilin indeksi",
            "body": "Valitse Ledger-tilin indeksi, jota käytit Trinityssä. Useimmille käyttäjille tämä on oletusindeksi 0.",
            "accountIndex": "Tilin indeksi",
            "accountPage": "Tilin sivu",
            "standard": "Standardi",
            "expert": "Edistynyt",
<<<<<<< HEAD
            "takingAWhile": "This is taking a while...",
=======
            "takingAWhile": "Tämä kestää hetken...",
>>>>>>> 9dca5b34
            "notGeneratingAddresses": "Luoko Ledger-laitteesi osoitteita?",
            "reinstallLegacy": "Jos ei, katkaise yhteys laitteeseen ja yritä uudelleen. Jos ongelma jatkuu, saatat joutua asentamaan {legacy} -sovelluksen uudelleen."
        },
        "importBackupPassword": {
            "body1": "Syötä varmuuskopion salasanasi.",
            "body2": "Asetit tämän salasanan, kun loit varmuuskopion."
        },
        "importSuccess": {
            "title": "Varmuuskopion palautus onnistui",
            "body": "Voit nyt määrittää uuden profiilin."
        },
        "migrate": {
            "title": "Siirrä varasi",
            "body1": "Tämä on automatisoitu prosessi varojesi siirtämiseksi uuteen lompakkoosi.",
            "body2": "Tämä voi viedä jonkin aikaa. Älä sammuta laitettasi siirtoprosessin aikana.",
            "existing": "Vanha lompakkosi",
            "new": "Uusi lompakkosi",
            "learn": "Lue lisää migraatiosta",
            "beginMigration": "Aloita migraatio",
            "migrating": "Siirretään varoja...",
            "migrated": "{balance} siirretty",
            "migrationFailed": "Migraatio epäonnistui",
            "noAddressesForMigration": "Ole hyvä ja valitse osoitteeet, jotka haluat suojata.",
            "restoringWallet": "Palautetaan lompakkoa...",
            "findingBalance": "Etsitään saldoa...",
            "incorrectSeedVaultPassword": "Väärä SeedVault-salasana.",
            "noDataSeedVault": "SeedVaultista ei löytynyt tietoja.",
            "signingBundle": "Allekirjoitetaan bundlea",
            "broadcastingBundle": "Lähetetään bundlea",
            "miningBundle": "Louhitaan bundlea",
            "problemRestoringWallet": "Lompakkosi palauttamisessa tapahtui verkkovirhe. Ole hyvä ja yritä uudelleen.",
            "minimumMigrationAmountSpentAddresses": "Vähimmäissaldo migraatiossa jokaiselle käytetylle osoitteelle on 1 Mi. Tarkista uudelleen, jos saldosi ei näytä olevan oikein.",
<<<<<<< HEAD
            "tooManyAddressesToMigrate": "You have too many addresses with a low balance to migrate. Check again if your total balance doesn't look right.",
=======
            "tooManyAddressesToMigrate": "Sinulla on liian monta osoitetta alhaisella saldolla migraatiota varten. Tarkista uudelleen, jos kokonaissaldosi ei näytä olevan oikein.",
>>>>>>> 9dca5b34
            "cannotMigrateAllYourFunds": "Emme voi siirtää kaikkia varojasi, koska joissain osoitteissa on liian alhainen saldo. Voit jatkaa joka tapauksessa. {value} menetetään.",
            "error": "Varojesi siirtämisessä tapahtui virhe. Ole hyvä ja yritä uudelleen."
        },
        "bundleMiningWarning": {
            "title": "Varoitus",
            "body1": "Sinulla on varoja yhdessä tai useammassa käytetyssä osoitteessa.",
            "body2": "Suosittelemme, että suoritat automatisoidun prosessin suojaamaan ja siirtämään nämä varat turvallisesti.",
            "body3": "Jos suljet sovelluksen, joudut aloittamaan koko migraation alusta.",
            "learn": "Lue lisää käytetyistä osoitteista"
        },
        "secureSpentAddresses": {
            "title": "Suojaa käytetyt osoitteet",
            "body1": "Sinulla on havaittu varoja {number, plural, one {# käytetyssä osoitteessa} other {# käytetyssä osoitteessa}}.",
            "body2": "Suosittelemme, että suoritat automatisoidun prosessin suojaamaan ja siirtämään varasi turvallisesti.",
            "error": "Et voi siirtää käytettyjä osoitteita, joissa on alle 1 Mi"
        },
        "securityCheckCompleted": {
            "title": "Turvallisuustarkastus suoritettu",
            "body1": "Olemme laskeneet turvallisuusriskitason. Tämän prosessin suorittaminen uudelleen voi alentaa riskitasoasi.",
            "body2": "Kun olet tyytyväinen riskitasoihin, paina jatka.",
            "rerun": "Suorita prosessi uudelleen valituille osoitteille",
            "continueMigration": "Jatka migraatiota"
        },
        "securingSpentAddresses": {
            "title": "Turvataan käytettyjä osoitteita...",
            "body1": "Tämä prosessi kestää {minutes, plural, one {1 minuutin} other {# minuuttia}}.",
            "body2": "Tietokoneesi tulee toimimaan täydellä teholla, saatat haluta tehdä jotain muuta sillä aikaa, kun odotat tämän valmistumista."
        },
        "transferFragmentedFunds": {
            "body1": "Firefly ryhtyy nyt siirtämään varojasi. Tämä voi kestää jonkin aikaa.",
            "body2": "Varmista, että Ledger-laitteesi on yhdistetty ja {legacy} -sovellus on auki koko ajan migraation aikana.",
            "migrate": "Siirrä varasi",
            "transaction": "Transaktio {number}",
            "rerun": "Yritä uudelleen"
        },
        "migrateFailed": {
            "title": "To do",
            "body": "To do"
        },
        "balance": {
            "title": "Saldosi",
            "body": "Varmista, että saldosi on oikein ennen jatkamista. Voit tarkistaa uudelleen, jos kaikki ei näytä olevan oikein.",
            "error": "Vähimmäismäärä migraatiossa on 1 Mi. Tarkista uudelleen, jos saldosi ei näytä olevan oikein.",
            "zeroBalance": "Yritä tarkistaa uudelleen. Jos et siltikään löydä saldoasi, olet saattanut syöttää seed-merkkijonosi väärin.",
            "zeroBalanceLedgerLegacy": "Yritä tarkistaa uudelleen. Jos et siltikään löydä saldoasi, olet saattanut valita väärän tilin indeksin."
        },
        "settings": {
            "settings": "Asetukset",
            "generalSettings": {
                "title": "Yleiset asetukset",
                "description": "Määritä sovelluksen ulkoasu ja muut yleiset asetukset"
            },
            "security": {
                "title": "Suojaus",
                "description": "Vaihda salasanasi ja säädä turvallisuuteen liittyviä asetuksia"
            },
            "advancedSettings": {
                "title": "Lisäasetukset",
                "description": "Työkalut ja manuaaliset asetukset edistyneille käyttäjille"
            },
            "helpAndInfo": {
                "title": "Apua ja tietoa",
                "description": "Etsi vastaus kysymykseen tai hae apua ongelmaan"
            },
            "profile": {
                "title": "Profiili",
                "description": "Vaihda profiilisi nimeä tai aseta profiilikuva"
            },
            "sync": {
                "title": "Synkronoi lompakot",
                "description": ""
            },
            "theme": {
                "title": "Teema",
                "description": ""
            },
            "language": {
                "title": "Kieli",
                "description": ""
            },
            "currency": {
                "title": "Valuutta",
                "description": "Säätää saldon muuntamista ja päivittää kaavion valinnat"
            },
            "notifications": {
                "title": "Ilmoitukset",
                "description": "Järjestelmäilmoitukset transaktiotapahtumista"
            },
            "networkStatus": {
                "title": "Verkon tila",
                "description": "Näyttää tilan solmulle, johon olet tällä hetkellä yhteydessä."
            },
            "exportStronghold": {
                "title": "Vie varmuuskopio",
                "description": "Vie Stronghold-tiedostoon - täydellinen salattu varmuuskopio lompakoistasi ja viimeisimmästä transaktiohistoriastasi"
            },
            "appLock": {
                "title": "Automaattinen lukitus",
                "description": "Käyttämättömyysaika ennen kuin lompakkosi lukittuvat ja sinut kirjataan ulos",
                "durationMinute": "{time, plural, one {1 minuutti} other {# minuuttia}}",
                "durationHour": "{time, plural, one {1 tunti} other {# tuntia}}"
            },
            "changePassword": {
                "title": "Vaihda salasana",
                "description": "Salasanaasi käytetään lompakkojesi suojaamiseen. Sinun on käytettävä vahvaa salasanaa varojesi turvaamiseksi"
            },
            "changePincode": {
                "title": "Vaihda PIN-koodi",
                "description": "PIN-koodisi pitää saldosi ja transaktiosi yksityisinä",
                "currentPincode": "Nykyinen PIN-koodi",
                "newPincode": "Uusi PIN-koodi",
                "confirmNewPincode": "Vahvista uusi PIN-koodi",
                "action": "Vaihda PIN-koodi"
            },
            "balanceFinder": {
                "title": "Saldon etsijä",
                "description": "Suorita laajennettu haku osoitteistasi tokeneita varten"
            },
            "hiddenAccounts": {
                "title": "Piilotetut lompakot",
                "description": "Tämän asetuksen valitseminen näyttää aiemmin piilotetut lompakot"
            },
            "deleteProfile": {
                "title": "Poista profiili",
                "description": "Poistaa koko profiilisi, lompakkosi ja transaktiohistoriasi. Varmista, että sinulla on varmuuskopio"
            },
            "deepLinks": {
                "title": "Syvälinkit",
                "description": "Täytä transaktiotiedot automaattisesti Fireflyssa, kun klikkaat iota://-linkkiä"
            },
            "developerMode": {
                "title": "Kehittäjätila",
                "description": "Yhdistä testiverkkoihin ja muut kehittäjäominaisuudet"
            },
            "nodeSettings": {
                "title": "Solmuasetukset",
                "description": "Valitse Manuaalinen määrittääksesi solmuasetukset ja yhdistääksesi omaan solmuusi"
            },
            "configureNodeList": {
                "title": "Valitse solmu",
                "description": "Hallitse listaa IOTA-verkon solmuista, joihin yhdistät",
                "primaryNode": "Ensisijainen solmu",
                "excludeNode": "Hylkää solmu",
                "includeNode": "Sisällytä solmu",
                "viewDetails": "Näytä yksityiskohdat",
                "setAsPrimary": "Aseta ensisijaiseksi",
                "removeNode": "Poista solmu",
                "includeOfficialNodeList": "Sisällytä virallinen solmulista",
                "noNodes": "Ei solmuja, sen sijaan käytetään automaattista valintaa"
            },
            "proofOfWork": {
                "title": "Todiste työstä (PoW)",
                "description": "Suorita työntodiste (PoW) paikallisesti laitteellasi tai ulkoista se solmulle"
            },
            "errorLog": {
                "title": "Virheloki",
                "description": "Näytä virheet ongelman selvittämiseksi"
            },
            "diagnostics": {
                "title": "Diagnostiikka",
                "description": "Näytä järjestelmän ja sovelluksen tiedot"
            },
            "migrateLedgerIndex": {
                "title": "Siirrä Ledger-indeksi",
                "description": "Siirrä toinen Trinity-tilin indeksi"
            },
            "stateExport": {
                "title": "Tilan vienti",
                "description": "Vie transaktiohistoriasi .csv-tiedostoon"
            },
            "troubleshoot": {
                "title": "Vianmääritys",
                "description": "Käytä vianmäärityksen avustajaa yleisten ongelmien ratkaisemiseen"
            },
            "documentation": {
                "title": "Dokumentaatio",
                "description": "Tarkastele dokumentaatiota perusteellisiin selityksiin siitä, miten asiat toimivat"
            },
            "faq": {
                "title": "Usein kysytyt kysymykset",
                "title2": "Usein kysytyt kysymykset",
                "description": "Katso usein kysytyt kysymykset saadaksesi apua yleisen ongelman tai kysymyksen kanssa"
            },
            "discord": {
                "title": "Discord",
                "description": "Hae apua IOTA-yhteisöltä Discordissa"
            },
            "about": {
                "title": "Lisätietoja",
                "description": ""
            },
            "reportAnIssue": {
                "title": "Ilmoita ongelmasta",
                "description": "Ilmoista virheestä kehittäjille. Tarkista, ettei sitä ole jo raportoitu"
            }
        },
        "login": {
            "pleaseWait": "Odota {time, plural, one {1 sekunti} other {# sekuntia}}",
            "incorrectAttempts": "{attempts, plural, one {1 virheellinen yritys} other {# virheellistä yritystä}}"
        },
        "dashboard": {
            "security": {
                "version": {
                    "title": "Firefly v {version}",
                    "upToDate": "Ajan tasalla",
                    "outOfDate": "Vanhentunut"
                },
                "hardwareDevice": {
                    "title": "Laite",
                    "statuses": {
                        "appNotOpen": "IOTA-sovellus ei ole auki",
                        "connected": "Yhdistetty",
                        "legacyConnected": "{legacy} -sovellus auki",
                        "locked": "Lukittu",
                        "mnemonicMismatch": "Väärä Ledger tai Mnemonic-fraasi",
                        "notDetected": "Ei havaittu",
                        "otherConnected": "Sovellus auki"
                    }
                },
                "strongholdStatus": {
                    "title": "Lompakon tila",
                    "locked": "Lukittu",
                    "unlocked": "Avattu"
                },
                "strongholdBackup": {
                    "title": "Lompakon varmuuuskopiointi",
                    "weeksAgo": "{weeks, plural, one {# viikko} other {# viikkoa}} sitten"
                }
            },
            "network": {
                "networkOperational": "Verkko toiminnassa",
                "networkDegraded": "Verkko heikentynyt",
                "networkDown": "Verkkoyhteys katkaistu",
                "status": "Tila",
                "messagesPerSecond": "Viestejä sekunnissa",
                "referencedRate": "Viittausaste"
            },
            "profileModal": {
                "allSettings": "Kaikki asetukset",
                "logout": "Kirjaudu ulos"
            }
        }
    },
    "popups": {
        "password": {
            "title": "Salasana vaaditaan",
            "subtitle": "Ole hyvä ja syötä salasanasi avataksesi lompakkojesi lukituksen",
            "backup": "Ole hyvä ja syötä salasanasi viedäksesi varmuuskopion"
        },
        "qr": {
            "title": "Sinun QR-koodisi"
        },
        "version": {
            "title": "Nykyinen versio: {version}",
            "upToDateTitle": "Firefly on ajan tasalla",
            "upToDateDescription": "Käytössäsi on Fireflyn uusin ja turvallisin versio.",
            "updateAvailable": "Firefly päivitys saatavilla",
            "updateDetails": "Versio {version} - {date}",
            "noAutoUpdate": "Automaattinen päivitys on poistettu käytöstä tässä Windows-versiossa, ole hyvä ja mene osoitteeseen https://firefly.iota.org ladataksesi päivityksen."
        },
        "backup": {
            "title": "Viimeisin varmuuskopio: {date}",
            "lastBackup": "Olet viimeksi varmuuskopioinut {date}",
            "backupDescription": "On tärkeää varmuuskopioida säännöllisesti varmistaaksesi, että sinulla on kopio lompakoistasi ja transaktiohistoriastasi.",
            "backupWarning": "Jos menetät varmuuskopiosi ja palautuslausekkeesi, menetät pääsyn varoihisi.",
            "notBackedUp": "Ei varmuuskopioitu",
            "notBackedUpDescription": "Et ole varmuuskopioinut lompakkojasi",
            "saving": "Tallennetaan..."
        },
        "deleteAccount": {
            "title": "Poista {name}?",
            "body": "Tällä lompakolla ei ole transaktiohistoriaa. Se voidaan turvallisesti poistaa.",
            "typePassword": "Syötä lompakkosi salasana vahvistaaksesi.",
            "hideAccount": "Poista lompakko",
            "errorTitle": "Lompakkoa {name} ei voi poistaa",
            "errorBody1": "Et voi poistaa tätä lompakkoa, sinulla on oltava vähintään yksi."
        },
        "hideAccount": {
            "title": "Piilota {name}?",
            "body": "Löydät tämän lompakon myöhemmin ottamalla käyttöön \"Näytä piilotetut lompakot\" lisäasetuksissa.",
            "typePassword": "Syötä lompakkosi salasana vahvistaaksesi.",
            "hideAccount": "Piilota lompakko",
            "errorTitle": "Lompakkoa {name} ei voi piilottaa",
            "errorBody1": "Jotta lompakon voi piilottaa, sillä on oltava 0 saldo.",
            "errorBody2": "Sinulla on tällä hetkellä {balance} jäljellä tässä lompakossa. Ole hyvä ja siirrä nämä varat toiseen lompakkoon ja yritä uudelleen.",
            "errorBody3": "Et voi piilottaa tätä lompakkoa, sinulla on oltava vähintään yksi."
        },
        "addressHistory": {
            "title": "Lompakon {name} osoitehistoria",
            "currentBalance": "Nykyinen saldo: {balance}"
        },
        "node": {
            "titleAdd": "Lisää solmu",
            "titleUpdate": "Päivitä solmu",
            "titleRemove": "Poista solmu",
            "titleDetails": "Solmun tiedot",
            "nodeAddress": "Solmun osoite",
            "optionalUsername": "Käyttäjänimi (valinnainen)",
            "optionalPassword": "Salasana (valinnainen)",
            "setAsPrimaryNode": "Aseta ensisijaiseksi solmuksi",
            "removeConfirmation": "Haluatko varmasti poistaa tämän solmun?"
        },
        "errorLog": {
            "title": "Virheloki",
            "empty": "Virheloki on tyhjä."
        },
        "deleteProfile": {
            "title": "Poista profiili",
            "confirmation": "Oletko varma, että haluat poistaa tämän profiilin? Tätä toimintoa ei voi peruuttaa.",
            "typePassword": "Syötä salasanasi vahvistaaksesi."
        },
        "diagnostics": {
            "title": "Diagnostiikka",
            "node": "Solmu",
            "platform": "Alusta",
            "platformVersion": "Alustan versio",
            "platformArchitecture": "Alustan arkkitehtuuri",
            "cpuCount": "Suorittimien määrä",
            "totalMem": "Muisti yhteensä",
            "freeMem": "Vapaa muisti",
            "userPath": "Käyttäjän polku"
        },
        "transaction": {
            "title": "Vahvista transaktio",
            "body": "Olet lähettämässä {amount} osoitteeseen"
        },
        "balanceFinder": {
            "title": "Saldon etsijä",
            "body": "Suorita kattavampi haku osoitteistasi löytämään puuttuvia saldoja. Tämä voi kestää jonkin aikaa.",
            "totalWalletBalance": "Kokonaissaldo",
            "typePassword": "Kirjoita salasanasi salliaksesi haun."
        },
        "riskFunds": {
            "title": "Varoitus: varoja riskialttiina migraation aikana",
            "body1": "On erittäin suositeltavaa, että suojaat kaikki varasi ennen migraation jatkamista. Varasi ovat alttiina varkauksille, jos et suojaa niitä.",
            "body2": "On suositeltavaa, että suoritat prosessin uudelleen osoitteille, joiden riskitaso on keskitasoinen tai korkeampi."
        },
        "missingBundle": {
            "title": "Varoitus: varoja riskialttiina migraation aikana",
            "body": "Sinulla on varoja käytetyissä osoitteissa, mutta niiden suojaamiseen tarvittavia tietoja ei löytynyt. Näin voi käydä, jos teit transaktiot kauan sitten. Voit jatkaa, mutta {value} ovat riskialttiina migraation ajan.",
            "learnMore": "Lue lisää käytetyistä osoitteista",
            "proceed": "Ymmärrän riskin"
        },
        "snapshot": {
            "title": "Meneillään oleva verkkopäivitys",
            "body": "Chrysalis-verkkopäivitys on alkanut.",
            "bodyMigration": "Migraatio on poistettu käytöstä, kunnes se on valmis.",
            "bodyFirefly": "Firefly on poistettu käytöstä, kunnes se on valmis. Tokenien migraatio on edelleen mahdollista jälkeenpäin."
        },
        "ledgerNotConnected": {
            "connect": "Avaa uusi IOTA-sovellus Ledger-laitteellasi jatkaaksesi",
            "connectLegacy": "Avaa {legacy} -sovellus Ledger-laitteellasi jatkaaksesi"
        },
        "ledgerConfirmation": {
            "confirm": "Jatkaaksesi, vahvista Ledger-laitteellasi näkyvä kehotus"
        },
        "ledgerAppGuide": {
            "title": "Opas Ledger-sovellusten asentamiseen",
            "steps": {
                "0": "Asenna ja avaa Ledger Live -sovellus",
                "1": "Varmista, että Ledger-laitteesi on yhdistetty",
                "2": "Etsi sovelluksia: {legacy} ja IOTA (MIOTA)",
                "3": "Asenna molemmat sovellukset: {legacy} ja IOTA (MIOTA)",
                "4": "Muista, että on tärkeää sulkea Ledger Live ennen Fireflyhyn palaamista"
            }
        },
        "ledgerConnectionGuide": {
            "title": "Vinkkejä, jos Ledger ei yhdistä",
            "steps": {
                "0": "Varmista, että Ledger Live ei ole auki tietokoneellasi",
                "1": "Varmista, että olet avannut Ledger-laitteesi PIN-koodillasi",
                "2": "Avaa uusi IOTA-sovellus Ledger-laitteellasi",
                "3": {
                    "text": "Vieläkin ongelmia?",
                    "link": "Kokeile Ledgerin virallista tukisivustoa"
                }
            }
        },
        "ledgerTransaction": {
            "remainderAddress": {
                "title": "Vahvista jäännösosoite",
                "info": "Vahvista, että Ledger-laitteella näkyvä jäännösosoite täsmää alla näkyvään osoitteeseen. Jos ne täsmäävät, paina molempia painikkeita Ledger-laitteessasi kehotuksen mukaisesti."
            },
            "transaction": {
                "title": "Vahvista transaktio",
                "info": "Vahvista, että Ledger-laitteellasi näkyvät transaktion tiedot täsmäävät alla näkyviin tietoihin. Jos ne täsmäävät, paina molempia painikkeita Ledger-laitteellasi kehotuksen mukaisesti."
            }
        },
        "ledgerAddress": {
            "title": "Vahvista vastaanotto-osoite",
            "body": "Vahvista, että Ledger-laitteella näkyvä vastaanotto-osoite täsmää alla näkyvään osoitteeseen. Jos ne täsmäävät, paina molempia painikkeita Ledger-laitteessasi kehotuksen mukaisesti."
        },
        "ledgerMigrateIndex": {
            "title": "Täytyykö sinun siirtää toinen Trinity-tilin indeksi?",
            "body": "Voit myös tehdä migraation myöhemmin lisäasetuksissa."
        }
    },
    "charts": {
        "incomingMi": "Saapuva {value}",
        "outgoingMi": "Lähtevä {value}",
        "portoflio": "Portfolio",
        "token": "Token",
        "accountValue": "Lompakon arvo",
        "accountActivity": "Lompakon toiminta",
        "timeframe1Hour": "1 tunti",
        "timeframe1Day": "1 päivä",
        "timeframe1Week": "1 viikko",
        "timeframe1Month": "1 kuukausi"
    },
    "actions": {
        "continue": "Jatka",
        "back": "Takaisin",
        "previous": "Edellinen",
        "next": "Seuraava",
        "cancel": "Peruuta",
        "close": "Sulje",
        "dismiss": "Hylkää",
        "proceedAnyway": "Jatka silti",
        "save": "Tallenna",
        "importSeed": "Tuo olemassaoleva seed-merkkijono",
        "restoreWallet": "Siirrä tai palauta lompakko",
        "restoreWalletDescription": "Siirry Chrysalis-verkkoon tai palauta olemassaoleva lompakko",
        "createWallet": "Luo uusi lompakko",
        "createWalletDescription": "Luo uusi lompakko Chrysalis-verkkoon",
        "savePassword": "Tallenna salasana",
        "useBiometric": "Käytä biometristä suojausta",
        "setupPin": "Määritä PIN-koodi",
        "setPin": "Aseta PIN-koodi",
        "confirmPin": "Vahvista PIN-koodi",
        "enterYourPin": "Syötä PIN-koodi",
        "saveBackupFile": "Tallenna varmuuskopiotiedosto",
        "iveWrittenRecoveryPhrase": "Olen tallentanut palautuslausekkeeni",
        "verifyRecoveryPhrase": "Vahvista palautuslauseke",
        "revealRecoveryPhrase": "Näytä palautuslauseke",
        "importSeedvault": "Tuo Seedvault-tiedosto",
        "checkAgain": "Tarkista uudelleen",
        "importFromFile": "Tuo tiedostosta",
        "send": "Lähetä",
        "receive": "Vastaanota",
        "create": "Luo",
        "beginTransfer": "Aloita siirto",
        "tryAgain": "Yritä uudelleen",
        "visitDiscord": "Vieraile Discordissa",
        "dragDrop": "Vedä ja pudota",
        "importExtentions": ".kdbx- tai .stronghold-tiedosto",
        "chooseFile": "Valitse tiedosto",
        "dropHere": "Pudota tiedosto tähän",
        "syncAll": "Synkronoi kaikki",
        "export": "Vie",
        "exportNewStronghold": "Vie uuteen Strongholdiin",
        "enableDeepLinks": "Ota syvälinkit käyttöön",
        "enableDeveloperMode": "Ota kehittäjätila käyttöön",
        "enableSystemNotifications": "Ota järjestelmäilmoitukset käyttöön",
        "exportState": "Vie tila",
        "localProofOfWork": "Paikallinen todiste työstä (PoW)",
        "unlock": "Avaa",
        "updateFirefly": "Päivitä Firefly",
        "restartNow": "Käynnistä uudelleen nyt",
        "saveBackup": "Tallenna Stronghold-varmuuskopio",
        "customizeAcount": "Mukauta lompakkoa",
        "viewAddressHistory": "Näytä osoitehistoria",
        "hideAccount": "Piilota lompakko",
        "showAccount": "Näytä lompakko",
        "deleteAccount": "Poista lompakko",
        "max": "Maksimi",
        "addNode": "Lisää solmu",
        "updateNode": "Päivitä solmu",
        "removeNode": "Poista solmu",
        "hide": "Piilota",
        "hideOthers": "Piilota Muut",
        "showAll": "Näytä kaikki",
        "quit": "Lopeta",
        "edit": "Muokkaa",
        "undo": "Kumoa",
        "redo": "Toista",
        "cut": "Leikkaa",
        "copy": "Kopioi",
        "paste": "Liitä",
        "selectAll": "Valitse kaikki",
        "addAccount": "Lisää lompakko",
        "checkForUpdates": "Tarkista päivitykset",
        "reportAnIssue": "Ilmoita ongelmasta",
        "restore": "Palauta",
        "clear": "Tyhjennä",
        "hideDetails": "Piilota tiedot",
        "yes": "Kyllä",
        "no": "Ei",
        "skip": "Ohita",
        "reset": "Nollaa",
        "downloadRecoveryKit": "Tallenna palautussivun malli",
        "skipBackup": "Ohita tiedoston varmuuskopiointi",
        "finishSetup": "Viimeistele asennus",
        "readDocumentation": "Lue dokumentaatio",
        "visitFaq": "Katso usein kysytyt kysymykset",
        "viewStatus": "Näytä tila",
        "showHiddenAccounts": "Näytä piilotetut lompakot",
        "confirm": "Vahvista",
        "hideNetworkStatistics": "Piilota verkkotilastot",
        "findBalances": "Etsi saldoja",
        "searchBalances": "Hae saldoja",
        "searchAgain": "Hae uudelleen",
        "searching": "Haetaan...",
        "closeFirefly": "Sulje Firefly",
        "generateAddress": "Luo osoite",
        "migrateAgain": "Siirrä toinen indeksi"
    },
    "general": {
        "password": "Salasana",
        "confirmPassword": "Vahvista salasana",
        "currentPassword": "Nykyinen salasana",
        "newPassword": "Uusi salasana",
        "confirmNewPassword": "Vahvista uusi salasana",
        "yourSeed": "Sinun seed-merkkijonosi",
        "recoveryPhrase": "Palautuslauseke",
        "recentActivity": "Viimeaikainen toiminta",
        "sent": "Lähetetty",
        "received": "Vastaanotettu",
        "sendPayment": "Lähetä maksu",
        "moveFunds": "Sisäinen siirto",
        "sendTo": "Lähetä",
        "sendFunds": "Lähetä varoja",
        "sendToAddress": "Lähetä osoitteeseen",
        "scanQrOrPaste": "Skannaa QR-koodi tai liitä osoite",
        "moveFundsBetweenAccounts": "Siirrä varoja lompakkojen välillä",
        "sendTokensToAddress": "Lähetä tokenit osoitteeseen",
        "manageAccount": "Hallitse lompakkoa",
        "customizeAcount": "Mukauta lompakkoasi",
        "account": "Lompakko",
        "sendingToAddress": "Lähetys osoitteeseen",
        "amount": "Määrä",
        "addAddress": "Lisää osoite",
        "reference": "Viite",
        "from": "Mistä",
        "to": "Mihin",
        "receiveFunds": "Vastaanota varoja",
        "myAddress": "Osoitteeni",
        "shareAddress": "Jaa osoite",
        "yourAddress": "Osoitteesi",
        "newRemainder": "Uusi jäännös",
        "remainder": "Jäännös",
        "generateNewAddress": "Luo uusi osoite",
        "copyAddress": "Kopioi osoite",
        "import": "Tuo",
        "seedvault": "SeedVault",
        "stronghold": "Stronghold",
        "language": "Kieli",
        "appearance": "Ulkoasu",
        "lightTheme": "Vaalea teema",
        "darkTheme": "Tumma teema",
        "balance": "Saldo",
        "accountBalance": "Lompakon saldo",
        "incoming": "Saapuva",
        "outgoing": "Lähtevä",
        "totalIn": "Yhteensä sisään",
        "totalOut": "Yhteensä ulos",
        "accounts": "Lompakot",
        "myAccounts": "Minun lompakkoni",
        "automaticNodeSelection": "Automaattinen solmun valinta",
        "manualNodeSelection": "Manuaalinen solmun valinta",
        "profiles": "Profiilit",
        "developerProfile": "Kehittäjäprofiili",
        "developerProfileDescription": "Mahdollistaa yhdistämisen testiverkkoihin",
        "dev": "Kehitys",
        "createAccount": "Luo lompakko",
        "accountName": "Lompakon nimi",
        "latestTransactions": "Viimeisimmät transaktiot",
        "transactions": "Transaktiot",
        "security": "Suojaus",
        "accountAddress": "Lompakon osoite",
        "nodes": "Solmut",
        "wallet": "Lompakko",
        "help": "Ohje",
        "you": "Sinä",
        "messageId": "Viestitunniste",
        "inputAddress": "Lähdeosoite",
        "receiveAddress": "Kohdeosoite",
        "newAddress": "Uusi osoite",
        "date": "Päivämäärä",
        "status": "Tila",
        "confirmed": "Vahvistettu",
        "pending": "Odottaa",
        "noAccounts": "Sinulla ei ole lompakkoja, ole hyvä ja luo sellainen.",
        "loadingAccounts": "Ladataan, odota hetki...",
        "addProfile": "Lisää profiili",
        "noRecentHistory": "Ei viimeaikaista historiaa",
        "firstSync": "Synkronoidaan historiaa, tämä voi kestää jonkin aikaa...",
        "transferSyncing": "Synkronoidaan lompakkoa",
        "transferSelectingInputs": "Valitaan syötteet",
        "transferRemainderAddress": "Luodaan jäännösosoitetta",
        "transferPreparedTransaction": "Valmistellaan transaktiota",
        "transferSigning": "Allekirjoitetaan transaktiota",
        "transferPow": "Suoritetaan PoW",
        "transferBroadcasting": "Lähetetään transaktiota",
        "transferComplete": "Siirto valmis",
        "generatingReceiveAddress": "Luodaan vastaanotto-osoitetta",
        "creatingAccount": "Luodaan lompakkoa, odota hetki...",
        "updatingAccount": "Päivitetään lompakkoa, odota hetki...",
        "accountSyncing": "Lompakkoa synkronoidaan",
        "accountSyncComplete": "Lompakon synkronointi valmis",
        "passwordUpdating": "Päivitetään salasanaa...",
        "passwordSuccess": "Salasanan päivitys onnistui",
        "passwordFailed": "Salasanan päivittäminen epäonnistui",
        "syncingAccounts": "Synkronoidaan lompakkoja...",
        "exportingStronghold": "Viedään Strongholdia...",
        "exportingStrongholdSuccess": "Stronghold viety onnistuneesti",
        "exportingStrongholdFailed": "Strongholdin vienti epäonnistui",
        "pinCodeUpdating": "Päivitetään PIN-koodia...",
        "pinCodeSuccess": "PIN-koodin päivitys onnistui",
        "pinCodeFailed": "PIN-koodin päivitys epäonnistui",
        "passwordStrength": "Salasanan vahvuus",
        "passwordStrength0": "Surkea",
        "passwordStrength1": "Huono",
        "passwordStrength2": "Heikko",
        "passwordStrength3": "Keskinkertainen",
        "passwordStrength4": "Vahva",
        "creatingProfile": "Luodaan profiilia, odota hetki...",
        "fundMigration": "Varojen migraatio",
        "accountRemoved": "Tämä lompakko on piilotettu. Näytä se tehdäksesi siirtoja.",
        "receivingTo": "Vastaanotetaan lompakkoon {account}",
        "sendingFrom": "Lähetetään lompakosta {account}",
        "receivedTo": "Vastaanotettu lompakkoon {account}",
        "sentFrom": "Lähetetty lompakosta {account}",
        "receiving": "Vastaanotetaan",
        "sending": "Lähetetään",
        "legacyNetwork": "Vanha verkko",
        "capsLock": "Caps Lock on päällä",
        "version": "Versio {version}"
    },
    "dates": {
        "today": "Tänään",
        "yesterday": "Eilen",
        "daysAgo": "{time, plural, one {# päivä} other {# päivää}} sitten",
        "weeksAgo": "{time, plural, one {# viikko} other {# viikkoa}} sitten",
        "monthsAgo": "{time, plural, one {# kuukausi} other {# kuukautta}} sitten",
        "yearsAgo": "{time, plural, one {# vuosi} other {# vuotta}} sitten"
    },
    "notifications": {
        "valueTx": "Vastaanotetaan {{value}} lompakkoon {{account}}",
        "confirmed": "Lähtevä {{value}} lompakosta {{account}} on vahvistettu",
        "confirmedInternal": "{{value}} lompakosta {{senderAccount}} lompakkoon {{receiverAccount}} on vahvistettu",
        "confirmedInternalNoAccounts": "{{value}} sisäinen siirto on vahvistettu",
        "failed": "Lähtevä {{value}} lompakosta {{account}} on epäonnistunut",
        "downloadingUpdate": "Ladataan päivitystä",
        "updateReady": "Päivitys valmis",
        "updateError": "Päivityksen aikana tapahtui virhe, yritä uudelleen",
        "restartInstall": "Käynnistä uudelleen asentaaksesi",
        "calcMinutesRemaining": "Lasketaan jäljellä olevia minuutteja...",
        "minutesRemaining": "{minutes, plural, one {1 minuutti jäljellä} other {# minuuttia jäljellä}}",
        "copiedToClipboard": "Kopioitu leikepöydälle",
        "accountsSynchronized": "Lompakon synkronointi valmis",
        "fundsAvailableSoon": "Varasi ovat käytettävissä pian"
    },
    "error": {
        "profile": {
            "length": "Profiilisi nimi ei voi olla pidempi kuin {length, plural, one {1 merkki} other {# merkkiä}}.",
            "duplicate": "Samanniminen profiili on jo olemassa."
        },
        "password": {
            "doNotMatch": "Salasanat eivät täsmää.",
            "tooWeak": "Uusi salasanasi on liian heikko.",
            "row": "Suorat näppäimistön rivit on helppo arvata.",
            "pattern": "Lyhyet näppäimistömallit on helppo arvata.",
            "names": "Yleiset nimet ja sukunimet on helppo arvata.",
            "repeats": "Toistuvat kuten 'aaa' on helppo arvata.",
            "repeats2": "Toistuvat merkit kuten 'abcabcabc' on helppo arvata.",
            "sequence": "Peräkkäiset merkit on helppo arvata.",
            "years": "Viime vuodet on helppo arvata.",
            "dates": "Päivämäärät on helppo arvata.",
            "common": "Tämä on hyvin yleinen salasana.",
            "similar": "Tämä on samankaltainen yleisesti käytetyn salasanan kanssa.",
            "word": "Yksittäinen sana on helppo arvata.",
            "incorrect": "Salasanasi on virheellinen.",
            "length": "Salasanasi ei voi olla pidempi kuin {length, plural, one {1 merkki} other {# merkkiä}}."
        },
        "pincode": {
            "length": "PIN-koodisi täytyy olla {length, plural, one {1 numeron pituinen} other {# numeroa pitkä}}.",
            "match": "PIN-koodit eivät täsmää.",
            "incorrect": "Nykyinen PIN-koodisi on virheellinen."
        },
        "account": {
            "length": "Lompakkosi nimi ei voi olla pidempi kuin {length, plural, one {1 merkki} other {# merkkiä}}.",
            "empty": "Sinun täytyy käyttää viimeisintä lompakkoasi ennen uuden luomista.",
            "notEmpty": "Sinun täytyy siirtää saldosi ennen kuin poistat tämän lompakon.",
            "duplicate": "Samanniminen lompakko on jo olemassa.",
            "tilde": "Profiilin nimi ei voi alkaa merkillä '~'.",
            "control": "Profiilin nimi ei voi sisältää ohjausmerkkiä.",
            "startDot": "Profiilin nimi ei voi alkaa pisteellä.",
            "chars": "Profiilin nimi ei voi sisältää merkkejä <>:\"/\\|?*",
            "index": "Tilisi indeksi täytyy olla numero väliltä 0 ja 2147483647.",
            "page": "Tilisi sivu täytyy olla numero väliltä 0 ja 2147483647.",
            "syncing": "Lompakoiden synkronoinnissa tapahtui virhe."
        },
        "send": {
            "addressLength": "Osoitteiden tulee olla {length, plural, one {1 merkin pituinen} other {# merkkiä pitkä}}.",
            "amountTooHigh": "Tämä on suurempi kuin käytettävissä oleva saldosi.",
            "amountNoFloat": "Jos yksiköt ovat `i`, et voi käyttää desimaaleja.",
            "amountInvalidFormat": "Summa näyttää olevan virheellinen luku.",
            "amountZero": "Summan on oltava suurempi kuin 0.",
            "wrongAddressPrefix": "Osoitteet alkavat etuliitteellä {prefix}.",
            "wrongAddressFormat": "Osoite on muotoiltu virheellisesti.",
            "invalidAddress": "Osoite ei ole kelvollinen.",
            "insufficientFunds": "Tässä lompakossa ei ole riittävästi varoja.",
            "noToAccount": "Et ole valinnut lompakkoa, johon varat lähetetään.",
            "sendingDust": "Et voi lähettää alle 1 Mi.",
            "leavingDust": "Et voi jättää alle 1 Mi osoitteeseesi.",
            "cancelled": "Transaktio peruutettiin.",
            "transaction": "Transaktiosi lähettämisessä tapahtui virhe. Ole hyvä ja yritä uudelleen."
        },
        "node": {
            "invalid": "Syötä kelvollinen URL-osoite.",
            "https": "HTTPS vaaditaan. Määritä kehittäjäprofiili käyttääksesi suojaamattomia HTTP-yhteyksiä.",
            "duplicate": "Tämä solmu on jo lisätty.",
            "unsynced": "Solmu ei ole synkronoitu.",
            "noSynced": "Synkronoituja solmuja ei ole saatavilla."
        },
        "global": {
            "generic": "Jokin meni pieleen."
        },
        "backup": {
            "invalid": "Varmuuskopiotiedostoa ei tunnistettu.",
            "destination": "Varmuuskopioinnin kohde ei kelpaa.",
            "mnemonic": "Muistisääntö ei kelpaa.",
            "seedTooShort": "Seed-merkkijonon pitäisi olla 81 merkkiä pitkä, se {length, plural, one {on 1} other {on #}}",
            "seedCharacters": "Seed-merkkijonon tulisi sisältää vain merkkejä A-Z tai 9",
            "phraseWordCount": "Palautuslausekkeessasi pitäisi olla 24 sanaa, tällä hetkellä siinä {length, plural, one {on 1} other {on #}}.",
            "phraseUnrecognizedWord": "Tuntematon sana \"{word}\" palautuslauseessasi",
            "phraseCaseWord": "Sana \"{word}\" tulee olla pienillä kirjaimilla kirjoitettu"
        },
        "ledger": {
            "appNotOpen": "Sinun täytyy avata IOTA-sovellus Ledger-laitteellasi.",
            "generic": "Ledger-laitteeen yhdistämisessä tapahtui virhe.",
            "legacyConnected": "Väärä sovellus on auki Ledger-laitteellasi.",
            "locked": "Ole hyvä ja avaa Ledger-laitteesi lukitus syöttämällä PIN-koodisi.",
            "mnemonicMismatch": "Olet yhdistänyt väärän Ledger-laitteen tai mnemonic-fraasi on muuttunut.",
            "notDetected": "Ledger-laitetta ei havaittu.",
            "notFound": "Ledger-laitetta ei löydy.",
            "otherConnected": "Väärä sovellus on auki Ledger-laitteellasi.",
            "generateAddress": "Osoitetta luotaessa tapahtui virhe.",
            "timeout": "Ledger-laitteesi aikakatkaistiin.",
            "disconnected": "Yhteys Ledger-laitteeseesi katkaistiin."
        },
        "popup": {
            "preventClose": "Tätä ponnahdusikkunaa ei voi sulkea."
        },
        "migration": {
<<<<<<< HEAD
            "missingBundle": "An error occurred while trying to find the transaction bundle."
=======
            "missingBundle": "Transaktiobundlen etsinnän aikana tapahtui virhe."
>>>>>>> 9dca5b34
        }
    },
    "tooltips": {
        "risk": {
            "title": "Riskitaso: {risk}",
            "veryHigh": "Erittäin korkea",
            "high": "Korkea",
            "medium": "Keskitasoinen",
            "low": "Matala",
            "veryLow": "Erittäin matala"
        }
    }
}<|MERGE_RESOLUTION|>--- conflicted
+++ resolved
@@ -18,17 +18,10 @@
             "profileName": "Profiilin nimi",
             "body1": "Voit luoda useita käyttäjäprofiileja lompakkojesi järjestämiseksi ja yksityisyyden parantamiseksi.",
             "body2": {
-<<<<<<< HEAD
-                "first": "For now, let's start with your first profile name.",
-                "nonFirst": "For now, let's start with your profile name."
-            },
-            "addMore": "You can add more profiles later."
-=======
                 "first": "Aloitetaan nyt ensimmäisen profiilisi nimellä.",
                 "nonFirst": "Aloitetaan nyt profiilisi nimellä."
             },
             "addMore": "Voit tehdä lisää profiileja myöhemmin."
->>>>>>> 9dca5b34
         },
         "setup": {
             "title": "Määritä lompakko",
@@ -59,11 +52,7 @@
             "progress3": "Vaihda Ledger-sovellusta",
             "progress4": "Siirrä varoja",
             "watchVideo": "Katso video-opas",
-<<<<<<< HEAD
-            "videoGuide": "Ledger migration video guide"
-=======
             "videoGuide": "Ledger-migraation opasvideo"
->>>>>>> 9dca5b34
         },
         "ledgerInstallationGuide": {
             "title": "Oletko asentanut tarvittavat Ledger-sovellukset?",
@@ -130,11 +119,7 @@
             "body": "Uusi lompakkosi on käyttövalmis.",
             "softwareMigratedBody": "Olet onnistuneesti siirtänyt varasi uuteen verkkoon",
             "fireflyLedgerBody": "Ledger-tilisi on onnistuneesti palautettu ja voit nyt jatkaa.",
-<<<<<<< HEAD
-            "trinityLedgerBody": "You have successfully migrated your Ledger to the new network.",
-=======
             "trinityLedgerBody": "Olet onnistuneesti siirtänyt Ledger-laitteesi uuteen verkkoon.",
->>>>>>> 9dca5b34
             "exportMigration": "Vie migraatioloki ja viimeistele määritys"
         },
         "import": {
@@ -214,11 +199,7 @@
             "accountPage": "Tilin sivu",
             "standard": "Standardi",
             "expert": "Edistynyt",
-<<<<<<< HEAD
-            "takingAWhile": "This is taking a while...",
-=======
             "takingAWhile": "Tämä kestää hetken...",
->>>>>>> 9dca5b34
             "notGeneratingAddresses": "Luoko Ledger-laitteesi osoitteita?",
             "reinstallLegacy": "Jos ei, katkaise yhteys laitteeseen ja yritä uudelleen. Jos ongelma jatkuu, saatat joutua asentamaan {legacy} -sovelluksen uudelleen."
         },
@@ -251,11 +232,7 @@
             "miningBundle": "Louhitaan bundlea",
             "problemRestoringWallet": "Lompakkosi palauttamisessa tapahtui verkkovirhe. Ole hyvä ja yritä uudelleen.",
             "minimumMigrationAmountSpentAddresses": "Vähimmäissaldo migraatiossa jokaiselle käytetylle osoitteelle on 1 Mi. Tarkista uudelleen, jos saldosi ei näytä olevan oikein.",
-<<<<<<< HEAD
-            "tooManyAddressesToMigrate": "You have too many addresses with a low balance to migrate. Check again if your total balance doesn't look right.",
-=======
             "tooManyAddressesToMigrate": "Sinulla on liian monta osoitetta alhaisella saldolla migraatiota varten. Tarkista uudelleen, jos kokonaissaldosi ei näytä olevan oikein.",
->>>>>>> 9dca5b34
             "cannotMigrateAllYourFunds": "Emme voi siirtää kaikkia varojasi, koska joissain osoitteissa on liian alhainen saldo. Voit jatkaa joka tapauksessa. {value} menetetään.",
             "error": "Varojesi siirtämisessä tapahtui virhe. Ole hyvä ja yritä uudelleen."
         },
@@ -1001,11 +978,7 @@
             "preventClose": "Tätä ponnahdusikkunaa ei voi sulkea."
         },
         "migration": {
-<<<<<<< HEAD
-            "missingBundle": "An error occurred while trying to find the transaction bundle."
-=======
             "missingBundle": "Transaktiobundlen etsinnän aikana tapahtui virhe."
->>>>>>> 9dca5b34
         }
     },
     "tooltips": {
