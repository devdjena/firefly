{
    "views": {
        "onboarding1": {
            "title": "IOTAトークンの送金、受取、管理",
            "body": "FireflyはIOTAの公式ウォレットソフトウェアです。"
        },
        "legal": {
            "title": "プライバシーポリシーと利用規約",
            "body": "プライバシーポリシーと利用規約に同意します",
            "checkbox": "プライバシーポリシーと利用規約に同意します"
        },
        "appearance": {
            "title": "テーマ",
            "body": "アプリのテーマを選択してください。"
        },
        "profile": {
            "title": "プロファイルを作成",
            "profileName": "プロファイル名",
            "body1": "複数のユーザープロファイルを作成してトークンを分離し、プライバシーを向上させることができます。",
            "body2": {
                "first": "For now, let's start with your first profile name.",
                "nonFirst": "For now, let's start with your profile name."
            },
            "addMore": "You can add more profiles later."
        },
        "setup": {
            "title": "ウォレットを設定",
            "chrysalisTitle": "Chrysalisネットワークの更新",
            "chrysalisBody": "4月21日から、ユーザーはトークンを新しいChrysalisネットワークに移行することができます。できるだけ早く既存のトークンを移行することをお勧めします。",
            "learnMore": "移行について詳しく見る"
        },
        "secure": {
            "title": "ウォレットの保護",
            "body1": "Recovery Kit PDF テンプレートを保存し、印刷します。",
            "body2": "Recovery Kit を記入して安全に保管すると、いつでもウォレットを復元できます。"
        },
        "create": {
            "title": "ウォレットを作成",
            "body": "新しいウォレットを作成します。通常のソフトウェアウォレットを選択するか、Ledgerデバイスをお持ちの場合は、ハードウェアウォレットを設定できます。",
            "softwareAccount": {
                "title": "ソフトウェアウォレットが欲しい",
                "description": "24単語の回復フレーズを作成する"
            },
            "ledgerAccount": {
                "title": "ハードウェアウォレットが欲しい",
                "description": "Ledger Nano SまたはNano Xが必要"
            }
        },
        "setupLedger": {
            "progress1": "Ledgerを接続してください",
            "progress2": "アドレスを生成",
            "progress3": "Switch Ledger app",
<<<<<<< HEAD
            "progress4": "Transfer funds",
=======
            "progress4": "資金を移動",
>>>>>>> 9dca5b34
            "watchVideo": "ビデオガイドを見る",
            "videoGuide": "Ledger migration video guide"
        },
        "ledgerInstallationGuide": {
            "title": "Have you installed the necessary Ledger apps?",
            "body1": "Before you proceed, you must find and install both the {legacy} app and the new IOTA app through Ledger Live.",
            "body2": "Make sure your Ledger firmware is up-to-date. Any pre-installed apps should be updated to their latest versions.",
            "action": "Yes, I've installed these apps"
        },
        "password": {
            "title": "パスワードを作成します",
            "body1": "資金を保護するためには強力なパスワードが必要です。複数の単語の組み合わせを使用し、一般的なフレーズや個人情報などは避けてください。",
            "body2": "パスワードをRecovery Kit に書き留めることをお勧めします。"
        },
        "protect": {
            "title": "Protect your wallet",
            "body1": "ログインPINを設定して、あなただけがウォレットに入ることができるようにします。",
            "body2": "PINを安全に保管してください！"
        },
        "pin": {
            "title": "PIN コードを設定",
            "body1": "以下に6桁のPINを入力してください。プロファイルにアクセスすためにPINが必要になります。",
            "body2": "数字のみを使用してください"
        },
        "confirmPin": {
            "title": "PINコードを選択します",
            "body1": "PINは残高と取引を非公開に保ちます。",
            "body2": "続行するにはPINコードを再入力してください。 "
        },
        "backup": {
            "title": "シードをバックアップしてください。",
            "body1": "復元フレーズが表示されます。Recovery Kit に書き留めてください。",
            "body2": "どこからでもあなたのトークンにアクセスが可能になるため、復元フレーズを誰とも共有しないでください。",
            "body3": "復元フレーズを失った場合、資金が失われる可能性があります。"
        },
        "recoveryPhrase": {
            "title": "復元フレーズ",
            "body1": "Recovery Kit には、表示されている順序で単語を書き留めてください。",
            "body2": "これらは、プライベートかつ安全に保管してください。",
            "body3": "書面によるバックアップを残すことが重要です。 多くの場合、コンピューターに障害が発生し、ファイルが破損する可能性があります。",
            "revealRecoveryPhrase": "復元フレーズを表示",
            "hideRecoveryPhrase": "復元フレーズを隠す"
        },
        "verifyRecoveryPhrase": {
            "title": "復元フレーズを確認",
            "body": "フレーズを正しく書き留めたことを確認しましょう。各単語を番号順に選択してください。",
            "word": "単語",
            "verified": "復元フレーズが確認されました",
            "verifiedBody": "プライベートかつ安全に保管することを忘れないでください。"
        },
        "backupWallet": {
            "title": "Stronghold ファイルにバックアップする",
            "body1": "ウォレットを Stronghold ファイルにバックアップするためにパスワードを入力してください。パスワードはバックアップの暗号化に使用されます。",
            "body2": "デジタルバックアップが重要な理由:",
            "reason1": "復元フレーズを入力せずにウォレットを簡単に復元できます",
            "reason2": "他のデバイスでウォレットをインポートする",
            "reason3": "完全な取引履歴を回復する"
        },
        "recoveryPhraseSaved": {
            "title": "バックアップが完了しました",
            "body": "ウォレットを Stronghold にバックアップしました"
        },
        "congratulations": {
            "title": "ウォレットのセットアップが完了しました",
            "fundsMigrated": "資金が移行されました",
            "body": "新しいウォレットを使用する準備ができました。",
            "softwareMigratedBody": "You have successfully migrated your funds to the new network",
            "fireflyLedgerBody": "Your Ledger account is successfully recovered and you can now continue.",
            "trinityLedgerBody": "You have successfully migrated your Ledger to the new network.",
            "exportMigration": "移行ログをエクスポートしてセットアップを終了します"
        },
        "import": {
            "title": "資金の回復または移行",
            "body": "既存のシードやウォレットをバックアップしている場合は、こちらからインポートできます。 古いネットワーク資金 を保持している場合は、移行手順を経てChrysalisネットワークに移行します。",
            "importSeed": "私は81文字のシードを持っています",
            "importSeedDescription": "シードを入力してChrysalisに資金を移行する",
            "importMnemonic": "Firefly の復元フレーズがあります",
            "importMnemonicDescription": "ウォレットを復元するために復元フレーズを入力してください",
            "importFile": "ファイルのバックアップがあります",
            "importFileDescription": "SeedvaultまたはStrongholdをアップロード",
            "importLedger": "I have a Ledger backup",
            "importLedgerDescription": "Restore or migrate a Ledger profile"
        },
        "importFromText": {
            "seed": {
                "title": "シードを入力して移行を開始します",
                "body": "シードは81文字で構成されています。これは以前のTrinityアプリから復元するために使用されます。",
                "enter": "シードを入力してください"
            },
            "mnemonic": {
                "title": "復元フレーズを入力してください",
                "body": "復元フレーズは小文字24単語で構成され、単語と単語の間にはスペースを含みます。これは既存のFireflyウォレットを復元するために使用されます。",
                "enter": "秘密の復元フレーズを入力してください"
            },
            "seedDetected": "81文字のシードを検出しました",
            "phraseDetected": "24語の復元フレーズが検出されました",
            "checksum": "Checksum"
        },
        "importFromFile": {
            "title": "バックアップファイルを使用してウォレットを復元する",
            "body": "ウォレットを復元するためにバックアップファイルをインポートします。バックアップは、Stronghold(.stronghold)またはTrinity SeedVault(.kdbx)のいずれかにすることができます。"
        },
        "importFromLedger": {
            "title": "Restore or Migrate your Ledger",
            "body": "Restore an existing Firefly Ledger profile, or migrate your funds from Trinity.",
            "haveFireflyLedger": "I have a Firefly Ledger backup",
            "haveFireflyLedgerDescription": "Firefly プロファイルを復元",
            "haveTrinityLedger": "I have a Trinity Ledger backup",
            "haveTrinityLedgerDescription": "Migrate a Trinity profile"
        },
        "connectLedger": {
            "title": "Connect your Ledger to Firefly",
            "body": "For your Ledger device to be found by Firefly, please ensure that the official Ledger Live application is closed.",
            "trafficLight1": "Connect and unlock your Ledger with your PIN",
            "trafficLight2": "Open the new IOTA app on your Ledger",
            "tips": "Tips if your Ledger isn’t connecting"
        },
        "restoreFromFireflyLedger": {
            "title": "Restore Your Ledger Profile",
            "body": "Press restore to complete the setup process and restore your wallets, balances and transaction history.",
            "restoring": "Restoring from Ledger..."
        },
        "legacyLedgerIntro": {
            "title": "Start your Ledger migration using Firefly",
            "body1": "Firefly will help you to transfer your tokens to the new Chrysalis network.",
            "body2": "After the migration, you will be able to send and receive your tokens using your Ledger with Firefly.",
            "readMore": "What to expect from the migration process"
        },
        "generateNewLedgerAddress": {
            "title": "新しいアドレスを作成する",
            "body": "You need to generate a new address to migrate your tokens with Firefly. Click the button below to continue.",
            "confirmTitle": "Confirm the new address",
            "confirmBody": "For security, please compare the address generated on your Ledger device with the one displayed below. If they match, press both buttons on your Ledger as prompted.",
            "confirmedTitle": "住所確認",
            "confirmedBody": "You have confirmed that the address in Firefly matches the one on your Ledger device.",
            "generating": "アドレスを生成"
        },
        "switchLedgerApps": {
            "title": "Switch Ledger apps",
            "body": "Please switch to the {legacy} app on your Ledger device to continue migration. When ready, press continue."
        },
        "selectLedgerAccountIndex": {
            "title": "Choose Ledger account index",
            "body": "Choose the Ledger account index you used with Trinity. For most users this will be the default index of 0.",
            "accountIndex": "アカウントインデックス",
            "accountPage": "アカウントページ",
            "standard": "Standard",
            "expert": "Expert",
            "takingAWhile": "This is taking a while...",
            "notGeneratingAddresses": "Is your Ledger generating addresses?",
            "reinstallLegacy": "If not, disconnect the device and try again. If the issue persists, you may need to reinstall the {legacy} app."
        },
        "importBackupPassword": {
            "body1": "パスワードを入力してください。",
            "body2": "このパスワードは、バックアップを最初に作成したときに設定したものです。"
        },
        "importSuccess": {
            "title": "バックアップを正常に復元しました",
            "body": "新しいプロフィールを設定できます。"
        },
        "migrate": {
            "title": "資金を移行",
            "body1": "これはあなたの新しいウォレットに資金を転送する自動化されたプロセスです。",
            "body2": "しばらく時間がかかる場合があります。移行中にデバイスをオフにしないでください。",
            "existing": "あなたの古いウォレット",
            "new": "あなたの新しいウォレット",
            "learn": "移行について詳しく見る",
            "beginMigration": "移行を開始",
            "migrating": "資金を移行中...",
            "migrated": "{balance} が移行されました",
            "migrationFailed": "移行に失敗しました",
            "noAddressesForMigration": "セキュリティ保護したいアドレスを選択してください。",
            "restoringWallet": "ウォレットを復元しています...",
            "findingBalance": "残高を検索しています...",
            "incorrectSeedVaultPassword": "SeedVault のパスワードが正しくありません。",
            "noDataSeedVault": "SeedVaultにデータが見つかりませんでした。",
            "signingBundle": "バンドル署名",
            "broadcastingBundle": "ブロードキャストバンドル",
            "miningBundle": "マイニングバンドル",
            "problemRestoringWallet": "ウォレットの復元中にネットワークエラーが発生しました。もう一度やり直してください。",
            "minimumMigrationAmountSpentAddresses": "送金先アドレスごとの最小移行額は1Miです。残高が正しくない場合は再度確認してください。",
            "tooManyAddressesToMigrate": "You have too many addresses with a low balance to migrate. Check again if your total balance doesn't look right.",
            "cannotMigrateAllYourFunds": "いくつかのアドレスの価値が低すぎるため、すべての資金を移行することはできません。続行できますが、 {value} は失われます。",
            "error": "資金の移行中にエラーが発生しました。もう一度やり直してください。"
        },
        "bundleMiningWarning": {
            "title": "警告",
            "body1": "1つ以上の使用済みアドレスに資金があります。",
            "body2": "これらの資金を安全に送金するために自動化されたプロセスを実行することをお勧めします。",
            "body3": "アプリを閉じると、移行全体を再起動する必要があります。",
            "learn": "使用済みアドレスについて詳しく見る"
        },
        "secureSpentAddresses": {
            "title": "使用済みアドレスを保護しています",
            "body1": "{number, plural, one {# 使用済みアドレス} other {# 使用済みアドレス}}で資金が検出されました。",
            "body2": "お客様の資金を安全に送金するために、自動化されたプロセスを実行することをお勧めします。",
            "error": "1 Mi 未満の使用済みアドレスは移行できません"
        },
        "securityCheckCompleted": {
            "title": "セキュリティチェックが完了しました",
            "body1": "セキュリティリスクレベルを計算しました。 このプロセスを再度実行すると、リスクレベルが下がる可能性があります。",
            "body2": "リスクレベルに満足していれば、続行を押してください。",
            "rerun": "選択したアドレスの再実行プロセス",
            "continueMigration": "移行を続ける"
        },
        "securingSpentAddresses": {
            "title": "使用済みアドレスを保護しています...",
            "body1": "このプロセスには {minutes, plural, one {1 分} other {# 分}}かかります.",
            "body2": "この作業中、コンピューターはフル稼働します。作業完了まで、時間を要するため、お待ちいただく間、何か他のことをされて構いません。"
        },
        "transferFragmentedFunds": {
            "body1": "Firefly はあなたの資金を移行します。しばらく時間がかかる場合があります。",
            "body2": "Ensure your Ledger is connected and the {legacy} app is open at all times during migration.",
            "migrate": "資金の移行",
            "transaction": "取引 {number}",
            "rerun": "やり直す"
        },
        "migrateFailed": {
            "title": "To do",
            "body": "To do"
        },
        "balance": {
            "title": "残高",
            "body": "続行する前に、残高が正しいことを確認してください。正しくない場合は、もう一度確認できます。",
            "error": "最小移行金額は1Miです。残高が正しくない場合は、もう一度確認してください。",
            "zeroBalance": "もう一度確認してください。 それでも残高が見つからない場合は、シードを間違って入力した可能性があります。",
            "zeroBalanceLedgerLegacy": "Try checking again. If you still can't find your balance you might have selected the wrong account index."
        },
        "settings": {
            "settings": "設定",
            "generalSettings": {
                "title": "全般設定",
                "description": "アプリのテーマ やその他の一般的な設定をします"
            },
            "security": {
                "title": "セキュリティ",
                "description": "パスワードを変更し、セキュリティ関連の設定を調整する"
            },
            "advancedSettings": {
                "title": "高度な設定",
                "description": "技術者向けツールと手動設定"
            },
            "helpAndInfo": {
                "title": "ヘルプ & 情報",
                "description": "質問に対する答えを見つけるか、問題のヘルプを表示します"
            },
            "profile": {
                "title": "プロファイル",
                "description": "プロファイル名を変更するか、アバターを設定します"
            },
            "sync": {
                "title": "ウォレットを同期",
                "description": ""
            },
            "theme": {
                "title": "テーマ：",
                "description": ""
            },
            "language": {
                "title": "言語:",
                "description": ""
            },
            "currency": {
                "title": "通貨：",
                "description": "残高変換を調整し、チャートオプションを更新します"
            },
            "notifications": {
                "title": "通知の設定",
                "description": "取引履歴のシステム通知"
            },
            "networkStatus": {
                "title": "ネットワークのステータス",
                "description": "現在接続しているノードの状態を表示します。"
            },
            "exportStronghold": {
                "title": "バックアップのエクスポート",
                "description": "Stronghold ファイルへのエクスポート - ウォレットと最新の取引履歴の暗号化されたバックアップです"
            },
            "appLock": {
                "title": "自動ロック",
                "description": "ウォレットがロックされ、ログアウトされるまでの非アクティブ時間",
                "durationMinute": "{time, plural, one {1 分} other {# 分}}",
                "durationHour": "{time, plural, one {1 時間} other {# 時間}}"
            },
            "changePassword": {
                "title": "パスワードの変更",
                "description": "パスワードはウォレットを保護するために使用されます。資金を保護するためには強力なパスワードを使用する必要があります"
            },
            "changePincode": {
                "title": "PINコードを変更",
                "description": "PINは残高と取引を非公開に保ちます",
                "currentPincode": "現在のPIN",
                "newPincode": "新しいPIN",
                "confirmNewPincode": "新しいPINの確認",
                "action": "PINを変更"
            },
            "balanceFinder": {
                "title": "残高を検索する",
                "description": "トークンのアドレスを拡張検索します"
            },
            "hiddenAccounts": {
                "title": "非表示のウォレット",
                "description": "このオプションを選択すると、以前に非表示になっていたウォレットが表示されます"
            },
            "deleteProfile": {
                "title": "プロファイルを削除",
                "description": "プロファイル、ウォレット、取引履歴全体を削除します。バックアップがあることを確認してください"
            },
            "deepLinks": {
                "title": "ディープ リンク",
                "description": "iota://リンクをクリックするとFireflyの取引履歴が自動的に入力されます"
            },
            "developerMode": {
                "title": "開発者モード",
                "description": "テストネットやその他の開発者向け機能に接続します"
            },
            "nodeSettings": {
                "title": "ノードの設定",
                "description": "「手動」を選択してノード設定を構成し、あなた自身 のノードに接続します"
            },
            "configureNodeList": {
                "title": "ノードを選択",
                "description": "接続先のIOTAネットワークノードのリストを管理します",
                "primaryNode": "プライマリノード",
                "excludeNode": "ノードを除外する",
                "includeNode": "ノードを含める",
                "viewDetails": "詳細を表示",
                "setAsPrimary": "プライマリとして設定",
                "removeNode": "ノードを削除",
                "includeOfficialNodeList": "公式ノードリストを含める",
                "noNodes": "ノードがありません。自動選択が代わりに使用されます"
            },
            "proofOfWork": {
                "title": "プルーフ・オブ・ワーク",
                "description": "デバイス上ででプルーフオブワーク(POW)を完了するか、ノードにアウトソーシングします"
            },
            "errorLog": {
                "title": "エラーログ",
                "description": "エラーを表示して問題をdebug する"
            },
            "diagnostics": {
                "title": "診断",
                "description": "システムとアプリケーションの情報を表示"
            },
            "migrateLedgerIndex": {
                "title": "Migrate Ledger Index",
                "description": "Migrate another Trinity account index"
            },
            "stateExport": {
                "title": "状態のエクスポート",
                "description": "取引履歴を .csv ファイルにエクスポートします"
            },
            "troubleshoot": {
                "title": "トラブルシューティング",
                "description": "トラブルシューティングウィザードを使用して一般的な問題を解決する"
            },
            "documentation": {
                "title": "ドキュメント",
                "description": "操作方法の説明については、ドキュメントをご参照ください"
            },
            "faq": {
                "title": "よくある質問",
                "title2": "よくある質問と回答(FAQ)",
                "description": "よくある質問や質問のヘルプを表示する"
            },
            "discord": {
                "title": "Discordにてお問い合わせください",
                "description": "DiscordでIOTAコミュニティの助けを受ける"
            },
            "about": {
                "title": "このプログラムについて",
                "description": ""
            },
            "reportAnIssue": {
                "title": "問題を報告",
                "description": "バグを開発者に報告します。報告されていないことを確認してください"
            }
        },
        "login": {
            "pleaseWait": "お待ちください {time, plural, other {# 秒}}",
            "incorrectAttempts": "{attempts, plural, other {# 間違った attempt}}"
        },
        "dashboard": {
            "security": {
                "version": {
                    "title": "Firefly v{version}",
                    "upToDate": "最新",
                    "outOfDate": "古いバージョンです"
                },
                "hardwareDevice": {
                    "title": "外部デバイス",
                    "statuses": {
                        "appNotOpen": "IOTA App Not Open",
                        "connected": "Connected",
                        "legacyConnected": "{legacy} App Open",
                        "locked": "ロック中",
                        "mnemonicMismatch": "Wrong Ledger or Mnemonic",
                        "notDetected": "Not Detected",
                        "otherConnected": "App Open"
                    }
                },
                "strongholdStatus": {
                    "title": "ウォレットのステータス",
                    "locked": "ロック中",
                    "unlocked": "ロック解除"
                },
                "strongholdBackup": {
                    "title": "ウォレットのバックアップ",
                    "weeksAgo": "{weeks, plural, one {# 週間} other {# 週間}} 前"
                }
            },
            "network": {
                "networkOperational": "ネットワークに接続されました",
                "networkDegraded": "ネットワーク接続に問題があります",
                "networkDown": "ネットワーク接続が切断されました",
                "status": "ステータス",
                "messagesPerSecond": "毎秒あたりのメッセージ",
                "referencedRate": "参照元"
            },
            "profileModal": {
                "allSettings": "すべての設定",
                "logout": "ログアウト"
            }
        }
    },
    "popups": {
        "password": {
            "title": "パスワードが必要です",
            "subtitle": "ウォレットのロックを解除するにはパスワードを入力してください",
            "backup": "バックアップをエクスポートするにはパスワードを入力してください"
        },
        "qr": {
            "title": "あなた のQR コード"
        },
        "version": {
            "title": "現在のバージョン: {version}",
            "upToDateTitle": "Firefly は最新です",
            "upToDateDescription": "あなたはFireflyの最新かつ安全なバージョンを実行しています。",
            "updateAvailable": "Firefly の更新が利用可能",
            "updateDetails": "バージョン {version} - {date}",
            "noAutoUpdate": "この Windows バージョンでは自動更新は無効になっています。https://phofiry.iota.org にアクセスして更新をダウンロードしてください。"
        },
        "backup": {
            "title": "前回のバックアップ: {date}",
            "lastBackup": "最後に {date} をバックアップしました",
            "backupDescription": "ウォレットとトランザクション履歴のコピーがあることを確認するために、定期的にバックアップすることが重要です。",
            "backupWarning": "バックアップと復元フレーズを失うと、資金へのアクセスが失われます。",
            "notBackedUp": "バックアップされていません",
            "notBackedUpDescription": "ウォレットをバックアップしていません",
            "saving": "保存中..."
        },
        "deleteAccount": {
            "title": "{name} を削除しますか？",
            "body": "このウォレットには取引履歴はありません。安全に削除できます。",
            "typePassword": "ウォレットパスワードを入力して確認してください。",
            "hideAccount": "ウォレットを削除",
            "errorTitle": "{name} を削除できません",
            "errorBody1": "このウォレットを削除することはできません。少なくとも 1 つのウォレットが必要です。"
        },
        "hideAccount": {
            "title": "{name} を非表示にしますか？",
            "body": "詳細設定で「非表示のウォレットを表示」を有効にすると、後でこのウォレットを見つけることができます。",
            "typePassword": "ウォレットパスワードを入力して確認してください。",
            "hideAccount": "ウォレットの非表示",
            "errorTitle": "{name} を非表示にできません",
            "errorBody1": "ウォレットを非表示にするには残高が0である必要があります。",
            "errorBody2": "現在、このウォレットに残金 {balance} があります。これらの資金を別のウォレットに移動して、もう一度やり直してください。",
            "errorBody3": "このウォレットを非表示にすることはできません。少なくとも 1 つのウォレットが必要です。"
        },
        "addressHistory": {
            "title": "{name} アドレス履歴",
            "currentBalance": "現在の残高: {balance}"
        },
        "node": {
            "titleAdd": "ノードの追加",
            "titleUpdate": "ノードを更新",
            "titleRemove": "ノードを削除",
            "titleDetails": "ノードの詳細",
            "nodeAddress": "ノードアドレス",
            "optionalUsername": "ユーザー名（オプション）",
            "optionalPassword": "パスワード (オプション)",
            "setAsPrimaryNode": "プライマリとして設定",
            "removeConfirmation": "このノードを削除してもよろしいですか？"
        },
        "errorLog": {
            "title": "エラーログ",
            "empty": "エラーログは空です。"
        },
        "deleteProfile": {
            "title": "プロファイルを削除",
            "confirmation": "このプロファイルを削除してもよろしいですか？この操作を行うと元には 戻せません。",
            "typePassword": "パスワードを入力して確認してください。"
        },
        "diagnostics": {
            "title": "診断",
            "node": "ノード",
            "platform": "プラットフォーム",
            "platformVersion": "プラットフォームのバージョン",
            "platformArchitecture": "Polkadotの構造",
            "cpuCount": "CPU カウント",
            "totalMem": "合計メモリ",
            "freeMem": "空きメモリ容量",
            "userPath": "ユーザーパス"
        },
        "transaction": {
            "title": "取引を承認する",
            "body": "{amount} を送金しようとしています"
        },
        "balanceFinder": {
            "title": "残高を検索する",
            "body": "不足している残高を見つけるために、アドレスをより徹底的に検索します。これには時間がかかる場合があります。",
            "totalWalletBalance": "合計残高",
            "typePassword": "検索できるようにパスワードを入力してください。"
        },
        "riskFunds": {
            "title": "警告：移行中にあなたの資金が危険にさらされています",
            "body1": "移行を進める前に、すべての資金を確保することを強くお勧めします。確保しない場合、あなたの資金は盗難の危険にさらされています。",
            "body2": "リスクレベルが中程度以上のアドレスに対してプロセスを再実行することをお勧めします。"
        },
        "missingBundle": {
            "title": "警告：移行中にあなたの資金が危険にさらされています",
            "body": "使用済みアドレスに資金がありますが、それらを保護するために必要な情報が見つかりませんでした。この問題は、かなり前に取引を行った場合に発生する可能性があります。 続行できますが、移行中に{value}が危険にさらされます。",
            "learnMore": "使用済みアドレスについてもっと詳しく見る",
            "proceed": "はい 、リスクを理解しています。"
        },
        "snapshot": {
            "title": "ネットワークのアップグレード中",
            "body": "Chrysalis のネットワークアップグレードが開始されました。",
            "bodyMigration": "移行は、完了するまで無効になります。",
            "bodyFirefly": "Firefly は完了するまで無効になります。トークンの移行はその後も可能です。"
        },
        "ledgerNotConnected": {
            "connect": "Open the new IOTA app on your Ledger device to continue",
            "connectLegacy": "Open the {legacy} app on your Ledger device to continue"
        },
        "ledgerConfirmation": {
            "confirm": "To proceed, confirm the prompt displayed on your Ledger device"
        },
        "ledgerAppGuide": {
            "title": "Guide to installing the Ledger apps",
            "steps": {
                "0": "Install and open the Ledger Live application",
                "1": "Ensure that your Ledger is connected",
                "2": "Search for apps: {legacy} and IOTA (MIOTA)",
                "3": "Install both apps: {legacy} and IOTA (MIOTA)",
                "4": "Remember that it's important to close Ledger Live before returning to Firefly"
            }
        },
        "ledgerConnectionGuide": {
            "title": "Tips if your Ledger isn’t connecting",
            "steps": {
                "0": "Make sure Ledger Live is not open on your computer",
                "1": "Ensure you have unlocked your Ledger device with your PIN",
                "2": "Open the new IOTA app on your Ledger device",
                "3": {
                    "text": "Still no luck?",
                    "link": "Try the official Ledger support page"
                }
            }
        },
        "ledgerTransaction": {
            "remainderAddress": {
                "title": "Confirm remainder address",
                "info": "Confirm that the remainder address displayed on your Ledger matches the one displayed below. If they match, press both buttons on your Ledger as prompted."
            },
            "transaction": {
                "title": "取引を承認する",
                "info": "Confirm that the transaction information displayed on your Ledger device matches the information displayed below. If they match, press both buttons on your Ledger as prompted."
            }
        },
        "ledgerAddress": {
            "title": "Confirm receive address",
            "body": "Confirm that the receive address displayed on your Ledger matches the one displayed below. If they match, press both buttons on your Ledger as prompted."
        },
        "ledgerMigrateIndex": {
            "title": "Do you need to migrate another Trinity account index?",
            "body": "You can also migrate later in Advanced Settings."
        }
    },
    "charts": {
        "incomingMi": "{value} 入金",
        "outgoingMi": "{value} 出金",
        "portoflio": "ポートフォリオ",
        "token": "トークン",
        "accountValue": "ウォレットの価値",
        "accountActivity": "ウォレットのアクティビティ",
        "timeframe1Hour": "1時間",
        "timeframe1Day": "1日",
        "timeframe1Week": "1 週間",
        "timeframe1Month": "1 ヶ月"
    },
    "actions": {
        "continue": "続ける",
        "back": "戻る",
        "previous": "Previous",
        "next": "Next",
        "cancel": "キャンセル",
        "close": "閉じる",
        "dismiss": "拒否する",
        "proceedAnyway": "とにかく続けます",
        "save": "保存",
        "importSeed": "既存のシードをインポート",
        "restoreWallet": "ウォレットの移行または復元",
        "restoreWalletDescription": "Chrysalisに移行するか、既存のウォレットを復元します",
        "createWallet": "新しいウォレットを作成",
        "createWalletDescription": "Chrysalisで実行中の新しいウォレットを作成する",
        "savePassword": "パスワードの保存",
        "useBiometric": "生体認証セキュリティを使用",
        "setupPin": "PIN コードを設定",
        "setPin": "PIN コードを設定",
        "confirmPin": "PINコードを確認",
        "enterYourPin": "PINコードを入力してください",
        "saveBackupFile": "バックアップファイルを保存",
        "iveWrittenRecoveryPhrase": "復元フレーズを書き留めました",
        "verifyRecoveryPhrase": "復元フレーズを確認",
        "revealRecoveryPhrase": "復元フレーズを表示",
        "importSeedvault": "SeedVault をインポート",
        "checkAgain": "いいえ、もう一度確認します",
        "importFromFile": "ファイルからインポート",
        "send": "送金",
        "receive": "受取",
        "create": "作成",
        "beginTransfer": "転送開始",
        "tryAgain": "やり直す",
        "visitDiscord": "Discordにアクセス",
        "dragDrop": "ドラッグ＆ドロップ",
        "importExtentions": ".kdbx または .stronghold ファイル",
        "chooseFile": "ファイルを選択",
        "dropHere": "ここにファイルをドロップ",
        "syncAll": "すべて同期",
        "export": "エクスポート",
        "exportNewStronghold": "新しい Stronghold をエクスポート",
        "enableDeepLinks": "ディープリンクを有効にする",
        "enableDeveloperMode": "開発者モードを有効にする",
        "enableSystemNotifications": "システム通知を有効にする",
        "exportState": "ステータス をエクスポート",
        "localProofOfWork": "ローカル・プルーフ・オブ・ワーク",
        "unlock": "ロック解除",
        "updateFirefly": "Firefly を更新",
        "restartNow": "今すぐ再起動",
        "saveBackup": "Stronghold のバックアップを保存",
        "customizeAcount": "ウォレットをカスタマイズ",
        "viewAddressHistory": "アドレス履歴を表示",
        "hideAccount": "ウォレットの非表示",
        "showAccount": "ウォレットの表示",
        "deleteAccount": "ウォレットを削除",
        "max": "Max",
        "addNode": "ノードの追加",
        "updateNode": "ノードを更新",
        "removeNode": "ノードを削除",
        "hide": "非表示",
        "hideOthers": "その他を非表示",
        "showAll": "すべて表示",
        "quit": "終了",
        "edit": "編集",
        "undo": "もとに戻す",
        "redo": "やり直す",
        "cut": "切り取り",
        "copy": "コピー",
        "paste": "貼り付け",
        "selectAll": "すべてを選択",
        "addAccount": "ウォレットを追加",
        "checkForUpdates": "アップデートの確認",
        "reportAnIssue": "問題を報告",
        "restore": "Restore",
        "clear": "消去",
        "hideDetails": "詳細を非表示",
        "yes": "はい",
        "no": "いいえ",
        "skip": "スキップする",
        "reset": "リセットする",
        "downloadRecoveryKit": "Recovery Kit のテンプレートを保存",
        "skipBackup": "ファイルのバックアップをスキップ",
        "finishSetup": "設定終了",
        "readDocumentation": "ドキュメントを読む",
        "visitFaq": "よくある質問を見る",
        "viewStatus": "ステータスを表示",
        "showHiddenAccounts": "非表示ウォレットを表示",
        "confirm": "確定",
        "hideNetworkStatistics": "ネットワークの統計情報を非表示にする",
        "findBalances": "残高検索",
        "searchBalances": "残高を検索",
        "searchAgain": "再検索",
        "searching": "検索しています...",
        "closeFirefly": "Firefly を閉じる",
        "generateAddress": "アドレスを生成",
        "migrateAgain": "Migrate another index"
    },
    "general": {
        "password": "パスワード",
        "confirmPassword": "パスワード（確認）",
        "currentPassword": "現在のパスワード",
        "newPassword": "新しいパスワード",
        "confirmNewPassword": "新しいパスワードを再入力",
        "yourSeed": "あなたのシード",
        "recoveryPhrase": "復元フレーズ",
        "recentActivity": "最新アクティビティー",
        "sent": "送金",
        "received": "受取り",
        "sendPayment": "支払いの送信",
        "moveFunds": "内部送金",
        "sendTo": "Send To",
        "sendFunds": "資金を送金",
        "sendToAddress": "アドレスへ送金する",
        "scanQrOrPaste": "QRコードをスキャンするかアドレスを貼り付けてください",
        "moveFundsBetweenAccounts": "ウォレット間で資金を移動する",
        "sendTokensToAddress": "トークンをアドレスに送金",
        "manageAccount": "ウォレットの管理",
        "customizeAcount": "ウォレットをカスタマイズする",
        "account": "ウォレット",
        "sendingToAddress": "アドレスへ送金中",
        "amount": "合計",
        "addAddress": "アドレスの追加",
        "reference": "リファレンス",
        "from": "From",
        "to": "To",
        "receiveFunds": "資金を受け取る",
        "myAddress": "自分のアドレス",
        "shareAddress": "アドレスを共有",
        "yourAddress": "あなたのアドレス",
        "newRemainder": "New Remainder",
        "remainder": "Remainder",
        "generateNewAddress": "新しいアドレスを作成する",
        "copyAddress": "アドレスをコビー",
        "import": "インポート",
        "seedvault": "Seedvault",
        "stronghold": "Stronghold",
        "language": "言語",
        "appearance": "テーマ",
        "lightTheme": "ライトテーマ",
        "darkTheme": "ダークテーマ",
        "balance": "残高",
        "accountBalance": "ウォレットの残高",
        "incoming": "入金",
        "outgoing": "出金",
        "totalIn": "総入金額",
        "totalOut": "総出金額",
        "accounts": "ウォレット",
        "myAccounts": "マイウォレット",
        "automaticNodeSelection": "ノードを自動選択",
        "manualNodeSelection": "ノードを手動選択",
        "profiles": "プロフィール",
        "developerProfile": "開発者プロフィール",
        "developerProfileDescription": "テストネットに接続することができます",
        "dev": "開発者",
        "createAccount": "ウォレットを作成",
        "accountName": "ウォレット名",
        "latestTransactions": "最新の取引",
        "transactions": "取引履歴",
        "security": "セキュリティ",
        "accountAddress": "ウォレットアドレス",
        "nodes": "ノード",
        "wallet": "ウォレット",
        "help": "ヘルプ",
        "you": "あなた",
        "messageId": "メッセージ ID：",
        "inputAddress": "アドレスを送信",
        "receiveAddress": "入金アドレス",
        "newAddress": "New Address",
        "date": "日付",
        "status": "ステータス",
        "confirmed": "承認済み",
        "pending": "保留中",
        "noAccounts": "ウォレットがありません。ウォレットを作成してください。",
        "loadingAccounts": "読み込んでいます。お待ちください...",
        "addProfile": "プロファイルを追加",
        "noRecentHistory": "最近の履歴はありません",
        "firstSync": "履歴を同期中、しばらく時間がかかることがあります...",
        "transferSyncing": "ウォレットを同期中",
        "transferSelectingInputs": "入力を選択",
        "transferRemainderAddress": "Generating remainder address",
        "transferPreparedTransaction": "Preparing transaction",
        "transferSigning": "取引署名中",
        "transferPow": "PoW（プルーフ・オブ・ワーク）の実行",
        "transferBroadcasting": "取引をブロードキャストしています",
        "transferComplete": "転送完了",
        "generatingReceiveAddress": "Generating receive address",
        "creatingAccount": "ウォレットを作成しています。しばらくお待ちください...",
        "updatingAccount": "ウォレットを更新しています。お待ちください...",
        "accountSyncing": "ウォレットを同期しています",
        "accountSyncComplete": "ウォレット同期が完了しました",
        "passwordUpdating": "パスワードを更新しています...",
        "passwordSuccess": "パスワードを更新しました",
        "passwordFailed": "パスワードの更新に失敗しました",
        "syncingAccounts": "ウォレットを同期中...",
        "exportingStronghold": "Strongholdのエクスポート中...",
        "exportingStrongholdSuccess": "Strongholdのエクスポートに成功しました",
        "exportingStrongholdFailed": "Strongholdのエクスポートに失敗しました",
        "pinCodeUpdating": "PINコードを更新しています...",
        "pinCodeSuccess": "PINコードは正常に更新しました",
        "pinCodeFailed": "PINコードの更新に失敗しました",
        "passwordStrength": "パスワードの強度",
        "passwordStrength0": "非常に弱い",
        "passwordStrength1": "弱い",
        "passwordStrength2": "少し弱い",
        "passwordStrength3": "普通",
        "passwordStrength4": "とても強い",
        "creatingProfile": "プロファイルを作成しています。お待ちください...",
        "fundMigration": "資金の移行",
        "accountRemoved": "このウォレットは非表示になっています。表示にすると転送ができます。",
        "receivingTo": "{account} へ着金中",
        "sendingFrom": "{account} から送金中",
        "receivedTo": "{account} へ着金しました",
        "sentFrom": "{account} から送金",
        "receiving": "着金中",
        "sending": "送金中",
        "legacyNetwork": "レガシーネットワーク",
        "capsLock": "Caps Lock キーが有効になっています",
        "version": "バージョン {version}"
    },
    "dates": {
        "today": "今日",
        "yesterday": "昨日",
        "daysAgo": "{time, plural, one {# 日} other {# 日}} 前",
        "weeksAgo": "{time, plural, one {# 週間} other {# 週間}} 前",
        "monthsAgo": "{time, plural, one {# ヶ月 } other {# ヶ月 }} 前",
        "yearsAgo": "{time, plural, one {# 年 } other {# 年 }} 前"
    },
    "notifications": {
        "valueTx": "{{account}}に{{value}}を着金中",
        "confirmed": "{{account}}からの出金{{value}}が確定しました",
        "confirmedInternal": "{{value}} から {{senderAccount}} までの {{receiverAccount}} が確認されました",
        "confirmedInternalNoAccounts": "{{value}} 内部送金が確認されました",
        "failed": "{{account}}からの出金{{value}}が失敗しました",
        "downloadingUpdate": "アップデートをダウンロードしています",
        "updateReady": "更新の準備ができました",
        "updateError": "更新中にエラーが発生しました。もう一度やり直してください。",
        "restartInstall": "再起動してインストール",
        "calcMinutesRemaining": "残り時間を計算しています...",
        "minutesRemaining": "{minutes, plural, one { 残り1分 } other {# 残り分 }}",
        "copiedToClipboard": "クリップボードにコピーしました",
        "accountsSynchronized": "ウォレット同期が完了しました",
        "fundsAvailableSoon": "Your funds will become available shortly"
    },
    "error": {
        "profile": {
            "length": "プロファイル名は{length, plural, one {1 文字} other {# 文字}}より長くすることはできません。",
            "duplicate": "この名前のプロファイルは既に存在します。"
        },
        "password": {
            "doNotMatch": "パスワードが一致しません。",
            "tooWeak": "新しいスワードは安全性が十分ではありません",
            "row": "キーボード上で直線に並んだ文字列は簡単に推測されてしまいます。",
            "pattern": "短いキーボードパターンは簡単に推測されてしまいます。",
            "names": "一般的な名前と名字は簡単に推測されてしまいます。",
            "repeats": "「aaa」のような繰り返しは、簡単に推測されてしまいます。",
            "repeats2": "「abcabcabc」のような繰り返しは、簡単に推測されてしまいます。",
            "sequence": "「abc」のような順列は簡単に推測されてしまいます。",
            "years": "西暦は簡単に推測されてしまいます。",
            "dates": "日付は簡単に推測されてしまいます。",
            "common": "これは非常によく使われているパスワードです。",
            "similar": "このパスワードはよく使われるパスワードに似ています。",
            "word": "1つの単語によるパスワードは簡単に推測されてしまいます。",
            "incorrect": "パスワードが正しくありません。",
            "length": "パスワードは{length, plural, one {1 文字} other {#文字 }}より長くすることはできません。"
        },
        "pincode": {
            "length": "PINは{length, plural, one {1 桁} other {# 桁}} でなければなりません。",
            "match": "PIN が一致しません",
            "incorrect": "PINが正しくありません。"
        },
        "account": {
            "length": "ウォレット名は{length, plural, one {1 文字} other {#文字 }}より長くすることはできません。",
            "empty": "新しいウォレットを作成する前に、最新のウォレットを使用する必要があります。",
            "notEmpty": "このウォレットを削除する前に残高を転送する必要があります。",
            "duplicate": "この名前のウォレットは既に存在して います。",
            "tilde": "プロファイル名は '~' 記号で始まることはできません。",
            "control": "プロファイル名に制御文字を含めることはできません。",
            "startDot": "プロファイル名は '.' 記号で始まることはできません。",
            "chars": "プロファイル名には次の記号を含めることはできません<>:\"/\\|?*",
            "index": "Your account index must be a number between 0 and 2,147,483,647.",
            "page": "Your account page must be a number between 0 and 2,147,483,647.",
            "syncing": "There was an error syncing your wallets."
        },
        "send": {
            "addressLength": "アドレスは {length, plural, one {1 文字} other {# 文字}}でなければなりません。",
            "amountTooHigh": "この金額は、利用可能な残高を超えています。",
            "amountNoFloat": "単位が `i` の場合、小数点以下は使用できません。",
            "amountInvalidFormat": "金額には無効な数字があるようです。",
            "amountZero": "金額は0より大きくなければなりません。",
            "wrongAddressPrefix": "アドレスはプレフィックス{prefix}で始まります。",
            "wrongAddressFormat": "アドレスが正しくフォーマットされていません。",
            "invalidAddress": "アドレスが正しくありません",
            "insufficientFunds": "このウォレットの残高が不足しています。",
            "noToAccount": "資金を送金するウォレットが選択されていません。",
            "sendingDust": "1 Mi未満の送金はできません。",
            "leavingDust": "アドレスに1Mi 未満を残すことはできません。",
            "cancelled": "The transaction was cancelled.",
            "transaction": "There was an error sending your transaction. Please try again."
        },
        "node": {
            "invalid": "有効なURLを入力してください。",
            "https": "HTTPSが必要です。保護されていないHTTP接続を使用 できるように開発者プロファイルを設定します。",
            "duplicate": "このノードは既に追加されています。",
            "unsynced": "ノードは同期されていません。",
            "noSynced": "同期された利用可能なノードはありません。"
        },
        "global": {
            "generic": "問題が発生しました。"
        },
        "backup": {
            "invalid": "バックアップファイルが認識されませんでした。",
            "destination": "バックアップ先が無効です。",
            "mnemonic": "ニーモニックが無効です。",
            "seedTooShort": "シードの長さは81文字である必要があります, これ は{length, plural, one { です1} other { #です}}",
            "seedCharacters": "シードはA〜Zまたは数字の9のみを含める必要があります",
            "phraseWordCount": "復元フレーズには24単語が含まれているはずですが、現在は {length, plural, one {1です} other {#です}}.",
            "phraseUnrecognizedWord": "復元フレーズの単語「{word}」が認識されません",
            "phraseCaseWord": "単語「{word}」は小文字でなければなりません"
        },
        "ledger": {
            "appNotOpen": "You must open the IOTA app on your Ledger device.",
            "generic": "There was an error connecting to your Ledger device.",
            "legacyConnected": "The wrong app is open on your Ledger device.",
            "locked": "Please unlock your Ledger device by entering the PIN.",
            "mnemonicMismatch": "You have connected the wrong Ledger device or the mnemonic has changed.",
            "notDetected": "No Ledger device detected.",
            "notFound": "Ledger device not found.",
            "otherConnected": "The wrong app is open on your Ledger device.",
            "generateAddress": "There was an error generating an address.",
            "timeout": "Your Ledger device timed out.",
            "disconnected": "Your Ledger device was disconnected."
        },
        "popup": {
            "preventClose": "This popup is unable to be closed."
        },
        "migration": {
            "missingBundle": "An error occurred while trying to find the transaction bundle."
        }
    },
    "tooltips": {
        "risk": {
            "title": "リスクレベル: {risk}",
            "veryHigh": "非常に高い",
            "high": "高い",
            "medium": "中",
            "low": "低い",
            "veryLow": "非常に低い"
        }
    }
}<|MERGE_RESOLUTION|>--- conflicted
+++ resolved
@@ -50,11 +50,7 @@
             "progress1": "Ledgerを接続してください",
             "progress2": "アドレスを生成",
             "progress3": "Switch Ledger app",
-<<<<<<< HEAD
-            "progress4": "Transfer funds",
-=======
             "progress4": "資金を移動",
->>>>>>> 9dca5b34
             "watchVideo": "ビデオガイドを見る",
             "videoGuide": "Ledger migration video guide"
         },
