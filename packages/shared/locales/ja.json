{
    "views": {
        "onboarding1": {
            "title": "IOTAトークンの送金、受取、管理",
            "body": "FireflyはIOTAの公式ウォレットソフトウェアです。"
        },
        "legal": {
            "title": "プライバシーポリシーと利用規約",
            "body": "プライバシーポリシーと利用規約に同意します",
            "checkbox": "プライバシーポリシーと利用規約に同意します"
        },
        "appearance": {
            "title": "テーマ",
            "body": "アプリのテーマを選択してください。"
        },
        "profile": {
            "title": "プロファイルを作成",
            "profileName": "プロファイル名",
            "body1": "複数のユーザープロファイルを作成してトークンを分離し、プライバシーを向上させることができます。",
            "body2": {
                "first": "For now, let's start with your first profile name.",
                "nonFirst": "For now, let's start with your profile name."
            },
            "addMore": "You can add more profiles later."
        },
        "setup": {
            "title": "ウォレットを設定",
            "chrysalisTitle": "Chrysalisネットワークの更新",
            "chrysalisBody": "4月21日から、ユーザーはトークンを新しいChrysalisネットワークに移行することができます。できるだけ早く既存のトークンを移行することをお勧めします。",
            "learnMore": "移行について詳しく見る"
        },
        "secure": {
            "title": "ウォレットの保護",
            "body1": "Recovery Kit PDF テンプレートを保存し、印刷します。",
            "body2": "Recovery Kit を記入して安全に保管すると、いつでもウォレットを復元できます。"
        },
        "create": {
            "title": "ウォレットを作成",
            "body": "新しいウォレットを作成します。通常のソフトウェアウォレットを選択するか、Ledgerデバイスをお持ちの場合は、ハードウェアウォレットを設定できます。",
            "softwareAccount": {
                "title": "ソフトウェアウォレットが欲しい",
                "description": "24単語の回復フレーズを作成する"
            },
            "ledgerAccount": {
                "title": "ハードウェアウォレットが欲しい",
                "description": "Ledger Nano SまたはNano Xが必要"
            }
        },
        "setupLedger": {
            "progress1": "Ledgerを接続してください",
            "progress2": "アドレスを生成",
            "progress3": "Switch Ledger app",
<<<<<<< HEAD
            "progress4": "Transfer funds",
            "watchVideo": "ビデオガイドを見る",
            "videoGuide": "Ledger migration video guide"
=======
            "progress4": "資金を移動",
            "watchVideo": "ビデオガイドを見る"
>>>>>>> 58b0e636
        },
        "ledgerInstallationGuide": {
            "title": "Have you installed the necessary Ledger apps?",
            "body1": "Before you proceed, you must find and install both the {legacy} app and the new IOTA app through Ledger Live.",
            "body2": "Make sure your Ledger firmware is up-to-date. Any pre-installed apps should be updated to their latest versions.",
            "action": "Yes, I've installed these apps"
        },
        "password": {
            "title": "パスワードを作成します",
            "body1": "資金を保護するためには強力なパスワードが必要です。複数の単語の組み合わせを使用し、一般的なフレーズや個人情報などは避けてください。",
            "body2": "パスワードをRecovery Kit に書き留めることをお勧めします。"
        },
        "protect": {
            "title": "Protect your wallet",
            "body1": "ログインPINを設定して、あなただけがウォレットに入ることができるようにします。",
            "body2": "PINを安全に保管してください！"
        },
        "pin": {
            "title": "PIN コードを設定",
            "body1": "以下に6桁のPINを入力してください。プロファイルにアクセスすためにPINが必要になります。",
            "body2": "数字のみを使用してください"
        },
        "confirmPin": {
            "title": "PINコードを選択します",
            "body1": "PINは残高と取引を非公開に保ちます。",
            "body2": "続行するにはPINコードを再入力してください。 "
        },
        "backup": {
            "title": "シードをバックアップしてください。",
            "body1": "復元フレーズが表示されます。Recovery Kit に書き留めてください。",
            "body2": "どこからでもあなたのトークンにアクセスが可能になるため、復元フレーズを誰とも共有しないでください。",
            "body3": "復元フレーズを失った場合、資金が失われる可能性があります。"
        },
        "recoveryPhrase": {
            "title": "復元フレーズ",
            "body1": "Recovery Kit には、表示されている順序で単語を書き留めてください。",
            "body2": "これらは、プライベートかつ安全に保管してください。",
            "body3": "書面によるバックアップを残すことが重要です。 多くの場合、コンピューターに障害が発生し、ファイルが破損する可能性があります。",
            "revealRecoveryPhrase": "復元フレーズを表示",
            "hideRecoveryPhrase": "復元フレーズを隠す"
        },
        "verifyRecoveryPhrase": {
            "title": "復元フレーズを確認",
            "body": "フレーズを正しく書き留めたことを確認しましょう。各単語を番号順に選択してください。",
            "word": "単語",
            "verified": "復元フレーズが確認されました",
            "verifiedBody": "プライベートかつ安全に保管することを忘れないでください。"
        },
        "backupWallet": {
            "title": "Stronghold ファイルにバックアップする",
            "body1": "ウォレットを Stronghold ファイルにバックアップするためにパスワードを入力してください。パスワードはバックアップの暗号化に使用されます。",
            "body2": "デジタルバックアップが重要な理由:",
            "reason1": "復元フレーズを入力せずにウォレットを簡単に復元できます",
            "reason2": "他のデバイスでウォレットをインポートする",
            "reason3": "完全な取引履歴を回復する"
        },
        "recoveryPhraseSaved": {
            "title": "バックアップが完了しました",
            "body": "ウォレットを Stronghold にバックアップしました"
        },
        "congratulations": {
            "title": "ウォレットのセットアップが完了しました",
            "fundsMigrated": "資金が移行されました",
            "body": "新しいウォレットを使用する準備ができました。",
            "softwareMigratedBody": "You have successfully migrated your funds to the new network",
            "fireflyLedgerBody": "Your Ledger account is successfully recovered and you can now continue.",
            "trinityLedgerBody": "You have successfully migrated your Ledger to the new network.",
            "exportMigration": "移行ログをエクスポートしてセットアップを終了します"
        },
        "import": {
            "title": "資金の回復または移行",
            "body": "既存のシードやウォレットをバックアップしている場合は、こちらからインポートできます。 古いネットワーク資金 を保持している場合は、移行手順を経てChrysalisネットワークに移行します。",
            "importSeed": "私は81文字のシードを持っています",
            "importSeedDescription": "シードを入力してChrysalisに資金を移行する",
            "importMnemonic": "Firefly の復元フレーズがあります",
            "importMnemonicDescription": "ウォレットを復元するために復元フレーズを入力してください",
            "importFile": "ファイルのバックアップがあります",
            "importFileDescription": "SeedvaultまたはStrongholdをアップロード",
            "importLedger": "I have a Ledger backup",
            "importLedgerDescription": "Restore or migrate a Ledger profile"
        },
        "importFromText": {
            "seed": {
                "title": "シードを入力して移行を開始します",
                "body": "シードは81文字で構成されています。これは以前のTrinityアプリから復元するために使用されます。",
                "enter": "シードを入力してください"
            },
            "mnemonic": {
                "title": "復元フレーズを入力してください",
                "body": "復元フレーズは小文字24単語で構成され、単語と単語の間にはスペースを含みます。これは既存のFireflyウォレットを復元するために使用されます。",
                "enter": "秘密の復元フレーズを入力してください"
            },
            "seedDetected": "81文字のシードを検出しました",
            "phraseDetected": "24語の復元フレーズが検出されました",
            "checksum": "Checksum"
        },
        "importFromFile": {
            "title": "バックアップファイルを使用してウォレットを復元する",
            "body": "ウォレットを復元するためにバックアップファイルをインポートします。バックアップは、Stronghold(.stronghold)またはTrinity SeedVault(.kdbx)のいずれかにすることができます。"
        },
        "importFromLedger": {
            "title": "Restore or Migrate your Ledger",
            "body": "Restore an existing Firefly Ledger profile, or migrate your funds from Trinity.",
            "haveFireflyLedger": "I have a Firefly Ledger backup",
            "haveFireflyLedgerDescription": "Firefly プロファイルを復元",
            "haveTrinityLedger": "I have a Trinity Ledger backup",
            "haveTrinityLedgerDescription": "Migrate a Trinity profile"
        },
        "connectLedger": {
            "title": "Connect your Ledger to Firefly",
            "body": "For your Ledger device to be found by Firefly, please ensure that the official Ledger Live application is closed.",
            "trafficLight1": "Connect and unlock your Ledger with your PIN",
            "trafficLight2": "Open the new IOTA app on your Ledger",
            "tips": "Tips if your Ledger isn’t connecting"
        },
        "restoreFromFireflyLedger": {
            "title": "Restore Your Ledger Profile",
            "body": "Press restore to complete the setup process and restore your wallets, balances and transaction history.",
            "restoring": "Restoring from Ledger..."
        },
        "legacyLedgerIntro": {
            "title": "Start your Ledger migration using Firefly",
            "body1": "Firefly will help you to transfer your tokens to the new Chrysalis network.",
            "body2": "After the migration, you will be able to send and receive your tokens using your Ledger with Firefly.",
            "readMore": "What to expect from the migration process"
        },
        "generateNewLedgerAddress": {
            "title": "新しいアドレスを作成する",
            "body": "You need to generate a new address to migrate your tokens with Firefly. Click the button below to continue.",
            "confirmTitle": "Confirm the new address",
            "confirmBody": "For security, please compare the address generated on your Ledger device with the one displayed below. If they match, press both buttons on your Ledger as prompted.",
            "confirmedTitle": "住所確認",
            "confirmedBody": "You have confirmed that the address in Firefly matches the one on your Ledger device.",
            "generating": "アドレスを生成"
        },
        "switchLedgerApps": {
            "title": "Switch Ledger apps",
            "body": "Please switch to the {legacy} app on your Ledger device to continue migration. When ready, press continue."
        },
        "selectLedgerAccountIndex": {
            "title": "Choose Ledger account index",
            "body": "Choose the Ledger account index you used with Trinity. For most users this will be the default index of 0.",
            "accountIndex": "アカウントインデックス",
            "accountPage": "アカウントページ",
            "standard": "Standard",
            "expert": "Expert",
            "takingAWhile": "This is taking a while...",
            "notGeneratingAddresses": "Is your Ledger generating addresses?",
            "reinstallLegacy": "If not, disconnect the device and try again. If the issue persists, you may need to reinstall the {legacy} app."
        },
        "importBackupPassword": {
            "body1": "パスワードを入力してください。",
            "body2": "このパスワードは、バックアップを最初に作成したときに設定したものです。"
        },
        "importSuccess": {
            "title": "バックアップを正常に復元しました",
            "body": "新しいプロフィールを設定できます。"
        },
        "migrate": {
            "title": "資金を移行",
            "body1": "これはあなたの新しいウォレットに資金を転送する自動化されたプロセスです。",
            "body2": "しばらく時間がかかる場合があります。移行中にデバイスをオフにしないでください。",
            "existing": "あなたの古いウォレット",
            "new": "あなたの新しいウォレット",
            "learn": "移行について詳しく見る",
            "beginMigration": "移行を開始",
            "migrating": "資金を移行中...",
            "migrated": "{balance} が移行されました",
            "migrationFailed": "移行に失敗しました",
            "noAddressesForMigration": "セキュリティ保護したいアドレスを選択してください。",
            "restoringWallet": "ウォレットを復元しています...",
            "findingBalance": "残高を検索しています...",
            "incorrectSeedVaultPassword": "SeedVault のパスワードが正しくありません。",
            "noDataSeedVault": "SeedVaultにデータが見つかりませんでした。",
            "signingBundle": "バンドル署名",
            "broadcastingBundle": "ブロードキャストバンドル",
            "miningBundle": "マイニングバンドル",
            "problemRestoringWallet": "ウォレットの復元中にネットワークエラーが発生しました。もう一度やり直してください。",
            "minimumMigrationAmountSpentAddresses": "送金先アドレスごとの最小移行額は1Miです。残高が正しくない場合は再度確認してください。",
            "tooManyAddressesToMigrate": "You have too many addresses with a low balance to migrate. Check again if your total balance doesn't look right.",
            "cannotMigrateAllYourFunds": "いくつかのアドレスの価値が低すぎるため、すべての資金を移行することはできません。続行できますが、 {value} は失われます。",
            "error": "資金の移行中にエラーが発生しました。もう一度やり直してください。"
        },
        "bundleMiningWarning": {
            "title": "警告",
            "body1": "1つ以上の使用済みアドレスに資金があります。",
            "body2": "これらの資金を安全に送金するために自動化されたプロセスを実行することをお勧めします。",
            "body3": "アプリを閉じると、移行全体を再起動する必要があります。",
            "learn": "使用済みアドレスについて詳しく見る"
        },
        "secureSpentAddresses": {
            "title": "使用済みアドレスを保護しています",
            "body1": "{number, plural, one {# 使用済みアドレス} other {# 使用済みアドレス}}で資金が検出されました。",
            "body2": "お客様の資金を安全に送金するために、自動化されたプロセスを実行することをお勧めします。",
            "error": "1 Mi 未満の使用済みアドレスは移行できません"
        },
        "securityCheckCompleted": {
            "title": "セキュリティチェックが完了しました",
            "body1": "セキュリティリスクレベルを計算しました。 このプロセスを再度実行すると、リスクレベルが下がる可能性があります。",
            "body2": "リスクレベルに満足していれば、続行を押してください。",
            "rerun": "選択したアドレスの再実行プロセス",
            "continueMigration": "移行を続ける"
        },
        "securingSpentAddresses": {
            "title": "使用済みアドレスを保護しています...",
            "body1": "このプロセスには {minutes, plural, one {1 分} other {# 分}}かかります.",
            "body2": "この作業中、コンピューターはフル稼働します。作業完了まで、時間を要するため、お待ちいただく間、何か他のことをされて構いません。"
        },
        "transferFragmentedFunds": {
            "body1": "Firefly はあなたの資金を移行します。しばらく時間がかかる場合があります。",
            "body2": "Ensure your Ledger is connected and the {legacy} app is open at all times during migration.",
            "migrate": "資金の移行",
            "transaction": "取引 {number}",
            "rerun": "やり直す"
        },
        "migrateFailed": {
            "title": "To do",
            "body": "To do"
        },
        "balance": {
            "title": "残高",
            "body": "続行する前に、残高が正しいことを確認してください。正しくない場合は、もう一度確認できます。",
            "error": "最小移行金額は1Miです。残高が正しくない場合は、もう一度確認してください。",
            "zeroBalance": "もう一度確認してください。 それでも残高が見つからない場合は、シードを間違って入力した可能性があります。",
            "zeroBalanceLedgerLegacy": "Try checking again. If you still can't find your balance you might have selected the wrong account index."
        },
        "settings": {
            "settings": "設定",
            "generalSettings": {
                "title": "全般設定",
                "description": "アプリのテーマ やその他の一般的な設定をします"
            },
            "security": {
                "title": "セキュリティ",
                "description": "パスワードを変更し、セキュリティ関連の設定を調整する"
            },
            "advancedSettings": {
                "title": "高度な設定",
                "description": "技術者向けツールと手動設定"
            },
            "helpAndInfo": {
                "title": "ヘルプ & 情報",
                "description": "質問に対する答えを見つけるか、問題のヘルプを表示します"
            },
            "profile": {
                "title": "プロファイル",
                "description": "プロファイル名を変更するか、アバターを設定します"
            },
            "sync": {
                "title": "ウォレットを同期",
                "description": ""
            },
            "theme": {
                "title": "テーマ：",
                "description": ""
            },
            "language": {
                "title": "言語:",
                "description": ""
            },
            "currency": {
                "title": "通貨：",
                "description": "残高変換を調整し、チャートオプションを更新します"
            },
            "notifications": {
                "title": "通知の設定",
                "description": "取引履歴のシステム通知"
            },
            "networkStatus": {
                "title": "ネットワークのステータス",
                "description": "現在接続しているノードの状態を表示します。"
            },
            "exportStronghold": {
                "title": "バックアップのエクスポート",
                "description": "Stronghold ファイルへのエクスポート - ウォレットと最新の取引履歴の暗号化されたバックアップです"
            },
            "appLock": {
                "title": "自動ロック",
                "description": "ウォレットがロックされ、ログアウトされるまでの非アクティブ時間",
                "durationMinute": "{time, plural, one {1 分} other {# 分}}",
                "durationHour": "{time, plural, one {1 時間} other {# 時間}}"
            },
            "changePassword": {
                "title": "パスワードの変更",
                "description": "パスワードはウォレットを保護するために使用されます。資金を保護するためには強力なパスワードを使用する必要があります"
            },
            "changePincode": {
                "title": "PINコードを変更",
                "description": "PINは残高と取引を非公開に保ちます",
                "currentPincode": "現在のPIN",
                "newPincode": "新しいPIN",
                "confirmNewPincode": "新しいPINの確認",
                "action": "PINを変更"
            },
            "balanceFinder": {
                "title": "残高を検索する",
                "description": "トークンのアドレスを拡張検索します"
            },
            "hiddenAccounts": {
                "title": "非表示のウォレット",
                "description": "このオプションを選択すると、以前に非表示になっていたウォレットが表示されます"
            },
            "deleteProfile": {
                "title": "プロファイルを削除",
                "description": "プロファイル、ウォレット、取引履歴全体を削除します。バックアップがあることを確認してください"
            },
            "deepLinks": {
                "title": "ディープ リンク",
                "description": "iota://リンクをクリックするとFireflyの取引履歴が自動的に入力されます"
            },
            "developerMode": {
                "title": "開発者モード",
                "description": "テストネットやその他の開発者向け機能に接続します"
            },
            "nodeSettings": {
                "title": "ノードの設定",
                "description": "「手動」を選択してノード設定を構成し、あなた自身 のノードに接続します"
            },
            "configureNodeList": {
                "title": "ノードを選択",
                "description": "接続先のIOTAネットワークノードのリストを管理します",
                "primaryNode": "プライマリノード",
                "excludeNode": "ノードを除外する",
                "includeNode": "ノードを含める",
                "viewDetails": "詳細を表示",
                "setAsPrimary": "プライマリとして設定",
                "removeNode": "ノードを削除",
                "includeOfficialNodeList": "公式ノードリストを含める",
                "noNodes": "ノードがありません。自動選択が代わりに使用されます"
            },
            "proofOfWork": {
                "title": "プルーフ・オブ・ワーク",
                "description": "デバイス上ででプルーフオブワーク(POW)を完了するか、ノードにアウトソーシングします"
            },
            "errorLog": {
                "title": "エラーログ",
                "description": "エラーを表示して問題をdebug する"
            },
            "diagnostics": {
                "title": "診断",
                "description": "システムとアプリケーションの情報を表示"
            },
            "migrateLedgerIndex": {
                "title": "Migrate Ledger Index",
                "description": "Migrate another Trinity account index"
            },
            "stateExport": {
                "title": "状態のエクスポート",
                "description": "取引履歴を .csv ファイルにエクスポートします"
            },
            "troubleshoot": {
                "title": "トラブルシューティング",
                "description": "トラブルシューティングウィザードを使用して一般的な問題を解決する"
            },
            "documentation": {
                "title": "ドキュメント",
                "description": "操作方法の説明については、ドキュメントをご参照ください"
            },
            "faq": {
                "title": "よくある質問",
                "title2": "よくある質問と回答(FAQ)",
                "description": "よくある質問や質問のヘルプを表示する"
            },
            "discord": {
                "title": "Discordにてお問い合わせください",
                "description": "DiscordでIOTAコミュニティの助けを受ける"
            },
            "about": {
                "title": "このプログラムについて",
                "description": ""
            },
            "reportAnIssue": {
                "title": "問題を報告",
                "description": "バグを開発者に報告します。報告されていないことを確認してください"
            }
        },
        "login": {
            "pleaseWait": "お待ちください {time, plural, other {# 秒}}",
            "incorrectAttempts": "{attempts, plural, other {# 間違った attempt}}"
        },
        "dashboard": {
            "security": {
                "version": {
                    "title": "Firefly v{version}",
                    "upToDate": "最新",
                    "outOfDate": "古いバージョンです"
                },
                "hardwareDevice": {
                    "title": "外部デバイス",
                    "statuses": {
                        "appNotOpen": "IOTA App Not Open",
                        "connected": "Connected",
                        "legacyConnected": "{legacy} App Open",
                        "locked": "ロック中",
                        "mnemonicMismatch": "Wrong Ledger or Mnemonic",
                        "notDetected": "Not Detected",
                        "otherConnected": "App Open"
                    }
                },
                "strongholdStatus": {
                    "title": "ウォレットのステータス",
                    "locked": "ロック中",
                    "unlocked": "ロック解除"
                },
                "strongholdBackup": {
                    "title": "ウォレットのバックアップ",
                    "weeksAgo": "{weeks, plural, one {# 週間} other {# 週間}} 前"
                }
            },
            "network": {
                "networkOperational": "ネットワークに接続されました",
                "networkDegraded": "ネットワーク接続に問題があります",
                "networkDown": "ネットワーク接続が切断されました",
                "status": "ステータス",
                "messagesPerSecond": "毎秒あたりのメッセージ",
                "referencedRate": "参照元"
            },
            "profileModal": {
                "allSettings": "すべての設定",
                "logout": "ログアウト"
            }
        }
    },
    "popups": {
        "password": {
            "title": "パスワードが必要です",
            "subtitle": "ウォレットのロックを解除するにはパスワードを入力してください",
            "backup": "バックアップをエクスポートするにはパスワードを入力してください"
        },
        "qr": {
            "title": "あなた のQR コード"
        },
        "version": {
            "title": "現在のバージョン: {version}",
            "upToDateTitle": "Firefly は最新です",
            "upToDateDescription": "あなたはFireflyの最新かつ安全なバージョンを実行しています。",
            "updateAvailable": "Firefly の更新が利用可能",
            "updateDetails": "バージョン {version} - {date}",
            "noAutoUpdate": "この Windows バージョンでは自動更新は無効になっています。https://phofiry.iota.org にアクセスして更新をダウンロードしてください。"
        },
        "backup": {
            "title": "前回のバックアップ: {date}",
            "lastBackup": "最後に {date} をバックアップしました",
            "backupDescription": "ウォレットとトランザクション履歴のコピーがあることを確認するために、定期的にバックアップすることが重要です。",
            "backupWarning": "バックアップと復元フレーズを失うと、資金へのアクセスが失われます。",
            "notBackedUp": "バックアップされていません",
            "notBackedUpDescription": "ウォレットをバックアップしていません",
            "saving": "保存中..."
        },
        "deleteAccount": {
            "title": "{name} を削除しますか？",
            "body": "このウォレットには取引履歴はありません。安全に削除できます。",
            "typePassword": "ウォレットパスワードを入力して確認してください。",
            "hideAccount": "ウォレットを削除",
            "errorTitle": "{name} を削除できません",
            "errorBody1": "このウォレットを削除することはできません。少なくとも 1 つのウォレットが必要です。"
        },
        "hideAccount": {
            "title": "{name} を非表示にしますか？",
            "body": "詳細設定で「非表示のウォレットを表示」を有効にすると、後でこのウォレットを見つけることができます。",
            "typePassword": "ウォレットパスワードを入力して確認してください。",
            "hideAccount": "ウォレットの非表示",
            "errorTitle": "{name} を非表示にできません",
            "errorBody1": "ウォレットを非表示にするには残高が0である必要があります。",
            "errorBody2": "現在、このウォレットに残金 {balance} があります。これらの資金を別のウォレットに移動して、もう一度やり直してください。",
            "errorBody3": "このウォレットを非表示にすることはできません。少なくとも 1 つのウォレットが必要です。"
        },
        "addressHistory": {
            "title": "{name} アドレス履歴",
            "currentBalance": "現在の残高: {balance}"
        },
        "node": {
            "titleAdd": "ノードの追加",
            "titleUpdate": "ノードを更新",
            "titleRemove": "ノードを削除",
            "titleDetails": "ノードの詳細",
            "nodeAddress": "ノードアドレス",
            "optionalUsername": "ユーザー名（オプション）",
            "optionalPassword": "パスワード (オプション)",
            "setAsPrimaryNode": "プライマリとして設定",
            "removeConfirmation": "このノードを削除してもよろしいですか？"
        },
        "errorLog": {
            "title": "エラーログ",
            "empty": "エラーログは空です。"
        },
        "deleteProfile": {
            "title": "プロファイルを削除",
            "confirmation": "このプロファイルを削除してもよろしいですか？この操作を行うと元には 戻せません。",
            "typePassword": "パスワードを入力して確認してください。"
        },
        "diagnostics": {
            "title": "診断",
            "node": "ノード",
            "platform": "プラットフォーム",
            "platformVersion": "プラットフォームのバージョン",
            "platformArchitecture": "Polkadotの構造",
            "cpuCount": "CPU カウント",
            "totalMem": "合計メモリ",
            "freeMem": "空きメモリ容量",
            "userPath": "ユーザーパス"
        },
        "transaction": {
            "title": "取引を承認する",
            "body": "{amount} を送金しようとしています"
        },
        "balanceFinder": {
            "title": "残高を検索する",
            "body": "不足している残高を見つけるために、アドレスをより徹底的に検索します。これには時間がかかる場合があります。",
            "totalWalletBalance": "合計残高",
            "typePassword": "検索できるようにパスワードを入力してください。"
        },
        "riskFunds": {
            "title": "警告：移行中にあなたの資金が危険にさらされています",
            "body1": "移行を進める前に、すべての資金を確保することを強くお勧めします。確保しない場合、あなたの資金は盗難の危険にさらされています。",
            "body2": "リスクレベルが中程度以上のアドレスに対してプロセスを再実行することをお勧めします。"
        },
        "missingBundle": {
            "title": "警告：移行中にあなたの資金が危険にさらされています",
            "body": "使用済みアドレスに資金がありますが、それらを保護するために必要な情報が見つかりませんでした。この問題は、かなり前に取引を行った場合に発生する可能性があります。 続行できますが、移行中に{value}が危険にさらされます。",
            "learnMore": "使用済みアドレスについてもっと詳しく見る",
            "proceed": "はい 、リスクを理解しています。"
        },
        "snapshot": {
            "title": "ネットワークのアップグレード中",
            "body": "Chrysalis のネットワークアップグレードが開始されました。",
            "bodyMigration": "移行は、完了するまで無効になります。",
            "bodyFirefly": "Firefly は完了するまで無効になります。トークンの移行はその後も可能です。"
        },
        "ledgerNotConnected": {
            "connect": "Open the new IOTA app on your Ledger device to continue",
            "connectLegacy": "Open the {legacy} app on your Ledger device to continue"
        },
        "ledgerConfirmation": {
            "confirm": "To proceed, confirm the prompt displayed on your Ledger device"
        },
        "ledgerAppGuide": {
            "title": "Guide to installing the Ledger apps",
            "steps": {
                "0": "Install and open the Ledger Live application",
                "1": "Ensure that your Ledger is connected",
                "2": "Search for apps: {legacy} and IOTA (MIOTA)",
                "3": "Install both apps: {legacy} and IOTA (MIOTA)",
                "4": "Remember that it's important to close Ledger Live before returning to Firefly"
            }
        },
        "ledgerConnectionGuide": {
            "title": "Tips if your Ledger isn’t connecting",
            "steps": {
                "0": "Make sure Ledger Live is not open on your computer",
                "1": "Ensure you have unlocked your Ledger device with your PIN",
                "2": "Open the new IOTA app on your Ledger device",
                "3": {
                    "text": "Still no luck?",
                    "link": "Try the official Ledger support page"
                }
            }
        },
        "ledgerTransaction": {
            "remainderAddress": {
                "title": "Confirm remainder address",
                "info": "Confirm that the remainder address displayed on your Ledger matches the one displayed below. If they match, press both buttons on your Ledger as prompted."
            },
            "transaction": {
                "title": "取引を承認する",
                "info": "Confirm that the transaction information displayed on your Ledger device matches the information displayed below. If they match, press both buttons on your Ledger as prompted."
            }
        },
        "ledgerAddress": {
            "title": "Confirm receive address",
            "body": "Confirm that the receive address displayed on your Ledger matches the one displayed below. If they match, press both buttons on your Ledger as prompted."
        },
        "ledgerMigrateIndex": {
            "title": "Do you need to migrate another Trinity account index?",
            "body": "You can also migrate later in Advanced Settings."
        }
    },
    "charts": {
        "incomingMi": "{value} 入金",
        "outgoingMi": "{value} 出金",
        "portoflio": "ポートフォリオ",
        "token": "トークン",
        "accountValue": "ウォレットの価値",
        "accountActivity": "ウォレットのアクティビティ",
        "timeframe1Hour": "1時間",
        "timeframe1Day": "1日",
        "timeframe1Week": "1 週間",
        "timeframe1Month": "1 ヶ月"
    },
    "actions": {
        "continue": "続ける",
        "back": "戻る",
        "previous": "Previous",
        "next": "Next",
        "cancel": "キャンセル",
        "close": "閉じる",
        "dismiss": "拒否する",
        "proceedAnyway": "とにかく続けます",
        "save": "保存",
        "importSeed": "既存のシードをインポート",
        "restoreWallet": "ウォレットの移行または復元",
        "restoreWalletDescription": "Chrysalisに移行するか、既存のウォレットを復元します",
        "createWallet": "新しいウォレットを作成",
        "createWalletDescription": "Chrysalisで実行中の新しいウォレットを作成する",
        "savePassword": "パスワードの保存",
        "useBiometric": "生体認証セキュリティを使用",
        "setupPin": "PIN コードを設定",
        "setPin": "PIN コードを設定",
        "confirmPin": "PINコードを確認",
        "enterYourPin": "PINコードを入力してください",
        "saveBackupFile": "バックアップファイルを保存",
        "iveWrittenRecoveryPhrase": "復元フレーズを書き留めました",
        "verifyRecoveryPhrase": "復元フレーズを確認",
        "revealRecoveryPhrase": "復元フレーズを表示",
        "importSeedvault": "SeedVault をインポート",
        "checkAgain": "いいえ、もう一度確認します",
        "importFromFile": "ファイルからインポート",
        "send": "送金",
        "receive": "受取",
        "create": "作成",
        "beginTransfer": "転送開始",
        "tryAgain": "やり直す",
        "visitDiscord": "Discordにアクセス",
        "dragDrop": "ドラッグ＆ドロップ",
        "importExtentions": ".kdbx または .stronghold ファイル",
        "chooseFile": "ファイルを選択",
        "dropHere": "ここにファイルをドロップ",
        "syncAll": "すべて同期",
        "export": "エクスポート",
        "exportNewStronghold": "新しい Stronghold をエクスポート",
        "enableDeepLinks": "ディープリンクを有効にする",
        "enableDeveloperMode": "開発者モードを有効にする",
        "enableSystemNotifications": "システム通知を有効にする",
        "exportState": "ステータス をエクスポート",
        "localProofOfWork": "ローカル・プルーフ・オブ・ワーク",
        "unlock": "ロック解除",
        "updateFirefly": "Firefly を更新",
        "restartNow": "今すぐ再起動",
        "saveBackup": "Stronghold のバックアップを保存",
        "customizeAcount": "ウォレットをカスタマイズ",
        "viewAddressHistory": "アドレス履歴を表示",
        "hideAccount": "ウォレットの非表示",
        "showAccount": "ウォレットの表示",
        "deleteAccount": "ウォレットを削除",
        "max": "Max",
        "addNode": "ノードの追加",
        "updateNode": "ノードを更新",
        "removeNode": "ノードを削除",
        "hide": "非表示",
        "hideOthers": "その他を非表示",
        "showAll": "すべて表示",
        "quit": "終了",
        "edit": "編集",
        "undo": "もとに戻す",
        "redo": "やり直す",
        "cut": "切り取り",
        "copy": "コピー",
        "paste": "貼り付け",
        "selectAll": "すべてを選択",
        "addAccount": "ウォレットを追加",
        "checkForUpdates": "アップデートの確認",
        "reportAnIssue": "問題を報告",
        "restore": "Restore",
        "clear": "消去",
        "hideDetails": "詳細を非表示",
        "yes": "はい",
        "no": "いいえ",
        "skip": "スキップする",
        "reset": "リセットする",
        "downloadRecoveryKit": "Recovery Kit のテンプレートを保存",
        "skipBackup": "ファイルのバックアップをスキップ",
        "finishSetup": "設定終了",
        "readDocumentation": "ドキュメントを読む",
        "visitFaq": "よくある質問を見る",
        "viewStatus": "ステータスを表示",
        "showHiddenAccounts": "非表示ウォレットを表示",
        "confirm": "確定",
        "hideNetworkStatistics": "ネットワークの統計情報を非表示にする",
        "findBalances": "残高検索",
        "searchBalances": "残高を検索",
        "searchAgain": "再検索",
        "searching": "検索しています...",
        "closeFirefly": "Firefly を閉じる",
        "generateAddress": "アドレスを生成",
        "migrateAgain": "Migrate another index"
    },
    "general": {
        "password": "パスワード",
        "confirmPassword": "パスワード（確認）",
        "currentPassword": "現在のパスワード",
        "newPassword": "新しいパスワード",
        "confirmNewPassword": "新しいパスワードを再入力",
        "yourSeed": "あなたのシード",
        "recoveryPhrase": "復元フレーズ",
        "recentActivity": "最新アクティビティー",
        "sent": "送金",
        "received": "受取り",
        "sendPayment": "支払いの送信",
        "moveFunds": "内部送金",
        "sendTo": "Send To",
        "sendFunds": "資金を送金",
        "sendToAddress": "アドレスへ送金する",
        "scanQrOrPaste": "QRコードをスキャンするかアドレスを貼り付けてください",
        "moveFundsBetweenAccounts": "ウォレット間で資金を移動する",
        "sendTokensToAddress": "トークンをアドレスに送金",
        "manageAccount": "ウォレットの管理",
        "customizeAcount": "ウォレットをカスタマイズする",
        "account": "ウォレット",
        "sendingToAddress": "アドレスへ送金中",
        "amount": "合計",
        "addAddress": "アドレスの追加",
        "reference": "リファレンス",
        "from": "From",
        "to": "To",
        "receiveFunds": "資金を受け取る",
        "myAddress": "自分のアドレス",
        "shareAddress": "アドレスを共有",
        "yourAddress": "あなたのアドレス",
        "newRemainder": "New Remainder",
        "remainder": "Remainder",
        "generateNewAddress": "新しいアドレスを作成する",
        "copyAddress": "アドレスをコビー",
        "import": "インポート",
        "seedvault": "Seedvault",
        "stronghold": "Stronghold",
        "language": "言語",
        "appearance": "テーマ",
        "lightTheme": "ライトテーマ",
        "darkTheme": "ダークテーマ",
        "balance": "残高",
        "accountBalance": "ウォレットの残高",
        "incoming": "入金",
        "outgoing": "出金",
        "totalIn": "総入金額",
        "totalOut": "総出金額",
        "accounts": "ウォレット",
        "myAccounts": "マイウォレット",
        "automaticNodeSelection": "ノードを自動選択",
        "manualNodeSelection": "ノードを手動選択",
        "profiles": "プロフィール",
        "developerProfile": "開発者プロフィール",
        "developerProfileDescription": "テストネットに接続することができます",
        "dev": "開発者",
        "createAccount": "ウォレットを作成",
        "accountName": "ウォレット名",
        "latestTransactions": "最新の取引",
        "transactions": "取引履歴",
        "security": "セキュリティ",
        "accountAddress": "ウォレットアドレス",
        "nodes": "ノード",
        "wallet": "ウォレット",
        "help": "ヘルプ",
        "you": "あなた",
        "messageId": "メッセージ ID：",
        "inputAddress": "アドレスを送信",
        "receiveAddress": "入金アドレス",
        "newAddress": "New Address",
        "date": "日付",
        "status": "ステータス",
        "confirmed": "承認済み",
        "pending": "保留中",
        "noAccounts": "ウォレットがありません。ウォレットを作成してください。",
        "loadingAccounts": "読み込んでいます。お待ちください...",
        "addProfile": "プロファイルを追加",
        "noRecentHistory": "最近の履歴はありません",
        "firstSync": "履歴を同期中、しばらく時間がかかることがあります...",
        "transferSyncing": "ウォレットを同期中",
        "transferSelectingInputs": "入力を選択",
        "transferRemainderAddress": "Generating remainder address",
        "transferPreparedTransaction": "Preparing transaction",
        "transferSigning": "取引署名中",
        "transferPow": "PoW（プルーフ・オブ・ワーク）の実行",
        "transferBroadcasting": "取引をブロードキャストしています",
        "transferComplete": "転送完了",
        "generatingReceiveAddress": "Generating receive address",
        "creatingAccount": "ウォレットを作成しています。しばらくお待ちください...",
        "updatingAccount": "ウォレットを更新しています。お待ちください...",
        "accountSyncing": "ウォレットを同期しています",
        "accountSyncComplete": "ウォレット同期が完了しました",
        "passwordUpdating": "パスワードを更新しています...",
        "passwordSuccess": "パスワードを更新しました",
        "passwordFailed": "パスワードの更新に失敗しました",
        "syncingAccounts": "ウォレットを同期中...",
        "exportingStronghold": "Strongholdのエクスポート中...",
        "exportingStrongholdSuccess": "Strongholdのエクスポートに成功しました",
        "exportingStrongholdFailed": "Strongholdのエクスポートに失敗しました",
        "pinCodeUpdating": "PINコードを更新しています...",
        "pinCodeSuccess": "PINコードは正常に更新しました",
        "pinCodeFailed": "PINコードの更新に失敗しました",
        "passwordStrength": "パスワードの強度",
        "passwordStrength0": "非常に弱い",
        "passwordStrength1": "弱い",
        "passwordStrength2": "少し弱い",
        "passwordStrength3": "普通",
        "passwordStrength4": "とても強い",
        "creatingProfile": "プロファイルを作成しています。お待ちください...",
        "fundMigration": "資金の移行",
        "accountRemoved": "このウォレットは非表示になっています。表示にすると転送ができます。",
        "receivingTo": "{account} へ着金中",
        "sendingFrom": "{account} から送金中",
        "receivedTo": "{account} へ着金しました",
        "sentFrom": "{account} から送金",
        "receiving": "着金中",
        "sending": "送金中",
        "legacyNetwork": "レガシーネットワーク",
        "capsLock": "Caps Lock キーが有効になっています",
        "version": "バージョン {version}"
    },
    "dates": {
        "today": "今日",
        "yesterday": "昨日",
        "daysAgo": "{time, plural, one {# 日} other {# 日}} 前",
        "weeksAgo": "{time, plural, one {# 週間} other {# 週間}} 前",
        "monthsAgo": "{time, plural, one {# ヶ月 } other {# ヶ月 }} 前",
        "yearsAgo": "{time, plural, one {# 年 } other {# 年 }} 前"
    },
    "notifications": {
        "valueTx": "{{account}}に{{value}}を着金中",
        "confirmed": "{{account}}からの出金{{value}}が確定しました",
        "confirmedInternal": "{{value}} から {{senderAccount}} までの {{receiverAccount}} が確認されました",
        "confirmedInternalNoAccounts": "{{value}} 内部送金が確認されました",
        "failed": "{{account}}からの出金{{value}}が失敗しました",
        "downloadingUpdate": "アップデートをダウンロードしています",
        "updateReady": "更新の準備ができました",
        "updateError": "更新中にエラーが発生しました。もう一度やり直してください。",
        "restartInstall": "再起動してインストール",
        "calcMinutesRemaining": "残り時間を計算しています...",
        "minutesRemaining": "{minutes, plural, one { 残り1分 } other {# 残り分 }}",
        "copiedToClipboard": "クリップボードにコピーしました",
        "accountsSynchronized": "ウォレット同期が完了しました",
        "fundsAvailableSoon": "Your funds will become available shortly"
    },
    "error": {
        "profile": {
            "length": "プロファイル名は{length, plural, one {1 文字} other {# 文字}}より長くすることはできません。",
            "duplicate": "この名前のプロファイルは既に存在します。"
        },
        "password": {
            "doNotMatch": "パスワードが一致しません。",
            "tooWeak": "新しいスワードは安全性が十分ではありません",
            "row": "キーボード上で直線に並んだ文字列は簡単に推測されてしまいます。",
            "pattern": "短いキーボードパターンは簡単に推測されてしまいます。",
            "names": "一般的な名前と名字は簡単に推測されてしまいます。",
            "repeats": "「aaa」のような繰り返しは、簡単に推測されてしまいます。",
            "repeats2": "「abcabcabc」のような繰り返しは、簡単に推測されてしまいます。",
            "sequence": "「abc」のような順列は簡単に推測されてしまいます。",
            "years": "西暦は簡単に推測されてしまいます。",
            "dates": "日付は簡単に推測されてしまいます。",
            "common": "これは非常によく使われているパスワードです。",
            "similar": "このパスワードはよく使われるパスワードに似ています。",
            "word": "1つの単語によるパスワードは簡単に推測されてしまいます。",
            "incorrect": "パスワードが正しくありません。",
            "length": "パスワードは{length, plural, one {1 文字} other {#文字 }}より長くすることはできません。"
        },
        "pincode": {
            "length": "PINは{length, plural, one {1 桁} other {# 桁}} でなければなりません。",
            "match": "PIN が一致しません",
            "incorrect": "PINが正しくありません。"
        },
        "account": {
            "length": "ウォレット名は{length, plural, one {1 文字} other {#文字 }}より長くすることはできません。",
            "empty": "新しいウォレットを作成する前に、最新のウォレットを使用する必要があります。",
            "notEmpty": "このウォレットを削除する前に残高を転送する必要があります。",
            "duplicate": "この名前のウォレットは既に存在して います。",
            "tilde": "プロファイル名は '~' 記号で始まることはできません。",
            "control": "プロファイル名に制御文字を含めることはできません。",
            "startDot": "プロファイル名は '.' 記号で始まることはできません。",
            "chars": "プロファイル名には次の記号を含めることはできません<>:\"/\\|?*",
            "index": "Your account index must be a number between 0 and 2,147,483,647.",
            "page": "Your account page must be a number between 0 and 2,147,483,647.",
            "syncing": "There was an error syncing your wallets."
        },
        "send": {
            "addressLength": "アドレスは {length, plural, one {1 文字} other {# 文字}}でなければなりません。",
            "amountTooHigh": "この金額は、利用可能な残高を超えています。",
            "amountNoFloat": "単位が `i` の場合、小数点以下は使用できません。",
            "amountInvalidFormat": "金額には無効な数字があるようです。",
            "amountZero": "金額は0より大きくなければなりません。",
            "wrongAddressPrefix": "アドレスはプレフィックス{prefix}で始まります。",
            "wrongAddressFormat": "アドレスが正しくフォーマットされていません。",
            "invalidAddress": "アドレスが正しくありません",
            "insufficientFunds": "このウォレットの残高が不足しています。",
            "noToAccount": "資金を送金するウォレットが選択されていません。",
            "sendingDust": "1 Mi未満の送金はできません。",
            "leavingDust": "アドレスに1Mi 未満を残すことはできません。",
            "cancelled": "The transaction was cancelled.",
            "transaction": "There was an error sending your transaction. Please try again."
        },
        "node": {
            "invalid": "有効なURLを入力してください。",
            "https": "HTTPSが必要です。保護されていないHTTP接続を使用 できるように開発者プロファイルを設定します。",
            "duplicate": "このノードは既に追加されています。",
            "unsynced": "ノードは同期されていません。",
            "noSynced": "同期された利用可能なノードはありません。"
        },
        "global": {
            "generic": "問題が発生しました。"
        },
        "backup": {
            "invalid": "バックアップファイルが認識されませんでした。",
            "destination": "バックアップ先が無効です。",
            "mnemonic": "ニーモニックが無効です。",
            "seedTooShort": "シードの長さは81文字である必要があります, これ は{length, plural, one { です1} other { #です}}",
            "seedCharacters": "シードはA〜Zまたは数字の9のみを含める必要があります",
            "phraseWordCount": "復元フレーズには24単語が含まれているはずですが、現在は {length, plural, one {1です} other {#です}}.",
            "phraseUnrecognizedWord": "復元フレーズの単語「{word}」が認識されません",
            "phraseCaseWord": "単語「{word}」は小文字でなければなりません"
        },
        "ledger": {
            "appNotOpen": "You must open the IOTA app on your Ledger device.",
            "generic": "There was an error connecting to your Ledger device.",
            "legacyConnected": "The wrong app is open on your Ledger device.",
            "locked": "Please unlock your Ledger device by entering the PIN.",
            "mnemonicMismatch": "You have connected the wrong Ledger device or the mnemonic has changed.",
            "notDetected": "No Ledger device detected.",
            "notFound": "Ledger device not found.",
            "otherConnected": "The wrong app is open on your Ledger device.",
            "generateAddress": "There was an error generating an address.",
            "timeout": "Your Ledger device timed out.",
            "disconnected": "Your Ledger device was disconnected."
        },
        "popup": {
            "preventClose": "This popup is unable to be closed."
        },
        "migration": {
            "missingBundle": "An error occurred while trying to find the transaction bundle."
        }
    },
    "tooltips": {
        "risk": {
            "title": "リスクレベル: {risk}",
            "veryHigh": "非常に高い",
            "high": "高い",
            "medium": "中",
            "low": "低い",
            "veryLow": "非常に低い"
        }
    }
}<|MERGE_RESOLUTION|>--- conflicted
+++ resolved
@@ -50,14 +50,9 @@
             "progress1": "Ledgerを接続してください",
             "progress2": "アドレスを生成",
             "progress3": "Switch Ledger app",
-<<<<<<< HEAD
             "progress4": "Transfer funds",
             "watchVideo": "ビデオガイドを見る",
             "videoGuide": "Ledger migration video guide"
-=======
-            "progress4": "資金を移動",
-            "watchVideo": "ビデオガイドを見る"
->>>>>>> 58b0e636
         },
         "ledgerInstallationGuide": {
             "title": "Have you installed the necessary Ledger apps?",
