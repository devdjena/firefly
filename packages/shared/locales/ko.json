--- conflicted
+++ resolved
@@ -31,36 +31,6 @@
             "body2": "복구 키트를 작성하고 안전하게 보관하면 항상 지갑을 복구 할 수 있습니다."
         },
         "create": {
-<<<<<<< HEAD
-            "title": "Create a wallet",
-            "body": "Create a new wallet. You can choose a regular software wallet or if you have a Ledger device you can set up a hardware wallet.",
-            "softwareAccount": {
-                "title": "I want a software wallet",
-                "description": "Create a 24-word Recovery Phrase"
-            },
-            "ledgerAccount": {
-                "title": "I want a hardware wallet",
-                "description": "Ledger Nano S or Nano X required"
-            }
-        },
-        "setupLedger": {
-            "title": "Install the new IOTA Ledger app on your device",
-            "body1": "1. Open Ledger Live and install New IOTA app",
-            "body2": "2. Close Ledger Live desktop application",
-            "body3": "3. Open the new app on your Ledger device",
-            "progress1": "Connect your Ledger",
-            "progress2": "Generate address",
-            "progress3": "Switch Ledger app",
-            "progress4": "Transfer funds",
-            "watchVideo": "Watch video guide",
-            "checkingConnection": "Checking Ledger Connection"
-        },
-        "ledgerInstallationGuide": {
-            "title": "Have you installed the necessary Ledger apps?",
-            "body1": "Before you proceed, you must find and install both the IOTA Legacy app and the new IOTA app through Ledger Live.",
-            "body2": "Make sure your Ledger firmware is up-to-date. Any pre-installed apps should be updated to their latest versions.",
-            "action": "Yes, I've installed these apps"
-=======
             "title": "지갑 만들기",
             "body": "Create a new wallet. You can choose a regular software wallet or if you have a Ledger device you can set up a hardware wallet.",
             "softwareAccount": {
@@ -89,7 +59,6 @@
             "body1": "계속하기 전, Ledger Live를 통하여 기존 IOTA 앱과 새 IOTA 앱 둘 모두를 찾아 설치해야 합니다.",
             "body2": "Make sure your Ledger firmware is up-to-date. Any pre-installed apps should be updated to their latest versions.",
             "action": "이미 앱을 설치했습니다"
->>>>>>> 7a6f2ebd
         },
         "password": {
             "title": "비밀번호 만들기",
@@ -162,11 +131,7 @@
             "importMnemonicDescription": "지갑을 복구하려면 복원 문구를 입력해주세요",
             "importFile": "파일 백업이 있습니다",
             "importFileDescription": "Seedvault 또는 Stronghold 파일 업로드",
-<<<<<<< HEAD
-            "importLedger": "I have a Ledger backup",
-=======
             "importLedger": "Ledger 복구 파일이 있습니다",
->>>>>>> 7a6f2ebd
             "importLedgerDescription": "Restore or migrate a Ledger profile"
         },
         "importFromText": {
@@ -219,25 +184,6 @@
             "body": "You need to generate a new address to migrate your tokens with Firefly. Click the button below to continue.",
             "confirmTitle": "Confirm the new address",
             "confirmBody": "For security, please compare the address generated on your Ledger device with the one displayed below. If they match, press both buttons on your Ledger as prompted.",
-<<<<<<< HEAD
-            "confirmedTitle": "Address confirmed",
-            "confirmedBody": "You have confirmed that the address in Firefly matches the one on your Ledger device.",
-            "generating": "Generating address"
-        },
-        "switchLedgerApps": {
-            "title": "Switch Ledger apps",
-            "body": "Please switch to the IOTA Legacy app on your Ledger device to continue migration. When ready, press continue.",
-            "ledgerApp": "IOTA",
-            "ledgerLegacyApp": "IOTA Legacy"
-        },
-        "selectLedgerAccountIndex": {
-            "title": "Choose Ledger account index",
-            "body": "Choose the Ledger account index you used with Trinity. For most users this will be the default index of 0.",
-            "accountIndex": "Account Index",
-            "accountPage": "Account Page",
-            "standard": "Standard",
-            "expert": "Expert"
-=======
             "confirmedTitle": "주소 확인됨",
             "confirmedBody": "You have confirmed that the address in Firefly matches the one on your Ledger device.",
             "generating": "주소 생성 중"
@@ -255,7 +201,6 @@
             "accountPage": "계정 페이지",
             "standard": "표준",
             "expert": "전문가"
->>>>>>> 7a6f2ebd
         },
         "importBackupPassword": {
             "title": "SeedVault 또는 Stronghold로부터 지갑 복원하기",
@@ -493,15 +438,6 @@
                 "hardwareDevice": {
                     "title": "하드웨어 장치",
                     "statuses": {
-<<<<<<< HEAD
-                        "appNotOpen": "IOTA App Not Open",
-                        "connected": "Connected",
-                        "legacyConnected": "IOTA Legacy App Open",
-                        "locked": "잠김",
-                        "mnemonicMismatch": "Wrong Ledger or Mnemonic",
-                        "notDetected": "Not Detected",
-                        "otherConnected": "App Open"
-=======
                         "appNotOpen": "IOTA 앱 열리지 않음",
                         "connected": "연결됨",
                         "legacyConnected": "기존 IOTA 앱 열림",
@@ -509,7 +445,6 @@
                         "mnemonicMismatch": "Wrong Ledger or Mnemonic",
                         "notDetected": "인식되지 않음",
                         "otherConnected": "앱 열림"
->>>>>>> 7a6f2ebd
                     }
                 },
                 "strongholdStatus": {
@@ -643,11 +578,7 @@
             "bodyFirefly": "Firefly는 완료 될 때까지 비활성화됩니다. 이후에도 토큰 마이그레이션이 가능합니다."
         },
         "ledgerNotConnected": {
-<<<<<<< HEAD
-            "connect": "Open the new IOTA app on your Ledger device to continue",
-=======
             "connect": "Ledger 기기에서 새 IOTA 앱을 열어 계속",
->>>>>>> 7a6f2ebd
             "connectLegacy": "Open the IOTA Legacy app on your Ledger device to continue"
         },
         "ledgerConfirmation": {
@@ -679,13 +610,8 @@
             "transaction": {
                 "title": "트랜잭션 확인",
                 "info": "Confirm that the transaction information displayed on your Ledger device matches the information displayed below. If they match, press both buttons on your Ledger as prompted.",
-<<<<<<< HEAD
-                "input": "Input [{index}]",
-                "output": "Output",
-=======
                 "input": "입력 [{index}]",
                 "output": "출력",
->>>>>>> 7a6f2ebd
                 "checksum": "Chk: {checksum}"
             }
         },
@@ -709,13 +635,8 @@
     "actions": {
         "continue": "계속하기",
         "back": "뒤로가기",
-<<<<<<< HEAD
-        "previous": "Previous",
-        "next": "Next",
-=======
         "previous": "이전",
         "next": "다음",
->>>>>>> 7a6f2ebd
         "cancel": "취소",
         "close": "닫기",
         "dismiss": "무시하기",
@@ -784,11 +705,7 @@
         "addAccount": "지갑 추가하기",
         "checkForUpdates": "업데이트 확인",
         "reportAnIssue": "오류 보고",
-<<<<<<< HEAD
-        "restore": "Restore",
-=======
         "restore": "복원",
->>>>>>> 7a6f2ebd
         "clear": "지우기",
         "hideDetails": "세부 정보 숨기기",
         "yes": "예",
@@ -809,11 +726,7 @@
         "searchAgain": "다시 검색",
         "searching": "검색 중...",
         "closeFirefly": "Firefly 닫기",
-<<<<<<< HEAD
-        "generateAddress": "Generate address"
-=======
         "generateAddress": "주소 생성"
->>>>>>> 7a6f2ebd
     },
     "general": {
         "password": "비밀번호",
@@ -828,11 +741,7 @@
         "received": "받음",
         "sendPayment": "보내기",
         "moveFunds": "내부 전송",
-<<<<<<< HEAD
-        "sendTo": "Send To",
-=======
         "sendTo": "전송",
->>>>>>> 7a6f2ebd
         "sendFunds": "자금 보내기",
         "sendToAddress": "주소로 보내기",
         "scanQrOrPaste": "QR 코드를 스캔하거나 주소를 복사해 붙이기",
@@ -889,11 +798,7 @@
         "messageId": "메시지 ID",
         "inputAddress": "보낸 주소",
         "receiveAddress": "받은 주소",
-<<<<<<< HEAD
-        "newAddress": "New Address",
-=======
         "newAddress": "새 주소",
->>>>>>> 7a6f2ebd
         "date": "날짜",
         "status": "상태",
         "confirmed": "승인됨",
@@ -1056,13 +961,8 @@
             "notFound": "Ledger device not found.",
             "otherConnected": "The wrong app is open on your Ledger device.",
             "generateAddress": "There was an error generating an address.",
-<<<<<<< HEAD
-            "timeout": "Timeout exceeded",
-            "disconnected": "Device disconnected"
-=======
             "timeout": "응답 시간 초과",
             "disconnected": "기기 연결 끊김"
->>>>>>> 7a6f2ebd
         }
     },
     "tooltips": {
