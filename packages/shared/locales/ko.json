{
    "views": {
        "onboarding1": {
            "title": "IOTA 보내기, 받기, 관리하기",
            "body": "Firefly는 IOTA 공식 지갑 소프트웨어입니다."
        },
        "legal": {
            "title": "개인정보 보호 정책 & 이용 약관",
            "body": "개인정보 보호 정책과 서비스 약관을 검토바랍니다.",
            "checkbox": "개인정보 보호 정책과 서비스 약관을 읽었으며 이에 동의합니다"
        },
        "appearance": {
            "title": "모양새",
            "body": "앱 테마를 선택해주세요."
        },
        "profile": {
            "title": "프로필 생성하기",
            "profileName": "프로필 이름",
            "body1": "여러 사용자 프로필을 만들어 지갑을 구성하고 보안성을 높일 수 있습니다.",
            "body2": {
<<<<<<< HEAD
                "first": "For now, let's start with your first profile name.",
                "nonFirst": "For now, let's start with your profile name."
            },
            "addMore": "You can add more profiles later."
=======
                "first": "이제 여러분의 첫번째 프로필 이름부터 만들어볼까요.",
                "nonFirst": "이제 여러분의 프로필 이름부터 만들어볼까요."
            },
            "addMore": "나중에 다른 프로필도 더 추가할 수 있습니다."
>>>>>>> 9dca5b34
        },
        "setup": {
            "title": "지갑 설정하기",
            "chrysalisTitle": "Chrysalis 네트워크 업데이트",
            "chrysalisBody": "4 월 21 일부터 사용자는 토큰을 새로운 Chrysalis 네트워크로 마이그레이션 할 수 있습니다. 가능한 한 빨리 기존 토큰을 마이그레이션하는 것이 좋습니다.",
            "learnMore": "마이그레이션에 대해 알아보기"
        },
        "secure": {
            "title": "지갑을 안전하게 보관하기",
            "body1": "복원 양식 PDF 파일을 받아 인쇄하세요.",
            "body2": "복구 키트를 작성하고 안전하게 보관하면 항상 지갑을 복구 할 수 있습니다."
        },
        "create": {
            "title": "지갑 만들기",
            "body": "새로운 지갑을 생성하세요. 일반 소프트웨어 지갑을 선택할 수도 있고, Ledger 장치를 가지고 있는 분들은 하드웨어 지갑을 설정할 수도 있습니다.",
            "softwareAccount": {
                "title": "소프트웨어 지갑",
                "description": "24개 단어의 복구 문자를 생성하세요."
            },
            "ledgerAccount": {
                "title": "하드웨어 지갑",
                "description": "Ledger Nano S 또는 Nano X 필요"
            }
        },
        "setupLedger": {
            "progress1": "Ledger 연결",
            "progress2": "주소 생성",
            "progress3": "Ledger 앱 전환",
            "progress4": "송금",
            "watchVideo": "동영상 도움말 보기",
<<<<<<< HEAD
            "videoGuide": "Ledger migration video guide"
=======
            "videoGuide": "Ledger 마이그레이션 비디오 가이드"
>>>>>>> 9dca5b34
        },
        "ledgerInstallationGuide": {
            "title": "필수 Ledger 앱을 설치하셨습니까?",
            "body1": "Before you proceed, you must find and install both the {legacy} app and the new IOTA app through Ledger Live.",
            "body2": "Ledger 펌웨어가 최신인지 반드시 확인하세요. 이전에 설치했던 모든 앱들을 전부 최신 버전으로 업데이트 해야합니다.",
            "action": "이미 앱을 설치했습니다"
        },
        "password": {
            "title": "비밀번호 만들기",
            "body1": "잔고를 보호하기 위해서는 강력한 비밀번호가 필요합니다. 여러 단어의 조합을 사용하고, 흔한 문장, 이름, 날짜 등은 피해 주세요.",
            "body2": "비밀번호를 복원 양식에 기록하는 것을 권장합니다."
        },
        "protect": {
            "title": "Protect your wallet",
            "body1": "본인 만 프로필을 입력 할 수 있도록 로그인 PIN을 설정합니다.",
            "body2": "PIN을 안전하게 보관하세요!"
        },
        "pin": {
            "title": "PIN코드 설정하기",
            "body1": "프로필에 접근하기 위해 사용할 숫자로 된 6자리 PIN을 입력해 주세요.",
            "body2": "숫자만 입력 가능"
        },
        "confirmPin": {
            "title": "PIN 코드 확인",
            "body1": "PIN은 잔고와 거래 내역을 다른 사람들로부터 보호하기 위해 사용됩니다.",
            "body2": "PIN 코드를 다시 한번 입력해 주세요. "
        },
        "backup": {
            "title": "지갑 백업",
            "body1": "이제 복원 문구를 확인합니다. 이 문구를 복원 양식에 기록해 주세요.",
            "body2": "복원 문구는 다른 사람에게 알려주지 마세요. 이 복원 문구가 있으면 어디에서나 토큰에 접근할 수 있습니다.",
            "body3": "복원 문구를 잃어버리게 될 경우 지갑 잔고를 잃어버릴 수도 있습니다."
        },
        "recoveryPhrase": {
            "title": "복원 문구",
            "body1": "복원 양식에 아래에 보여지는 단어들을 순서에 맞게 정확히 기록하세요.",
            "body2": "이 문구를 안전하게 보관하세요.",
            "body3": "수기로 기록된 백업을 남겨 놓는 것이 중요합니다. 컴퓨터와 전자 파일은 오류를 발생시킬 수 있습니다.",
            "revealRecoveryPhrase": "복원 문구 보기",
            "hideRecoveryPhrase": "복원 문구 숨기기"
        },
        "verifyRecoveryPhrase": {
            "title": "복원 문구 확인",
            "body": "복원 문구를 정확히 기록하였는지 확인합니다. 아래에서 단어를 순서에 맞게 선택해 주세요.",
            "word": "단어",
            "verified": "복원 문구가 확인되었습니다",
            "verifiedBody": "복원 문구는 항상 안전하게 보관하도록 하세요."
        },
        "backupWallet": {
            "title": "Stronghold 파일로 백업",
            "body1": "지갑을 Stronghold 파일로 백업하려면 비밀번호를 입력하십시오. 비밀번호는 백업을 암호화하는 데 사용됩니다.",
            "body2": "아래와 같은 이유 때문에 전자 백업도 중요합니다.",
            "reason1": "복원 문구를 입력하지 않고 지갑을 쉽게 복구할 수 있습니다.",
            "reason2": "다른 기기에서 지갑 가져 오기",
            "reason3": "전체 거래 내역을 복구할 수 있습니다."
        },
        "recoveryPhraseSaved": {
            "title": "백업 성공",
            "body": "Stronghold로 지갑을 백업하였습니다."
        },
        "congratulations": {
            "title": "지갑 설정 완료",
            "fundsMigrated": "이전 된 자금",
            "body": "이제 새로 설정된 지갑을 사용할 수 있습니다.",
<<<<<<< HEAD
            "softwareMigratedBody": "You have successfully migrated your funds to the new network",
            "fireflyLedgerBody": "Your Ledger account is successfully recovered and you can now continue.",
            "trinityLedgerBody": "You have successfully migrated your Ledger to the new network.",
=======
            "softwareMigratedBody": "여러분의 자금을 새로운 네트워크로 무사히 이동시켰습니다.",
            "fireflyLedgerBody": "Ledger 계정이 성공적으로 복원되어 이제 계속할 수 있습니다.",
            "trinityLedgerBody": "여러분의 Ledger를 새로운 네트워크로 무사히 이동시켰습니다.",
>>>>>>> 9dca5b34
            "exportMigration": "마이그레이션 로그 내보내기 및 설정 완료"
        },
        "import": {
            "title": "복구 또는 자금 마이그레이션",
            "body": "기존 시드 또는 지갑 백업 파일이있는 경우 여기에서 가져올 수 있습니다. 이전 네트워크 자금을 보유하고있는 경우 Chrysalis 네트워크로 이동하기 위해 마이그레이션 단계를 거치게됩니다.",
            "importSeed": "81 자 시드가 있습니다",
            "importSeedDescription": "시드를 입력하고 자금을 Chrysalis로 마이그레이션",
            "importMnemonic": "Firefly 복원 문구가 있습니다",
            "importMnemonicDescription": "지갑을 복구하려면 복원 문구를 입력해주세요",
            "importFile": "파일 백업이 있습니다",
            "importFileDescription": "Seedvault 또는 Stronghold 파일 업로드",
            "importLedger": "Ledger 복구 파일이 있습니다",
            "importLedgerDescription": "Ledger 프로필을 복원하거나 마이그레이션하세요."
        },
        "importFromText": {
            "seed": {
                "title": "마이그레이션을 시작하려면 시드를 입력해주세요",
                "body": "시드는 81개의 글자로 이루어져 있습니다. 시드가 있으면 기존에 사용하던 Trinity 지갑을 복구할 수 있습니다.",
                "enter": "시드를 입력해주세요"
            },
            "mnemonic": {
                "title": "복원 문구를 입력해주세요",
                "body": "복원 문구는 띄어쓰기와 24개의 소문자 단어로 이루어진 문장입니다. 복원 문구가 있으면 기존에 사용하던 Firefly 지갑을 복구할 수 있습니다.",
                "enter": "복원 문구를 입력해주세요"
            },
            "seedDetected": "81자의 시드 감지됨",
            "phraseDetected": "24개 단어로 된 복원 문구 감지",
            "checksum": "체크섬"
        },
        "importFromFile": {
            "title": "백업 파일로부터 지갑 복원",
            "body": "지갑을 복구하는 데 사용할 백업 파일을 불러옵니다. Stronghold (.stronghold) 또는 Trinity 지갑의 SeedVault (.kdbx) 파일을 선택해 주세요."
        },
        "importFromLedger": {
            "title": "여러분의 Ledger를 복원하거나 마이그레이션하세요.",
            "body": "기존의 Firefly Ledger 프로필을 복원하거나 여러분의 자금을 Trinity로부터 마이그레이션하세요.",
            "haveFireflyLedger": "Firefly Ledger 백업을 갖고 있습니다.",
            "haveFireflyLedgerDescription": "Firefly 프로필을 복원하세요.",
            "haveTrinityLedger": "Trinity Ledger 백업을 갖고 있습니다.",
            "haveTrinityLedgerDescription": "Trinity 프로필을 마이그레이션하세요."
        },
        "connectLedger": {
            "title": "Ledger를 Firefly에 연결하세요.",
            "body": "Firefly가 Ledger 장치를 발견하려면, 공식 Ledger Live 애플리케이션이 반드시 종료된 상태여야 합니다.",
            "trafficLight1": "Connect and unlock your Ledger with your PIN",
            "trafficLight2": "Open the new IOTA app on your Ledger",
            "tips": "Tips if your Ledger isn’t connecting"
        },
        "restoreFromFireflyLedger": {
            "title": "Restore Your Ledger Profile",
            "body": "Press restore to complete the setup process and restore your wallets, balances and transaction history.",
            "restoring": "Restoring from Ledger..."
        },
        "legacyLedgerIntro": {
            "title": "Start your Ledger migration using Firefly",
            "body1": "Firefly will help you to transfer your tokens to the new Chrysalis network.",
            "body2": "After the migration, you will be able to send and receive your tokens using your Ledger with Firefly.",
            "readMore": "What to expect from the migration process"
        },
        "generateNewLedgerAddress": {
            "title": "새 주소 생성하기",
            "body": "You need to generate a new address to migrate your tokens with Firefly. Click the button below to continue.",
            "confirmTitle": "Confirm the new address",
            "confirmBody": "For security, please compare the address generated on your Ledger device with the one displayed below. If they match, press both buttons on your Ledger as prompted.",
            "confirmedTitle": "주소 확인됨",
            "confirmedBody": "You have confirmed that the address in Firefly matches the one on your Ledger device.",
            "generating": "주소 생성 중"
        },
        "switchLedgerApps": {
            "title": "Ledger 앱 전환",
            "body": "Please switch to the {legacy} app on your Ledger device to continue migration. When ready, press continue."
        },
        "selectLedgerAccountIndex": {
            "title": "Ledger 계정 인덱스 선택",
            "body": "Choose the Ledger account index you used with Trinity. For most users this will be the default index of 0.",
            "accountIndex": "계정 인덱스",
            "accountPage": "계정 페이지",
            "standard": "표준",
            "expert": "전문가",
            "takingAWhile": "This is taking a while...",
            "notGeneratingAddresses": "Is your Ledger generating addresses?",
            "reinstallLegacy": "If not, disconnect the device and try again. If the issue persists, you may need to reinstall the {legacy} app."
        },
        "importBackupPassword": {
            "body1": "백업 파일의 비밀번호를 입력해 주세요.",
            "body2": "백업 파일을 처음 만들때 설정했던 비밀번호를 입력합니다."
        },
        "importSuccess": {
            "title": "백업 파일에서 복구 완료",
            "body": "이제 새로운 프로필을 설정할 수 있습니다."
        },
        "migrate": {
            "title": "잔고 옮기는 중",
            "body1": "이것은 자금을 새 지갑으로 이체하는 자동화 된 프로세스입니다.",
            "body2": "시간이 다소 걸릴 수 있습니다. 잔액을 옮기는 동안 기기를 끄지 마세요.",
            "existing": "이전 지갑",
            "new": "새 지갑",
            "learn": "마이그레이션에 대해 알아보기",
            "beginMigration": "마이그레이션 시작",
            "migrating": "자금 이전 중...",
            "migrated": "{balance} 이전됨",
            "migrationFailed": "마이그레이션 실패",
            "noAddressesForMigration": "이전하지 않을 주소를 선택하십시오.",
            "restoringWallet": "지갑 복원 중...",
            "findingBalance": "잔고 찾는 중...",
            "incorrectSeedVaultPassword": "잘못된 SeedVault 비밀번호입니다.",
            "noDataSeedVault": "SeedVault에서 데이터를 찾을 수 없습니다.",
            "signingBundle": "Signing 번들",
            "broadcastingBundle": "Broadcasting 번들",
            "miningBundle": "Mining 번들",
            "problemRestoringWallet": "지갑을 복원하는 중에 문제가 발생했습니다. 다시 시도하십시오.",
            "minimumMigrationAmountSpentAddresses": "각 지출 주소의 최소 마이그레이션 금액은 1Mi입니다. 잔액이 올바르지 않은지 다시 확인하십시오.",
            "tooManyAddressesToMigrate": "You have too many addresses with a low balance to migrate. Check again if your total balance doesn't look right.",
            "cannotMigrateAllYourFunds": "일부 주소의 가치가 너무 낮아 모든 자금을 마이그레이션 할 수 없습니다. 어쨌든 계속할 수 있습니다. {value} 가 손실됩니다.",
            "error": "자금을 이전하는 중에 오류가 발생했습니다. 다시 시도하십시오."
        },
        "bundleMiningWarning": {
            "title": "경고",
            "body1": "하나 이상의 지출 주소에 자금이 있습니다.",
            "body2": "이러한 자금을 안전하게 보호하고 이체 할 수 있도록 자동화 된 프로세스를 실행하는 것이 좋습니다.",
            "body3": "앱을 닫으면 전체 마이그레이션을 다시 시작해야합니다.",
            "learn": "지출 주소에 대해 알아보기"
        },
        "secureSpentAddresses": {
            "title": "잠금 지출 주소",
            "body1": "{number, plural, one {# 지출 된 주소} other {# 지출 된 주소}}에서 자금이 감지되었습니다.",
            "body2": "자금을 안전하게 보호하고 이체 할 수 있도록 자동화 된 프로세스를 실행하는 것이 좋습니다.",
            "error": "1Mi 미만의 지출 주소는 마이그레이션 할 수 없습니다."
        },
        "securityCheckCompleted": {
            "title": "보안 점검 완료",
            "body1": "보안 위험 수준을 계산했습니다. 이 프로세스를 다시 실행하면 위험 수준이 낮아질 수 있습니다.",
            "body2": "위험 수준(들) 에 만족하면 계속을 누르십시오.",
            "rerun": "선택한 주소에 대한 프로세스 다시 실행",
            "continueMigration": "마이그레이션 계속하기"
        },
        "securingSpentAddresses": {
            "title": "지출 주소 잠그는 중...",
            "body1": "이 프로세스는 {minutes, plural, one {1 분} other {# 분}} 소요됩니다.",
            "body2": "컴퓨터가 최대 용량으로 실행됩니다. 이 작업이 완료 될 때까지 기다리는 동안 다른 작업을 수행 할 수 있습니다."
        },
        "transferFragmentedFunds": {
            "body1": "이제 Firefly가 자금 마이그레이션을 진행합니다. 시간이 걸릴 수 있습니다.",
            "body2": "Ensure your Ledger is connected and the {legacy} app is open at all times during migration.",
            "migrate": "자금 마이그레이션 하기",
            "transaction": "거래 번호 {number}",
            "rerun": "다시 시도하기"
        },
        "migrateFailed": {
            "title": "To do",
            "body": "To do"
        },
        "balance": {
            "title": "내 잔액",
            "body": "계속하기 전에 잔액이 올바른지 확인하십시오. 올바르지 않으면 다시 확인할 수 있습니다.",
            "error": "최소 마이그레이션 양은 1Mi입니다. 잔액이 올바르지 않은지 다시 확인하십시오.",
            "zeroBalance": "다시 확인하십시오. 여전히 잔액을 찾을 수 없다면 시드를 잘못 입력했을 수 있습니다.",
            "zeroBalanceLedgerLegacy": "Try checking again. If you still can't find your balance you might have selected the wrong account index."
        },
        "settings": {
            "settings": "설정",
            "generalSettings": {
                "title": "일반 설정",
                "description": "앱 모양 및 기타 일반 설정 구성"
            },
            "security": {
                "title": "보안",
                "description": "비밀번호 변경 및 다른 보안 관련 설정들"
            },
            "advancedSettings": {
                "title": "고급 설정",
                "description": "고급 사용자들을 위한 도구들 및 설정들"
            },
            "helpAndInfo": {
                "title": "도움말 및 정보",
                "description": "질문에 대한 답변들 및 도움말"
            },
            "profile": {
                "title": "프로필",
                "description": "프로필 이름을 바꾸거나 사진 등록하기"
            },
            "sync": {
                "title": "지갑 동기화하기",
                "description": ""
            },
            "theme": {
                "title": "테마",
                "description": ""
            },
            "language": {
                "title": "언어",
                "description": ""
            },
            "currency": {
                "title": "통화",
                "description": "잔고 계산 및 차트 설정에 반영됩니다"
            },
            "notifications": {
                "title": "알림",
                "description": "거래 발생에 대한 시스템 알림"
            },
            "networkStatus": {
                "title": "네트워크 상태",
                "description": "현재 연결되어있는 노드의 상태를 표시합니다."
            },
            "exportStronghold": {
                "title": "백업 내보내기",
                "description": "Stronghold 파일로 내보내기 - 지갑과 최신 거래 내역의 완전한 암호화 백업"
            },
            "appLock": {
                "title": "자동 잠금",
                "description": "지갑이 잠기고 로그아웃 되기 전 비활성 시간",
                "durationMinute": "{time, plural, one {1 분} other {# 분}}",
                "durationHour": "{time, plural, one {1 시간} other {# 시간}}"
            },
            "changePassword": {
                "title": "비밀번호 변경하기",
                "description": "비밀번호는 지갑을 보호하는 데 사용됩니다. 자금을 보호하려면 강력한 암호를 사용해야합니다"
            },
            "changePincode": {
                "title": "PIN 코드 변경",
                "description": "PIN은 잔고와 거래 내역을 다른 사람들로부터 보호하기 위해 사용됩니다.",
                "currentPincode": "기존 PIN",
                "newPincode": "새 PIN",
                "confirmNewPincode": "새 PIN 확인",
                "action": "PIN 변경하기"
            },
            "balanceFinder": {
                "title": "잔고 찾기",
                "description": "토큰에 대한 주소의 확장 검색을 수행해주세요"
            },
            "hiddenAccounts": {
                "title": "숨겨진 지갑",
                "description": "이 옵션을 선택하면 이전에 숨겨진 지갑이 표시됩니다"
            },
            "deleteProfile": {
                "title": "프로필 삭제",
                "description": "지갑, 프로필 및 거래 내역 전체를 삭제합니다. 삭제 전에 백업해 놓았는지 확인해주세요"
            },
            "deepLinks": {
                "title": "딥 링크",
                "description": "iota:// 로 시작하는 주소에 접근할 경우 자동으로 Firefly에 거래 관련 데이터 입력"
            },
            "developerMode": {
                "title": "개발자 모드",
                "description": "테스트넷 접속 및 기타 개발자 기능들"
            },
            "nodeSettings": {
                "title": "노드 설정",
                "description": "수동을 선택하여 접속할 노드를 목록에서 수동으로 고르거나 직접 추가"
            },
            "configureNodeList": {
                "title": "노드 선택",
                "description": "연결하는 IOTA 네트워크 노드 목록을 관리합니다",
                "primaryNode": "주 노드",
                "excludeNode": "이 노드 제외하기",
                "includeNode": "포함 노드",
                "viewDetails": "상세 보기",
                "setAsPrimary": "주 노드로 설정",
                "removeNode": "노드 삭제",
                "includeOfficialNodeList": "공식 노드 목록 포함",
                "noNodes": "노드가 없으며 대신 자동 선택이 사용됩니다"
            },
            "proofOfWork": {
                "title": "작업증명",
                "description": "작업증명을 기기에서 수행하거나 또는 외부 노드에서 수행"
            },
            "errorLog": {
                "title": "오류 로그",
                "description": "문제 해결을 위해 오류 보기"
            },
            "diagnostics": {
                "title": "진단",
                "description": "시스템 및 앱 정보 보기"
            },
            "migrateLedgerIndex": {
                "title": "Migrate Ledger Index",
                "description": "Migrate another Trinity account index"
            },
            "stateExport": {
                "title": "상태 내보내기",
                "description": "거래 내역을 .csv 파일로 내보내기"
            },
            "troubleshoot": {
                "title": "문제 해결",
                "description": "문제 해결 마법사를 이용하여 일반적인 문제 해결하기"
            },
            "documentation": {
                "title": "문서",
                "description": "설명서를 통해 지갑이 어떻게 작동하는지에 대한 상세한 설명 보기"
            },
            "faq": {
                "title": "자주 묻는 질문",
                "title2": "자주 묻는 질문",
                "description": "자주 묻는 질문을 통해 일반적으로 발생할 수 있는 문제 해결하기"
            },
            "discord": {
                "title": "디스코드(Discord)",
                "description": "IOTA Discord 커뮤니티에서 도움 받기"
            },
            "about": {
                "title": "관련 정보",
                "description": ""
            },
            "reportAnIssue": {
                "title": "오류 보고하기",
                "description": "개발진에게 오류를 보고합니다. 보고하기 전에 이미 보고된 오류인지 다시 한번 확인해 주세요"
            }
        },
        "login": {
            "pleaseWait": "{time, plural, other {#초간}} 기다리세요",
            "incorrectAttempts": "{attempts, plural, other {잘못된 시도 #번}}"
        },
        "dashboard": {
            "security": {
                "version": {
                    "title": "Firefly v{version}",
                    "upToDate": "최신 상태입니다.",
                    "outOfDate": "구버전"
                },
                "hardwareDevice": {
                    "title": "하드웨어 장치",
                    "statuses": {
                        "appNotOpen": "IOTA 앱 열리지 않음",
                        "connected": "연결됨",
                        "legacyConnected": "{legacy} App Open",
                        "locked": "잠김",
                        "mnemonicMismatch": "Wrong Ledger or Mnemonic",
                        "notDetected": "인식되지 않음",
                        "otherConnected": "앱 열림"
                    }
                },
                "strongholdStatus": {
                    "title": "지갑 상태",
                    "locked": "잠김",
                    "unlocked": "잠금 해제됨"
                },
                "strongholdBackup": {
                    "title": "지갑 백업",
                    "weeksAgo": "{weeks, plural, other {#주}} 전"
                }
            },
            "network": {
                "networkOperational": "네트워크 정상",
                "networkDegraded": "네트워크 성능 저하됨",
                "networkDown": "네트워크 연결 끊김",
                "status": "상태",
                "messagesPerSecond": "초당 메세지",
                "referencedRate": "참조 비율"
            },
            "profileModal": {
                "allSettings": "전체 설정",
                "logout": "로그아웃"
            }
        }
    },
    "popups": {
        "password": {
            "title": "비밀번호 필요",
            "subtitle": "지갑을 잠금 해제하기 위해 비밀번호를 입력해주세요.",
            "backup": "백업을 내보내기 위해 비밀번호를 입력해주세요"
        },
        "qr": {
            "title": "나의 QR 코드"
        },
        "version": {
            "title": "현재 버전: {version}",
            "upToDateTitle": "Firefly가 최신 버전임",
            "upToDateDescription": "안전한 Firefly 최신 버전을 사용하고 있습니다.",
            "updateAvailable": "Firefly 업데이트 가능",
            "updateDetails": "버전 {version} - {date}",
            "noAutoUpdate": "이 Windows 버전에서는 자동 업데이트가 비활성화되어 있습니다. https://firefly.iota.org로 이동하여 업데이트를 다운로드해주세요."
        },
        "backup": {
            "title": "마지막 백업: {date}",
            "lastBackup": "{date} 마지막으로 백업했습니다",
            "backupDescription": "지갑과 거래 내역의 사본을 확보하기 위해 정기적으로 백업하는 것이 중요합니다.",
            "backupWarning": "백업과 복원 문구를 잃어버리게 될 경우 지갑 잔고를 잃게 됩니다.",
            "notBackedUp": "백업되지 않음",
            "notBackedUpDescription": "지갑을 백업하지 않았습니다",
            "saving": "저장 중..."
        },
        "deleteAccount": {
            "title": "{name} 계정을 삭제할까요?",
            "body": "이 지갑에는 거래내역이 없으며, 안전하게 삭제될 수 있습니다.",
            "typePassword": "계정을 삭제하려면 지갑 비밀번호를 입력하세요.",
            "hideAccount": "지갑 삭제",
            "errorTitle": "{name} 계정을 삭제할 수 없습니다",
            "errorBody1": "이 지갑은 삭제할 수 없습니다. 최소한 하나는 있어야합니다."
        },
        "hideAccount": {
            "title": "{name} 계정을 숨길까요?",
            "body": "숨겨진 지갑은 고급설정의 \"숨긴 지갑 표시\"를 활성화하면 다시 찾을 수 있습니다.",
            "typePassword": "계정을 삭제하려면 지갑 비밀번호를 입력하세요.",
            "hideAccount": "지갑 숨기기",
            "errorTitle": "{name} 계정을 숨길 수 없습니다",
            "errorBody1": "지갑을 숨기기 위해서는 잔액이 0이어야 합니다.",
            "errorBody2": "이 지갑에 잔액이 {balance} 만큼 남아있습니다. 이것을 다른 지갑으로 옮기고 다시 시도하세요.",
            "errorBody3": "이 지갑은 숨길 수 없습니다. 최소한 하나는 있어야합니다."
        },
        "addressHistory": {
            "title": "주소 {name} 이력",
            "currentBalance": "현재 잔액: {balance}"
        },
        "node": {
            "titleAdd": "노드 추가",
            "titleUpdate": "노드 변경",
            "titleRemove": "노드 삭제",
            "titleDetails": "노드 세부사항",
            "nodeAddress": "노드 주소",
            "optionalUsername": "사용자 이름 (선택사항)",
            "optionalPassword": "비밀번호 (선택사항)",
            "setAsPrimaryNode": "주 노드로 설정",
            "removeConfirmation": "이 노드를 삭제하시겠습니까?"
        },
        "errorLog": {
            "title": "오류 로그",
            "empty": "오류 로그가 비어 있습니다."
        },
        "deleteProfile": {
            "title": "사용자 삭제",
            "confirmation": "이 사용자를 삭제할까요? 이 작업은 취소할 수 없습니다.",
            "typePassword": "프로필을 삭제하려면 비밀번호를 입력하세요."
        },
        "diagnostics": {
            "title": "진단",
            "node": "노드",
            "platform": "플랫폼",
            "platformVersion": "플랫폼 버전",
            "platformArchitecture": "플랫폼 구조",
            "cpuCount": "CPU 수",
            "totalMem": "전체 메모리",
            "freeMem": "사용 가능한 메모리",
            "userPath": "사용자 경로"
        },
        "transaction": {
            "title": "트랜잭션 확인",
            "body": "{amount} 만큼 보내려고 합니다"
        },
        "balanceFinder": {
            "title": "잔고 찾기",
            "body": "누락 된 잔액을 찾으려면보다 철저한 주소 검색을 수행하십시오. 시간이 걸릴 수 있습니다.",
            "totalWalletBalance": "총 잔고",
            "typePassword": "검색을 허용하려면 암호를 입력해주세요."
        },
        "riskFunds": {
            "title": "경고: 마이그레이션 중 위험에 처한 자금",
            "body1": "마이그레이션을 진행하기 전에 모든 자금을 확보하는 것이 좋습니다. 자금을 확보하지 않으면 자금이 도난 될 위험이 있습니다.",
            "body2": "위험 수준이 보통 이상인 주소에 대해서는 프로세스를 다시 실행하는 것이 좋습니다."
        },
        "missingBundle": {
            "title": "경고: 마이그레이션 중 위험에 처한 자금",
            "body": "사용한 주소에 대한 자금이 있지만 보안에 필요한 정보를 찾을 수 없습니다. 이것은 오래 전에 거래를 한 경우 발생할 수 있습니다. 계속할 수 있지만 마이그레이션 중에 {value} 이 위험합니다.",
            "learnMore": "사용한 주소에 대해 자세히 알아보기",
            "proceed": "네, 위험 사항을 이해했습니다"
        },
        "snapshot": {
            "title": "지속적인 네트워크 업그레이드",
            "body": "Chrysalis 네트워크 업그레이드가 시작되었습니다.",
            "bodyMigration": "마이그레이션이 완료 될 때까지 비활성화됩니다.",
            "bodyFirefly": "Firefly는 완료 될 때까지 비활성화됩니다. 이후에도 토큰 마이그레이션이 가능합니다."
        },
        "ledgerNotConnected": {
            "connect": "Ledger 기기에서 새 IOTA 앱을 열어 계속",
            "connectLegacy": "Open the {legacy} app on your Ledger device to continue"
        },
        "ledgerConfirmation": {
            "confirm": "To proceed, confirm the prompt displayed on your Ledger device"
        },
        "ledgerAppGuide": {
            "title": "Guide to installing the Ledger apps",
            "steps": {
                "0": "Install and open the Ledger Live application",
                "1": "Ensure that your Ledger is connected",
                "2": "Search for apps: {legacy} and IOTA (MIOTA)",
                "3": "Install both apps: {legacy} and IOTA (MIOTA)",
                "4": "Remember that it's important to close Ledger Live before returning to Firefly"
            }
        },
        "ledgerConnectionGuide": {
            "title": "Tips if your Ledger isn’t connecting",
            "steps": {
                "0": "Make sure Ledger Live is not open on your computer",
                "1": "Ensure you have unlocked your Ledger device with your PIN",
                "2": "Open the new IOTA app on your Ledger device",
                "3": {
                    "text": "Still no luck?",
                    "link": "Try the official Ledger support page"
                }
            }
        },
        "ledgerTransaction": {
            "remainderAddress": {
                "title": "Confirm remainder address",
                "info": "Confirm that the remainder address displayed on your Ledger matches the one displayed below. If they match, press both buttons on your Ledger as prompted."
            },
            "transaction": {
                "title": "트랜잭션 확인",
                "info": "Confirm that the transaction information displayed on your Ledger device matches the information displayed below. If they match, press both buttons on your Ledger as prompted."
            }
        },
        "ledgerAddress": {
            "title": "Confirm receive address",
            "body": "Confirm that the receive address displayed on your Ledger matches the one displayed below. If they match, press both buttons on your Ledger as prompted."
        },
        "ledgerMigrateIndex": {
            "title": "Do you need to migrate another Trinity account index?",
            "body": "You can also migrate later in Advanced Settings."
        }
    },
    "charts": {
        "incomingMi": "{value} 받음",
        "outgoingMi": "{value} 보냄",
        "portoflio": "포트폴리오",
        "token": "토큰",
        "accountValue": "지갑 밸류",
        "accountActivity": "지갑 활동 내역",
        "timeframe1Hour": "1시간",
        "timeframe1Day": "1일",
        "timeframe1Week": "1주",
        "timeframe1Month": "1달"
    },
    "actions": {
        "continue": "계속하기",
        "back": "뒤로가기",
        "previous": "이전",
        "next": "다음",
        "cancel": "취소",
        "close": "닫기",
        "dismiss": "무시하기",
        "proceedAnyway": "계속 진행",
        "save": "저장하기",
        "importSeed": "기존 시드 불러오기",
        "restoreWallet": "지갑 마이그레이션 또는 복원",
        "restoreWalletDescription": "Chrysalis로 마이그레이션하거나 기존 지갑 복원",
        "createWallet": "새 지갑 만들기",
        "createWalletDescription": "Chrysalis에서 실행되는 새로운 지갑 만들기",
        "savePassword": "비밀번호 저장하기",
        "useBiometric": "생체 인증 사용하기",
        "setupPin": "PIN코드 설정하기",
        "setPin": "PIN코드 설정",
        "confirmPin": "PIN코드 확인하기",
        "enterYourPin": "PIN 입력하기",
        "saveBackupFile": "백업 파일 저장하기",
        "iveWrittenRecoveryPhrase": "복원 문구를 옮겨 적었습니다",
        "verifyRecoveryPhrase": "복원 문구 확인",
        "revealRecoveryPhrase": "복원 문구 보이기",
        "importSeedvault": "SeedVault 불러오기",
        "checkAgain": "다시 확인",
        "importFromFile": "파일에서 불러오기",
        "send": "보내기",
        "receive": "받기",
        "create": "새로 만들기",
        "beginTransfer": "전송하기",
        "tryAgain": "다시 시도하기",
        "visitDiscord": "Discord 방문하기",
        "dragDrop": "끌어서 놓기",
        "importExtentions": ".kbdx 또는 .stronghold 파일",
        "chooseFile": "파일을 선택하기",
        "dropHere": "파일을 여기로 끌어넣으세요.",
        "syncAll": "모두 동기화하기",
        "export": "내보내기",
        "exportNewStronghold": "새 Stronghold 내보내기",
        "enableDeepLinks": "딥 링크 활성화",
        "enableDeveloperMode": "개발자 모드 활성화하기",
        "enableSystemNotifications": "시스템 알림 켜기",
        "exportState": "상태 내보내기",
        "localProofOfWork": "내 기기로 작업증명",
        "unlock": "잠금 해제",
        "updateFirefly": "Firefly 업데이트",
        "restartNow": "지금 다시 시작",
        "saveBackup": "Stronghold 백업 저장하기",
        "customizeAcount": "취향대로 지갑 설정하기",
        "viewAddressHistory": "주소 이력 보기",
        "hideAccount": "지갑 숨기기",
        "showAccount": "지갑 숨김 해제",
        "deleteAccount": "지갑 삭제",
        "max": "최대",
        "addNode": "노드 추가",
        "updateNode": "노드 변경",
        "removeNode": "노드 삭제",
        "hide": "숨기기",
        "hideOthers": "나머지 숨기기",
        "showAll": "모두 보기",
        "quit": "나가기",
        "edit": "수정",
        "undo": "되돌리기",
        "redo": "다시 실행",
        "cut": "잘라내기",
        "copy": "복사하기",
        "paste": "붙여넣기",
        "selectAll": "모두 선택",
        "addAccount": "지갑 추가하기",
        "checkForUpdates": "업데이트 확인",
        "reportAnIssue": "오류 보고",
        "restore": "복원",
        "clear": "지우기",
        "hideDetails": "세부 정보 숨기기",
        "yes": "예",
        "no": "아니오",
        "skip": "건너뛰기",
        "reset": "초기화",
        "downloadRecoveryKit": "복원 양식 파일 저장하기",
        "skipBackup": "파일 백업 건너뛰기",
        "finishSetup": "설정 완료하기",
        "readDocumentation": "설명서 읽기",
        "visitFaq": "자주 묻는 질문들 보기",
        "viewStatus": "상태 보기",
        "showHiddenAccounts": "숨김 지갑 표시",
        "confirm": "확인",
        "hideNetworkStatistics": "네트워크 통계 숨기기",
        "findBalances": "잔고 찾기",
        "searchBalances": "잔고 검색",
        "searchAgain": "다시 검색",
        "searching": "검색 중...",
        "closeFirefly": "Firefly 닫기",
        "generateAddress": "주소 생성",
        "migrateAgain": "Migrate another index"
    },
    "general": {
        "password": "비밀번호",
        "confirmPassword": "비밀번호 확인하기",
        "currentPassword": "현재 비밀번호",
        "newPassword": "새 비밀번호",
        "confirmNewPassword": "새 비밀번호 확인하기",
        "yourSeed": "내 시드",
        "recoveryPhrase": "복원 문구",
        "recentActivity": "최근 활동",
        "sent": "보냄",
        "received": "받음",
        "sendPayment": "보내기",
        "moveFunds": "내부 전송",
        "sendTo": "전송",
        "sendFunds": "자금 보내기",
        "sendToAddress": "주소로 보내기",
        "scanQrOrPaste": "QR 코드를 스캔하거나 주소를 복사해 붙이기",
        "moveFundsBetweenAccounts": "지갑간 자금 이체하기",
        "sendTokensToAddress": "주소로 토큰 보내기",
        "manageAccount": "지갑 관리",
        "customizeAcount": "취향대로 지갑 설정하기",
        "account": "지갑",
        "sendingToAddress": "주소로 보내는 중",
        "amount": "수량",
        "addAddress": "주소 추가하기",
        "reference": "참고",
        "from": "보낸이",
        "to": "받는이",
        "receiveFunds": "받기",
        "myAddress": "내 주소",
        "shareAddress": "주소 공유하기",
        "yourAddress": "내 주소",
        "newRemainder": "New Remainder",
        "remainder": "Remainder",
        "generateNewAddress": "새 주소 생성하기",
        "copyAddress": "주소 복사하기",
        "import": "불러오기",
        "seedvault": "SeedVault",
        "stronghold": "Stronghold",
        "language": "언어",
        "appearance": "모양새",
        "lightTheme": "밝은 테마",
        "darkTheme": "어두운 테마",
        "balance": "잔고",
        "accountBalance": "지갑 잔고",
        "incoming": "받음",
        "outgoing": "보냄",
        "totalIn": "전체 받은 양",
        "totalOut": "전체 보낸 양",
        "accounts": "지갑",
        "myAccounts": "내 지갑",
        "automaticNodeSelection": "자동으로 노드 선택",
        "manualNodeSelection": "수동으로 노드 선택",
        "profiles": "프로필",
        "developerProfile": "개발자 프로필",
        "developerProfileDescription": "테스트 넷에 연결할 수 있습니다",
        "dev": "개발자",
        "createAccount": "지갑 만들기",
        "accountName": "지갑 이름",
        "latestTransactions": "최근 거래",
        "transactions": "거래내역",
        "security": "보안",
        "accountAddress": "지갑 주소",
        "nodes": "노드",
        "wallet": "지갑",
        "help": "도움말",
        "you": "나",
        "messageId": "메시지 ID",
        "inputAddress": "보낸 주소",
        "receiveAddress": "받은 주소",
        "newAddress": "새 주소",
        "date": "날짜",
        "status": "상태",
        "confirmed": "승인됨",
        "pending": "처리 중",
        "noAccounts": "지갑이 없습니다. 생성해 주세요.",
        "loadingAccounts": "불러오는 중입니다. 잠시만 기다려 주세요...",
        "addProfile": "프로필 추가",
        "noRecentHistory": "최근 기록 없음",
        "firstSync": "기록을 동기화하는 중입니다. 다소 시간이 걸릴 수 있습니다...",
        "transferSyncing": "지갑 동기화하기",
        "transferSelectingInputs": "보낼 주소를 선택하는 중",
        "transferRemainderAddress": "Generating remainder address",
        "transferPreparedTransaction": "Preparing transaction",
        "transferSigning": "거래에 서명하는 중",
        "transferPow": "작업 증명 수행 중",
        "transferBroadcasting": "거래를 송출하는 중",
        "transferComplete": "전송 완료",
        "generatingReceiveAddress": "Generating receive address",
        "creatingAccount": "지갑을 만드는 중입니다. 잠시만 기다려 주세요...",
        "updatingAccount": "지갑을 업데이트 중입니다. 잠시만 기다려 주세요...",
        "accountSyncing": "지갑 동기화 중",
        "accountSyncComplete": "지갑 동기화 완료",
        "passwordUpdating": "비밀번호를 변경합니다...",
        "passwordSuccess": "비밀번호를 성공적으로 변경하였습니다",
        "passwordFailed": "비밀번호를 변경하지 못했습니다",
        "syncingAccounts": "지갑 동기화 중...",
        "exportingStronghold": "Stronghold를 내보내는 중...",
        "exportingStrongholdSuccess": "Stronghold를 성공적으로 내보냈습니다",
        "exportingStrongholdFailed": "Stronghold를 내보내지 못했습니다",
        "pinCodeUpdating": "PIN 코드 변경 중...",
        "pinCodeSuccess": "PIN 코드 변경 성공",
        "pinCodeFailed": "PIN 코드 변경 실패",
        "passwordStrength": "비밀번호 강도",
        "passwordStrength0": "나쁨",
        "passwordStrength1": "매우 약함",
        "passwordStrength2": "약함",
        "passwordStrength3": "보통",
        "passwordStrength4": "강함",
        "creatingProfile": "프로필을 만드는 중입니다. 잠시만 기다려 주세요...",
        "fundMigration": "자금 마이그레이션",
        "accountRemoved": "이 지갑은 숨겨져 있습니다. 거래를 위해 숨김 취소를 해주세요.",
        "receivingTo": "{account} 계정으로 받는 중",
        "sendingFrom": "{account} 계정으로 보내는 중",
        "receivedTo": "{account} 계정으로 받음",
        "sentFrom": "{account} 계정으로 보냄",
        "receiving": "받는 중",
        "sending": "보내는 중",
        "legacyNetwork": "예전 네트워크",
        "capsLock": "Caps Lock 켜짐",
        "version": "{version} 버전"
    },
    "dates": {
        "today": "오늘",
        "yesterday": "어제",
        "daysAgo": "{time, plural, other {#일}} 전",
        "weeksAgo": "{time, plural, other {#주}} 전",
        "monthsAgo": "{time, plural, other {#개월}} 전",
        "yearsAgo": "{time, plural, other {#년}} 전"
    },
    "notifications": {
        "valueTx": "{{account}}에 {{value}}를 받는 중",
        "confirmed": "{{account}}에서 {{value}}를 보내는 거래가 성공적으로 승인되었습니다",
        "confirmedInternal": "{{senderAccount}}에서 {{receiverAccount}}로 {{value}}을 보내는 거래가 승인되었습니다",
        "confirmedInternalNoAccounts": "{{value}} 내부 전송이 승인되었습니다.",
        "failed": "{{account}}에서 {{value}}를 보내는 거래가 실패하였습니다",
        "downloadingUpdate": "업데이트 다운로드 중",
        "updateReady": "업데이트 준비됨",
        "updateError": "업데이트 중 오류가 발생했습니다. 다시 시도해주세요.",
        "restartInstall": "재시작하여 설치",
        "calcMinutesRemaining": "남은 시간 계산중...",
        "minutesRemaining": "{minutes, plural, other {남은 시간 #분}}",
        "copiedToClipboard": "클립보드에 복사되었습니다.",
        "accountsSynchronized": "지갑 동기화 완료",
        "fundsAvailableSoon": "Your funds will become available shortly"
    },
    "error": {
        "profile": {
            "length": "사용자 이름은 {length, plural, other {#글자}} 보다 길 수 없습니다.",
            "duplicate": "같은 이름의 사용자가 이미 존재합니다"
        },
        "password": {
            "doNotMatch": "비밀번호가 맞지 않습니다.",
            "tooWeak": "이 비밀번호는 너무 약합니다",
            "row": "연속되는 키의 입력은 추측하기 쉽습니다.",
            "pattern": "반복되는 짧은 패턴은 추측하기 쉽습니다.",
            "names": "흔한 이름은 추측하기 쉽습니다.",
            "repeats": "'aaa'와 같이 반복되는 문자는 추측해내기 쉽습니다.",
            "repeats2": "'abcabcabc'와 같이 반복되는 문자는 추측해내기 쉽습니다.",
            "sequence": "연속되는 문자는 추측하기 쉽습니다.",
            "years": "최근 년도는 추측하기 쉽습니다.",
            "dates": "날짜는 추측하기 쉽습니다.",
            "common": "매우 흔한 비밀번호입니다.",
            "similar": "흔히 사용되는 비밀번호와 유사합니다.",
            "word": "하나의 단어로 구성된 암호는 추측하기 쉽습니다.",
            "incorrect": "비밀번호가 올바르지 않습니다.",
            "length": "비밀번호는 {length, plural, other {#글자}}를 초과할 없습니다."
        },
        "pincode": {
            "length": "PIN은 {length, plural, other {#자리}}로 구성되어야 합니다.",
            "match": "PIN이 일치하지 않습니다.",
            "incorrect": "PIN이 잘못되었습니다."
        },
        "account": {
            "length": "지갑 이름은 {length, plural, one {1 글자} other {# 글자}} 보다 길 수 없습니다.",
            "empty": "새 지갑을 만들기 전에 아직 사용하지 않은 기존 지갑을 사용해야 합니다.",
            "notEmpty": "이 지갑을 삭제하려면 지갑에 남은 잔고를 비워야 합니다.",
            "duplicate": "같은 이름의 지갑이 이미 있습니다.",
            "tilde": "프로필 이름은 `~`로 시작할 수 없습니다.",
            "control": "프로필 이름은 제어 문자를 포함할 수 없습니다.",
            "startDot": "프로필 이름은 '.'로 시작할 수 없습니다.",
            "chars": "프로필 이름은 <>:\"/\\|?*을 포함할 수 없습니다.",
            "index": "Your account index must be a number between 0 and 2,147,483,647.",
            "page": "Your account page must be a number between 0 and 2,147,483,647.",
            "syncing": "There was an error syncing your wallets."
        },
        "send": {
            "addressLength": "주소는 {length, plural, other {#글자}}여야 합니다.",
            "amountTooHigh": "사용 가능한 잔액보다 큽니다.",
            "amountNoFloat": "단위가 'i'이면 소수점을 사용할 수 없습니다.",
            "amountInvalidFormat": "금액에 잘못된 내용이 있습니다.",
            "amountZero": "보내는 양은 0보다 커야 합니다.",
            "wrongAddressPrefix": "주소는 {prefix}로 시작합니다.",
            "wrongAddressFormat": "주소가 형식에 맞지 않습니다.",
            "invalidAddress": "주소가 유효하지 않습니다.",
            "insufficientFunds": "지갑에 자금이 부족합니다.",
            "noToAccount": "보낼 지갑을 선택하지 않았습니다.",
            "sendingDust": "1 Mi 미만은 보낼 수 없습니다.",
            "leavingDust": "주소에 1 Mi 미만을 남겨놓을 수 없습니다.",
            "cancelled": "The transaction was cancelled.",
            "transaction": "There was an error sending your transaction. Please try again."
        },
        "node": {
            "invalid": "유효한 URL을 입력하세요.",
            "https": "HTTPS 연결이 필요합니다. 사용자를 개발자로 설정해야 보안되지 않은 HTTP 연결을 사용할 수 있습니다.",
            "duplicate": "이미 추가된 노드입니다.",
            "unsynced": "동기화되지 않은 노드입니다.",
            "noSynced": "사용할 수 있는 동기화된 노드가 없습니다."
        },
        "global": {
            "generic": "문제가 발생했습니다"
        },
        "backup": {
            "invalid": "백업 파일이 인식되지 않았습니다.",
            "destination": "백업 장소가 유효하지 않습니다.",
            "mnemonic": "니모닉이 유효하지 않습니다.",
            "seedTooShort": "시드의 길이는 81글자여야 합니다. 현재 길이는 {length, plural, other {#글자}}입니다.",
            "seedCharacters": "시드에는 A부터 Z까지의 알파벳과 숫자 9만 포함되어야 합니다.",
            "phraseWordCount": "복원 문구는 24개의 단어로 이루어지며, 현재 {length, plural, other {#}}개의 단어를 입력하였습니다.",
            "phraseUnrecognizedWord": "복원 문구에 인식할 수 없는 단어 \"{word}\"가 있습니다",
            "phraseCaseWord": "\"{word}\" 단어는 소문자로 입력해주세요."
        },
        "ledger": {
            "appNotOpen": "You must open the IOTA app on your Ledger device.",
            "generic": "There was an error connecting to your Ledger device.",
            "legacyConnected": "The wrong app is open on your Ledger device.",
            "locked": "Please unlock your Ledger device by entering the PIN.",
            "mnemonicMismatch": "You have connected the wrong Ledger device or the mnemonic has changed.",
            "notDetected": "No Ledger device detected.",
            "notFound": "Ledger device not found.",
            "otherConnected": "The wrong app is open on your Ledger device.",
            "generateAddress": "There was an error generating an address.",
            "timeout": "Your Ledger device timed out.",
            "disconnected": "Your Ledger device was disconnected."
        },
        "popup": {
            "preventClose": "This popup is unable to be closed."
        },
        "migration": {
            "missingBundle": "An error occurred while trying to find the transaction bundle."
        }
    },
    "tooltips": {
        "risk": {
            "title": "위험 수준: {risk}",
            "veryHigh": "매우 높음",
            "high": "높음",
            "medium": "보통",
            "low": "낮음",
            "veryLow": "매우 낮음"
        }
    }
}<|MERGE_RESOLUTION|>--- conflicted
+++ resolved
@@ -18,17 +18,10 @@
             "profileName": "프로필 이름",
             "body1": "여러 사용자 프로필을 만들어 지갑을 구성하고 보안성을 높일 수 있습니다.",
             "body2": {
-<<<<<<< HEAD
-                "first": "For now, let's start with your first profile name.",
-                "nonFirst": "For now, let's start with your profile name."
-            },
-            "addMore": "You can add more profiles later."
-=======
                 "first": "이제 여러분의 첫번째 프로필 이름부터 만들어볼까요.",
                 "nonFirst": "이제 여러분의 프로필 이름부터 만들어볼까요."
             },
             "addMore": "나중에 다른 프로필도 더 추가할 수 있습니다."
->>>>>>> 9dca5b34
         },
         "setup": {
             "title": "지갑 설정하기",
@@ -59,11 +52,7 @@
             "progress3": "Ledger 앱 전환",
             "progress4": "송금",
             "watchVideo": "동영상 도움말 보기",
-<<<<<<< HEAD
-            "videoGuide": "Ledger migration video guide"
-=======
             "videoGuide": "Ledger 마이그레이션 비디오 가이드"
->>>>>>> 9dca5b34
         },
         "ledgerInstallationGuide": {
             "title": "필수 Ledger 앱을 설치하셨습니까?",
@@ -128,15 +117,9 @@
             "title": "지갑 설정 완료",
             "fundsMigrated": "이전 된 자금",
             "body": "이제 새로 설정된 지갑을 사용할 수 있습니다.",
-<<<<<<< HEAD
-            "softwareMigratedBody": "You have successfully migrated your funds to the new network",
-            "fireflyLedgerBody": "Your Ledger account is successfully recovered and you can now continue.",
-            "trinityLedgerBody": "You have successfully migrated your Ledger to the new network.",
-=======
             "softwareMigratedBody": "여러분의 자금을 새로운 네트워크로 무사히 이동시켰습니다.",
             "fireflyLedgerBody": "Ledger 계정이 성공적으로 복원되어 이제 계속할 수 있습니다.",
             "trinityLedgerBody": "여러분의 Ledger를 새로운 네트워크로 무사히 이동시켰습니다.",
->>>>>>> 9dca5b34
             "exportMigration": "마이그레이션 로그 내보내기 및 설정 완료"
         },
         "import": {
