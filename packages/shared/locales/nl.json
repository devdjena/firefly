{
    "views": {
        "onboarding1": {
            "title": "Verstuur, Ontvang & Beheer uw IOTA tokens",
            "body": "Firefly is de officiële wallet software van IOTA."
        },
        "legal": {
            "title": "Privacy beleid & Service voorwaarden",
            "body": "Lees het privacybeleid en de algemene voorwaarden.",
            "checkbox": "Ik heb het privacy beleid & de service voorwaarden gelezen en ga hier mee akkoord"
        },
        "appearance": {
            "title": "Vormgeving",
            "body": "Kies uw app thema."
        },
        "profile": {
            "title": "Een profiel aanmaken",
            "profileName": "Profielnaam",
            "body1": "U kunt meerdere gebruikersprofielen aanmaken om uw portemonnees te organiseren en de privacy te verbeteren.",
            "body2": {
<<<<<<< HEAD
                "first": "For now, let's start with your first profile name.",
                "nonFirst": "For now, let's start with your profile name."
            },
            "addMore": "You can add more profiles later."
=======
                "first": "Om te beginnen, laten we starten met de naam van je eerste profiel.",
                "nonFirst": "Om te beginnen, laten we starten met de naam van je profiel."
            },
            "addMore": "Je kunt later meer profielen toevoegen."
>>>>>>> 9dca5b34
        },
        "setup": {
            "title": "Stel een portemonnee in",
            "chrysalisTitle": "Chrysalis Netwerk Update",
            "chrysalisBody": "Vanaf 21 april kunnen gebruikers hun tokens migreren naar het nieuwe Chrysalis-netwerk. We raden u aan om uw bestaande tokens zo snel mogelijk te migreren.",
            "learnMore": "Leer meer over de migratie"
        },
        "secure": {
            "title": "Beveilig uw portemonnee",
            "body1": "Sla op en print de PDF herstelkit.",
            "body2": "Als u de herstelkit vult en deze veilig opslaat, kunt u uw wallet altijd herstellen."
        },
        "create": {
            "title": "Maak een wallet",
            "body": "Maak een nieuwe wallet. U kunt kiezen voor een reguliere software wallet of, als u een Ledger apparaat heeft, om een hardware wallet in te stellen.",
            "softwareAccount": {
                "title": "Ik wil een software wallet",
                "description": "Maak een 24-woord Recovery Phrase"
            },
            "ledgerAccount": {
                "title": "Ik wil een hardware wallet",
                "description": "Ledger Nano S of Nano X vereist"
            }
        },
        "setupLedger": {
            "progress1": "Sluit uw Ledger aan",
            "progress2": "Genereer een adres",
            "progress3": "Wissel Ledger app",
            "progress4": "Bedrag versturen",
            "watchVideo": "Bekijk de instructievideo",
<<<<<<< HEAD
            "videoGuide": "Ledger migration video guide"
=======
            "videoGuide": "Ledger migratie instructie video"
>>>>>>> 9dca5b34
        },
        "ledgerInstallationGuide": {
            "title": "Heeft u de benodigde Ledger apps geïnstalleerd?",
            "body1": "Voordat je verder gaat, moet je zowel de {legacy} app als de nieuwe IOTA app vinden en installeren via Ledger Live.",
            "body2": "Zorg ervoor dat uw Ledger firmware up-to-date is. Alle vooraf geïnstalleerde apps moeten worden bijgewerkt naar de nieuwste versies.",
            "action": "Ja, ik heb deze apps geïnstalleerd"
        },
        "password": {
            "title": "Geef een wachtwoord op",
            "body1": "U heeft een sterk wachtwoord nodig om uw saldo te beschermen. Gebruik een combinatie van woorden en vermijd veelgebruikte zinnen, namen of datums.",
            "body2": "Het wordt aanbevolen om uw wachtwoord op te geven in de herstelkit."
        },
        "protect": {
            "title": "Protect your wallet",
            "body1": "Stel een inlog pincode in om er zeker van te zijn dat alleen jij toegang hebt tot je profiel.",
            "body2": "Houd je pincode veilig!"
        },
        "pin": {
            "title": "PIN-code instellen",
            "body1": "Voer hieronder een PIN-code van 6 cijfers in. U wordt hiernaar gevraagd om toegang tot uw profiel te veschaffen.",
            "body2": "Gebruik alleen cijfers"
        },
        "confirmPin": {
            "title": "Verifieer je PIN-code",
            "body1": "Uw pincode houdt uw saldo en transacties privé.",
            "body2": "Voer uw PIN-code opnieuw in om door te gaan. "
        },
        "backup": {
            "title": "Maak een back-up van je wallet",
            "body1": "U krijgt nu een herstelzin te zien. Schrijf het op in uw herstelkit.",
            "body2": "Deel je herstelzin met niemand. Deze kan worden gebruikt om overal toegang te krijgen tot uw tokens.",
            "body3": "Als je de herstelzin verliest, kun je ook de toegang tot je tokens verliezen."
        },
        "recoveryPhrase": {
            "title": "Herstelzin",
            "body1": "Schrijf in uw herstelkit de woorden op in de exacte volgorde zoals ze worden weergegeven.",
            "body2": "Hou dit privé en bewaar het veilig.",
            "body3": "Het is belangrijk om een back-up op papier te hebben. Computers gaan regelmatig stuk en bestanden kunnen beschadigd raken.",
            "revealRecoveryPhrase": "Toon herstelzin",
            "hideRecoveryPhrase": "Verberg herstelzin"
        },
        "verifyRecoveryPhrase": {
            "title": "Verifieer je herstelzin",
            "body": "Laten we controleren of u de zin correct heeft opgeschreven. Selecteer alstublieft elk woord in juiste volgorde.",
            "word": "Woord",
            "verified": "Herstelzin geverifieerd",
            "verifiedBody": "Vergeet niet om het privé te houden en veilig op te slaan."
        },
        "backupWallet": {
            "title": "Maak een back-up naar een Stronghold bestand",
            "body1": "Voer je wachtwoord in om een back-up van je wallet te maken naar een Stronghold bestand. Je wachtwoord wordt gebruikt om de back-up te versleutelen.",
            "body2": "Redenen waarom digitale back-up's belangrijk zijn:",
            "reason1": "Herstel gemakkelijk uw portemonnee zonder uw herstelzin in te typen",
            "reason2": "Importeer uw wallet naar andere apparaten",
            "reason3": "Herstel uw volledige transactie geschiedenis"
        },
        "recoveryPhraseSaved": {
            "title": "Backup succesvol gemaakt",
            "body": "Je hebt een back-up van je wallets gemaakt naar een Stronghold."
        },
        "congratulations": {
            "title": "Portemonnee installatie voltooid",
            "fundsMigrated": "Saldo gemigreerd",
            "body": "Uw nieuwe portemonnee is klaar voor gebruik.",
            "softwareMigratedBody": "U heeft uw saldo met succes gemigreerd naar het nieuwe netwerk",
            "fireflyLedgerBody": "Uw Ledger-account is succesvol hersteld en u kunt nu verdergaan.",
<<<<<<< HEAD
            "trinityLedgerBody": "You have successfully migrated your Ledger to the new network.",
=======
            "trinityLedgerBody": "U heeft uw saldo met succes gemigreerd naar het nieuwe netwerk.",
>>>>>>> 9dca5b34
            "exportMigration": "Exporteer migratielogboek en maak set-up af"
        },
        "import": {
            "title": "Saldo herstellen of migreren",
            "body": "Als u een bestaand seed of portemonnee backup bestand heeft, kunt u het hier importeren. Als u oudere netwerk tegoeden bezit, zult u via de migratiestappen naar het Chrysalis-netwerk worden overgebracht.",
            "importSeed": "Ik heb een 81 tekenreeks seed",
            "importSeedDescription": "Voer een seed in en migreer tegoeden naar Chrysalis",
            "importMnemonic": "Ik heb een Firefly herstel zin",
            "importMnemonicDescription": "Voer uw herstel zin in om uw portemonnees te herstellen",
            "importFile": "Ik heb een bestandsback-up",
            "importFileDescription": "Upload een Seedkluis of Stronghold bestand",
            "importLedger": "Ik heb een Ledger back-up",
            "importLedgerDescription": "Een Ledger profiel herstellen of migreren"
        },
        "importFromText": {
            "seed": {
                "title": "Voer uw seed in om de migratie te starten",
                "body": "Een seed bestaat uit 81 tekens. Deze wordt gebruikt om een eerdere Trinity wallet te herstellen.",
                "enter": "Voer uw seed in"
            },
            "mnemonic": {
                "title": "Voer uw herstel zin in",
                "body": "Een herstel zin is 24 woorden lang, alle kleine letters, met spaties ertussen. Dit wordt gebruikt om een bestaande Firefly portemonnee te herstellen.",
                "enter": "Voer uw geheime herstel zin in"
            },
            "seedDetected": "81 karakters gedetecteerd",
            "phraseDetected": "24-woord herstelzin gedetecteerd",
            "checksum": "Controlesom"
        },
        "importFromFile": {
            "title": "Herstel je wallet met een back-upbestand",
            "body": "Importeer een back-upbestand om je wallet te herstellen. Back-ups kunnen een Stronghold bestand (.stronghold) of een Trinity SeedVault bestand (.kdbx) zijn."
        },
        "importFromLedger": {
            "title": "Herstel of Migreer je Ledger",
            "body": "Herstel een bestaand Firefly Ledger profiel of migreer je saldo vanaf Trinity.",
            "haveFireflyLedger": "Ik heb een Firefly Ledger back-up",
            "haveFireflyLedgerDescription": "Herstel een Firefly profiel",
            "haveTrinityLedger": "Ik heb een Trinity Ledger back-up",
            "haveTrinityLedgerDescription": "Migreer een Trinity profiel"
        },
        "connectLedger": {
            "title": "Verbind je Ledger met Firefly",
            "body": "Om Firefly je Ledger apparaat te laten vinden, moet je ervoor zorgen dat de officiële Ledger Live app wordt gesloten.",
            "trafficLight1": "Verbind en ontgrendel je Ledger met je pincode",
            "trafficLight2": "Open de nieuwe IOTA app op uw Ledger",
            "tips": "Tips als uw Ledger geen verbinding kan maken"
        },
        "restoreFromFireflyLedger": {
            "title": "Herstel je Ledger Profiel",
            "body": "Druk op herstellen om het setup-proces te voltooien en uw wallets, saldi en transactiegeschiedenis te herstellen.",
            "restoring": "Herstellen vanaf Ledger..."
        },
        "legacyLedgerIntro": {
            "title": "Start je Ledger migratie met Firefly",
            "body1": "Firefly helpt je om je tokens over te dragen naar het nieuwe Chrysalis-netwerk.",
            "body2": "Na de migratie kun je Iota verzenden en ontvangen door gebruik te maken van je Ledger en Firefly.",
            "readMore": "Wat je kunt verwachten van het migratieproces"
        },
        "generateNewLedgerAddress": {
            "title": "Genereer nieuw adres",
            "body": "Je moet een nieuw adres genereren om je tokens te migreren met Firefly. Klik op de knop hieronder om door te gaan.",
            "confirmTitle": "Nieuw ontvangstadres bevestigen",
            "confirmBody": "Vergelijk voor de veiligheid het adres dat is gegenereerd op uw Ledger apparaat met het bericht hieronder. Als ze overeenkomen, druk dan op beide knoppen op je Ledger zoals gevraagd.",
            "confirmedTitle": "Adres bevestigd",
            "confirmedBody": "Je hebt bevestigd dat het adres in Firefly overeenkomt met dat op je Ledger-apparaat.",
            "generating": "Adres wordt gegenereerd"
        },
        "switchLedgerApps": {
            "title": "Wissel Ledger apps",
            "body": "Schakel over naar de {legacy} app op uw Ledger apparaat om door te gaan met migratie. Wanneer klaar, druk op Doorgaan."
        },
        "selectLedgerAccountIndex": {
            "title": "Kies Ledger account index",
            "body": "Kies de Ledger account index die je hebt gebruikt voor Trinity. Voor de meeste gebruikers is dit de standaard index van 0.",
            "accountIndex": "Account index",
            "accountPage": "Account pagina",
            "standard": "Standaard",
            "expert": "Expert",
<<<<<<< HEAD
            "takingAWhile": "This is taking a while...",
=======
            "takingAWhile": "Dit kan even duren...",
>>>>>>> 9dca5b34
            "notGeneratingAddresses": "Genereert uw Ledger adressen?",
            "reinstallLegacy": "Zo niet, verbreek dan de verbinding met het apparaat en probeer het opnieuw. Als het probleem zich blijft voordoen, moet u wellicht de app {legacy} opnieuw installeren."
        },
        "importBackupPassword": {
            "body1": "Voer je back-up wachtwoord in.",
            "body2": "Dit is het wachtwoord dat je hebt ingesteld toen je de back-up maakte."
        },
        "importSuccess": {
            "title": "Je hebt je back-up succesvol hersteld",
            "body": "Je kunt nu je nieuwe profiel instellen."
        },
        "migrate": {
            "title": "Migreer je saldo",
            "body1": "Dit is een automatisch proces om je saldo over te maken naar je nieuwe portemonnee.",
            "body2": "Dit kan even duren. Schakel je apparaat niet uit tijdens de migratie.",
            "existing": "Je oude wallet",
            "new": "Je nieuwe wallet",
            "learn": "Leer meer over de migratie",
            "beginMigration": "Migratie starten",
            "migrating": "Migreren saldo...",
            "migrated": "{balance} gemigreerd",
            "migrationFailed": "Migreren mislukt",
            "noAddressesForMigration": "Selecteer de adressen die u wilt beveiligen.",
            "restoringWallet": "Herstellen portemonnee...",
            "findingBalance": "Zoeken saldo...",
            "incorrectSeedVaultPassword": "Onjuist SeedVault wachtwoord.",
            "noDataSeedVault": "Er konden geen gegevens worden gevonden in de SeedVault.",
            "signingBundle": "Tekenen bundel",
            "broadcastingBundle": "Uitzenden bundel",
            "miningBundle": "Mijnen bundel",
            "problemRestoringWallet": "Er was een netwerkfout bij het herstellen van je portemonnee. Probeer het opnieuw.",
            "minimumMigrationAmountSpentAddresses": "De minimum migratie bedrag voor elk uitgegeven adres is 1 Mi. Controleer opnieuw als uw saldo niet goed lijkt.",
            "tooManyAddressesToMigrate": "You have too many addresses with a low balance to migrate. Check again if your total balance doesn't look right.",
            "cannotMigrateAllYourFunds": "We kunnen niet al uw saldi migreren, omdat sommige adressen een te laag bedrag hebben. U kunt toch doorgaan. {value} zal verloren gaan.",
            "error": "Er is een fout opgetreden bij het migreren van uw saldi. Probeer het opnieuw."
        },
        "bundleMiningWarning": {
            "title": "Waarschuwing",
            "body1": "U heeft een saldo op een of meer uitgegeven adressen.",
            "body2": "Wij raden u aan een geautomatiseerd proces te starten om te helpen deze saldi veilig te stellen en te migreren.",
            "body3": "Als u de app sluit moet u de hele migratie herstarten.",
            "learn": "Leer meer over uitgegeven adressen"
        },
        "secureSpentAddresses": {
            "title": "Veiligstellen uitgegeven adressen",
            "body1": "U heeft tegoeden gedetecteerd op {number, plural, one {# uitgegeven adres} other {# uitgegeven adressen}}.",
            "body2": "Wij raden u aan een geautomatiseerd proces te starten om te helpen uw saldi veilig te stellen en te migreren.",
            "error": "U kunt geen uitgegeven adressen met minder dan 1 Mi migreren"
        },
        "securityCheckCompleted": {
            "title": "Beveiligingscontrole voltooid",
            "body1": "We hebben het beveiligings risico niveau berekend. Het opnieuw uitvoeren van dit proces kan uw risico niveau verlagen.",
            "body2": "Als je tevreden bent met het risico niveau(s) druk dan op doorgaan.",
            "rerun": "Herstart proces voor geselecteerde adressen",
            "continueMigration": "Doorgaan met migratie"
        },
        "securingSpentAddresses": {
            "title": "Veiligstellen uitgegeven adressen...",
            "body1": "Dit proces duurt {minutes, plural, one {1 minuut} other {# minuten}}.",
            "body2": "Uw computer zal op volle capaciteit werken, je wilt misschien iets anders doen terwijl je wacht tot het klaar is."
        },
        "transferFragmentedFunds": {
            "body1": "Firefly zal nu doorgaan met het migreren van je saldo. Dit kan een tijdje duren.",
            "body2": "Zorg ervoor dat uw Ledger is aangesloten en de {legacy} app te allen tijde open is tijdens migratie.",
            "migrate": "Saldo migreren",
            "transaction": "Transactie {number}",
            "rerun": "Probeer opnieuw"
        },
        "migrateFailed": {
            "title": "To do",
            "body": "To do"
        },
        "balance": {
            "title": "Je saldo",
            "body": "Zorg ervoor dat uw saldo correct is voordat u doorgaat. U kunt opnieuw controleren als het niet juist lijkt.",
            "error": "Het minimum migratie bedrag is 1 Mi. Probeer het nog eens als uw saldo er niet goed uitziet.",
            "zeroBalance": "Probeer het nog eens. Als u uw saldo nog niet kunt vinden, heeft u mogelijk uw seed verkeerd ingevoerd.",
            "zeroBalanceLedgerLegacy": "Probeer het nog eens. Als je het saldo nog steeds niet kunt vinden, heb je mogelijk de verkeerde accountindex geselecteerd."
        },
        "settings": {
            "settings": "Instellingen",
            "generalSettings": {
                "title": "Algemene instellingen",
                "description": "Het uiterlijk van uw portemonnee en andere algemene instellingen configureren"
            },
            "security": {
                "title": "Beveiliging",
                "description": "Wijzig uw wachtwoord en pas de beveiligingsinstellingen aan"
            },
            "advancedSettings": {
                "title": "Geavanceerde instellingen",
                "description": "Hulpmiddelen en handmatige instellingen voor technische gebruikers"
            },
            "helpAndInfo": {
                "title": "Hulp en Informatie",
                "description": "Zoek het antwoord op een vraag of krijg hulp bij een probleem"
            },
            "profile": {
                "title": "Profiel",
                "description": "Verander je profielnaam of stel een avatar in"
            },
            "sync": {
                "title": "Synchroniseer portemonnees",
                "description": ""
            },
            "theme": {
                "title": "Thema",
                "description": ""
            },
            "language": {
                "title": "Taal",
                "description": ""
            },
            "currency": {
                "title": "Valuta",
                "description": "Pas de saldo conversie aan en update de grafiek instellingen"
            },
            "notifications": {
                "title": "Meldingen",
                "description": "Systeemmeldingen voor transactie activiteiten"
            },
            "networkStatus": {
                "title": "Netwerk status",
                "description": "Toont de status van de node waarmee u momenteel verbonden bent."
            },
            "exportStronghold": {
                "title": "Back-up exporteren",
                "description": "Exporteren naar een Stronghold bestand - een complete versleutelde back-up van uw portemonnees en de nieuwste transactiegeschiedenis"
            },
            "appLock": {
                "title": "Automatisch vergrendelen",
                "description": "Inactiviteit tijd voordat uw portemonnees vergrendelen en u bent uitgelogd",
                "durationMinute": "{time, plural, one {1 minuut} other {# minuten}}",
                "durationHour": "{time, plural, one {1 uur} other {# uur}}"
            },
            "changePassword": {
                "title": "Wachtwoord wijzigen",
                "description": "Uw wachtwoord wordt gebruikt om uw portemonnees te beveiligen. Gebruik een sterk wachtwoord om uw tegoeden te beschermen"
            },
            "changePincode": {
                "title": "Wijzig PIN code",
                "description": "Uw pincode houdt uw saldo en transacties privé",
                "currentPincode": "Huidige PIN",
                "newPincode": "Nieuwe PIN",
                "confirmNewPincode": "Bevestig nieuwe PIN",
                "action": "Wijzig PIN"
            },
            "balanceFinder": {
                "title": "Saldo zoeker",
                "description": "Voer een uitgebreide zoekopdracht uit op uw adressen voor tokens"
            },
            "hiddenAccounts": {
                "title": "Verborgen portemonnees",
                "description": "Door deze optie te selecteren, worden portefeuilles die voorheen verborgen waren getoond"
            },
            "deleteProfile": {
                "title": "Profiel verwijderen",
                "description": "Verwijdert uw hele profiel, portemonnees en transactiegeschiedenis. Zorg ervoor dat u een back-up hebt"
            },
            "deepLinks": {
                "title": "Diepe links",
                "description": "Vul transactiedata automatisch aan in Firefly bij het klikken op een iota:// link"
            },
            "developerMode": {
                "title": "Ontwikkelaarsmodus",
                "description": "Maak verbinding met test-netwerken en andere ontwikkelaarsfuncties"
            },
            "nodeSettings": {
                "title": "Node instellingen",
                "description": "Selecteer Handmatig om de node instellingen in te stellen en verbinding te maken met uw eigen node"
            },
            "configureNodeList": {
                "title": "Selecteer een node",
                "description": "Beheer de lijst van IOTA-netwerkknooppunten waarmee u verbinding maakt",
                "primaryNode": "Primaire node",
                "excludeNode": "Node uitsluiten",
                "includeNode": "Node toevoegen",
                "viewDetails": "Details weergeven",
                "setAsPrimary": "Instellen als primair",
                "removeNode": "Verwijder node",
                "includeOfficialNodeList": "Voeg officiële node lijst toe",
                "noNodes": "Er zijn geen nodes, automatische selectie zal in plaats daarvan worden gebruikt"
            },
            "proofOfWork": {
                "title": "Proof of work",
                "description": "Voltooi proof-of-work lokaal op uw apparaat of besteed deze uit aan de node"
            },
            "errorLog": {
                "title": "Foutenlogboek",
                "description": "Bekijk foutmeldingen om een probleem op te lossen"
            },
            "diagnostics": {
                "title": "Foutrapportages",
                "description": "Bekijk systeem- en programma informatie"
            },
            "migrateLedgerIndex": {
                "title": "Migreer Ledger Index",
                "description": "Migreer een andere Trinity account index"
            },
            "stateExport": {
                "title": "Status exporteren",
                "description": "Exporteer uw transactiegeschiedenis naar een .csv bestand"
            },
            "troubleshoot": {
                "title": "Problemen oplossen",
                "description": "Gebruik de wizard voor probleemoplossing om veel voorkomende problemen op te lossen"
            },
            "documentation": {
                "title": "Documentatie",
                "description": "Bekijk de documentatie voor gedetailleerde uitleg over hoe dingen werken"
            },
            "faq": {
                "title": "FAQ",
                "title2": "Veelgestelde vragen",
                "description": "Bekijk de veelgestelde vragen voor hulp bij een algemeen probleem of vraag"
            },
            "discord": {
                "title": "Discord",
                "description": "Krijg hulp van de IOTA gemeenschap op Discord"
            },
            "about": {
                "title": "Over",
                "description": ""
            },
            "reportAnIssue": {
                "title": "Meld een probleem",
                "description": "Meld een probleem aan de ontwikkelaars. Controleer eerst of deze niet al eerder gemeld is"
            }
        },
        "login": {
            "pleaseWait": "Gelieve {time, plural, one {1 seconde} other {# seconden}} te wachten",
            "incorrectAttempts": "{attempts, plural, one {1 incorrecte poging} other {# incorrecte pogingen}}"
        },
        "dashboard": {
            "security": {
                "version": {
                    "title": "Firefly v{version}",
                    "upToDate": "Up-to-date",
                    "outOfDate": "Verouderd"
                },
                "hardwareDevice": {
                    "title": "Hardware apparaat",
                    "statuses": {
                        "appNotOpen": "IOTA App niet geopend",
                        "connected": "Verbonden",
                        "legacyConnected": "{legacy} App openen",
                        "locked": "Vergrendeld",
                        "mnemonicMismatch": "Verkeerde Ledger of Mnemonic",
                        "notDetected": "Niet gedetecteerd",
                        "otherConnected": "App open"
                    }
                },
                "strongholdStatus": {
                    "title": "Portemonnee Status",
                    "locked": "Vergrendeld",
                    "unlocked": "Ontgrendeld"
                },
                "strongholdBackup": {
                    "title": "Portemonnee back-up",
                    "weeksAgo": "{weeks, plural, one {# week} other {# weken}} geleden"
                }
            },
            "network": {
                "networkOperational": "Netwerk Operationeel",
                "networkDegraded": "Netwerk Gedegradeerd",
                "networkDown": "Netwerk verbinding verbroken",
                "status": "Status",
                "messagesPerSecond": "Berichten per seconde",
                "referencedRate": "Bevestigings percentage"
            },
            "profileModal": {
                "allSettings": "Alle instellingen",
                "logout": "Uitloggen"
            }
        }
    },
    "popups": {
        "password": {
            "title": "Wachtwoord vereist",
            "subtitle": "Voer uw wachtwoord in om uw portemonnees te ontgrendelen",
            "backup": "Voer je wachtwoord in om een back-up te exporteren"
        },
        "qr": {
            "title": "Jouw QR-code"
        },
        "version": {
            "title": "Huidige Versie: {version}",
            "upToDateTitle": "Firefly is up-to-date",
            "upToDateDescription": "Je gebruikt de nieuwste en veiligste versie van Firefly.",
            "updateAvailable": "Firefly update beschikbaar",
            "updateDetails": "Versie {version} - {date}",
            "noAutoUpdate": "Auto-update is uitgeschakeld in deze Windows-versie, ga naar https://firefly.iota.org om de update te downloaden."
        },
        "backup": {
            "title": "Laatste back-up: {date}",
            "lastBackup": "Je hebt voor het laatst een back-up gemaakt op {date}",
            "backupDescription": "Het is belangrijk om regelmatig een back-up te maken om ervoor te zorgen dat u een copie van uw portemonnees en transactiegeschiedenis heeft.",
            "backupWarning": "Als je je back-up en herstelzin kwijt raakt verlies je toegang tot je fondsen.",
            "notBackedUp": "Geen back-up gemaakt",
            "notBackedUpDescription": "U heeft geen back-up van uw portemonnees gemaakt",
            "saving": "Opslaan..."
        },
        "deleteAccount": {
            "title": "Verwijder {name}?",
            "body": "Deze portemonnee heeft geen transactiegeschiedenis. Het kan veilig worden verwijderd.",
            "typePassword": "Voer je portemonnee wachtwoord in om te bevestigen.",
            "hideAccount": "Verwijder portemonnee",
            "errorTitle": "Kan {name} niet verwijderen",
            "errorBody1": "U kunt deze portemonnee niet verwijderen, u moet ten minste één hebben."
        },
        "hideAccount": {
            "title": "{name} verbergen?",
            "body": "Je kunt deze portemonnee later vinden door \"Verborgen portemonnees weergeven\" in te schakelen in Geavanceerde Instellingen.",
            "typePassword": "Voer je portemonnee wachtwoord in om te bevestigen.",
            "hideAccount": "Verberg portemonnee",
            "errorTitle": "{name} kan niet worden verborgen",
            "errorBody1": "Om een portemonnee te verbergen moet het 0 saldo hebben.",
            "errorBody2": "Je hebt momenteel {balance} resterend in deze portemonnee. Verplaats dit tegoed naar een andere portemonnee en probeer het opnieuw.",
            "errorBody3": "U kunt deze portemonnee niet verbergen, u moet ten minste één hebben."
        },
        "addressHistory": {
            "title": "{name} adresgeschiedenis",
            "currentBalance": "Huidig saldo: {balance}"
        },
        "node": {
            "titleAdd": "Node toevoegen",
            "titleUpdate": "Een node bijwerken",
            "titleRemove": "Verwijder node",
            "titleDetails": "Node details",
            "nodeAddress": "Node adres",
            "optionalUsername": "Gebruikersnaam (optioneel)",
            "optionalPassword": "Wachtwoord (optioneel)",
            "setAsPrimaryNode": "Instellen als primaire node",
            "removeConfirmation": "Weet je zeker dat je deze node wil verwijderen?"
        },
        "errorLog": {
            "title": "Foutenlogboek",
            "empty": "Het foutenlogboek is leeg."
        },
        "deleteProfile": {
            "title": "Profiel verwijderen",
            "confirmation": "Weet je zeker dat je dit profiel wil verwijderen? Deze handeling kan niet ongedaan worden gemaakt.",
            "typePassword": "Voer je wachtwoord in om te bevestigen."
        },
        "diagnostics": {
            "title": "Foutrapportages",
            "node": "Node",
            "platform": "Platform",
            "platformVersion": "Platform Versie",
            "platformArchitecture": "Platform Architectuur",
            "cpuCount": "CPU aantal",
            "totalMem": "Totaal Geheugen",
            "freeMem": "Vrij Geheugen",
            "userPath": "Gebruikerspad"
        },
        "transaction": {
            "title": "Bevestig transactie",
            "body": "Je staat op het punt {amount} te sturen naar"
        },
        "balanceFinder": {
            "title": "Saldo zoeker",
            "body": "Voer een uitvoerigere zoekopdracht uit van adressen om ontbrekende saldi te vinden. Dit kan enige tijd duren.",
            "totalWalletBalance": "Totaalsaldo",
            "typePassword": "Voer uw wachtwoord in om zoeken mogelijk te maken."
        },
        "riskFunds": {
            "title": "Waarschuwing: saldi in gevaar tijdens migratie",
            "body1": "Het wordt sterk aanbevolen dat u al uw tegoeden beveiligt voordat u verder gaat met migratie. Uw tegoed loopt het risico om gestolen te worden als u ze niet veilig stelt.",
            "body2": "Het wordt aanbevolen om het proces te herstarten voor adressen met een gemiddeld risiconiveau of hoger."
        },
        "missingBundle": {
            "title": "Waarschuwing: saldi in gevaar tijdens migratie",
            "body": "U heeft tegoeden op uitgegeven adressen, maar de informatie die nodig was om ze te beveiligen, is niet gevonden. Dit kan gebeuren als je lang geleden transacties hebt gemaakt. Je kunt doorgaan maar {value} is in gevaar tijdens de migratie.",
            "learnMore": "Leer meer over uitgegeven adressen",
            "proceed": "Ik begrijp het risico"
        },
        "snapshot": {
            "title": "Lopende netwerk upgrade",
            "body": "De Chrysalisnetwerk upgrade is begonnen.",
            "bodyMigration": "Migratie is uitgeschakeld totdat deze is voltooid.",
            "bodyFirefly": "Firefly is uitgeschakeld totdat het is voltooid. Token migratie zal later nog steeds mogelijk zijn."
        },
        "ledgerNotConnected": {
            "connect": "Open de nieuwe IOTA app op uw Ledger apparaat om door te gaan",
            "connectLegacy": "Open de {legacy} app op uw Ledger apparaat om door te gaan"
        },
        "ledgerConfirmation": {
            "confirm": "Om door te gaan, bevestig de prompt die wordt weergegeven op uw Ledger apparaat"
        },
        "ledgerAppGuide": {
            "title": "Gids voor het installeren van de Ledger apps",
            "steps": {
                "0": "Installeer en open de Ledger Live applicatie",
                "1": "Zorg ervoor dat uw Ledger is verbonden",
                "2": "Zoek naar apps: {legacy} en IOTA (MIOTA)",
                "3": "Installeer beide apps: {legacy} en IOTA (MIOTA)",
                "4": "Vergeet niet dat het belangrijk is om Ledger Live te sluiten voordat je terugkeert naar Firefly"
            }
        },
        "ledgerConnectionGuide": {
            "title": "Tips als uw Ledger geen verbinding kan maken",
            "steps": {
                "0": "Zorg ervoor dat Ledger Live niet open is op je computer",
                "1": "Zorg ervoor dat je je Ledger apparaat hebt ontgrendeld met je pincode",
                "2": "Open de nieuwe IOTA app op uw Ledger apparaat",
                "3": {
                    "text": "Nog steeds geen geluk?",
                    "link": "Probeer de officiële Ledger support pagina"
                }
            }
        },
        "ledgerTransaction": {
            "remainderAddress": {
                "title": "Bevestig adres voor restant",
                "info": "Bevestig dat het resterende adres op uw Ledger overeenkomt met het adres dat hieronder wordt weergegeven. Als beide overeenkomen, druk dan op beide knoppen op uw Ledger zoals gevraagd."
            },
            "transaction": {
                "title": "Bevestig transactie",
                "info": "Bevestig dat de transactieinformatie die op uw Ledger wordt getoond overeenkomt met de onderstaande informatie. Als ze overeenkomen, druk dan op beide knoppen op je Ledger zoals gevraagd."
            }
        },
        "ledgerAddress": {
            "title": "Ontvangstadres bevestigen",
            "body": "Bevestig dat het ontvangstadres op uw Ledger overeenkomt met degene die hieronder wordt weergegeven. Als ze overeenkomen, druk dan beide knoppen op uw Ledger zoals gevraagd."
        },
        "ledgerMigrateIndex": {
            "title": "Moet je nog een andere Trinity account index migreren?",
            "body": "U kunt later ook migreren in Geavanceerde Instellingen."
        }
    },
    "charts": {
        "incomingMi": "Inkomende {value}",
        "outgoingMi": "Uitgaande {value}",
        "portoflio": "Portfolio",
        "token": "Token",
        "accountValue": "Waarde Portemonnee",
        "accountActivity": "Activiteit Portemonnee",
        "timeframe1Hour": "1 uur",
        "timeframe1Day": "1 dag",
        "timeframe1Week": "1 week",
        "timeframe1Month": "1 maand"
    },
    "actions": {
        "continue": "Doorgaan",
        "back": "Terug",
        "previous": "Vorige",
        "next": "Volgende",
        "cancel": "Annuleer",
        "close": "Sluiten",
        "dismiss": "Sluiten",
        "proceedAnyway": "Toch doorgaan",
        "save": "Opslaan",
        "importSeed": "Importeer een bestaande seed",
        "restoreWallet": "Migreer of herstel een portemonnee",
        "restoreWalletDescription": "Migreren naar Chrysalis of een bestaande portemonnee herstellen",
        "createWallet": "Nieuwe wallet maken",
        "createWalletDescription": "Maak een nieuwe portemonnee die wordt uitgevoerd op Chrysalis",
        "savePassword": "Wachtwoord opslaan",
        "useBiometric": "Biometrische beveiliging gebruiken",
        "setupPin": "PIN-code instellen",
        "setPin": "PIN-code invoeren",
        "confirmPin": "PIN-code bevestigen",
        "enterYourPin": "Voer uw pincode in",
        "saveBackupFile": "Bewaar back-upbestand",
        "iveWrittenRecoveryPhrase": "Ik heb mijn herstelzin opgeschreven",
        "verifyRecoveryPhrase": "Verifieer jouw herstelzin",
        "revealRecoveryPhrase": "Toon herstelzin",
        "importSeedvault": "Importeer SeedVault",
        "checkAgain": "Controleer Opnieuw",
        "importFromFile": "Importeer vanuit een bestand",
        "send": "Verstuur",
        "receive": "Ontvang",
        "create": "Creëer",
        "beginTransfer": "Start overschrijving",
        "tryAgain": "Probeer opnieuw",
        "visitDiscord": "Bezoek Discord",
        "dragDrop": "Drag & drop",
        "importExtentions": ".kdbx of .stronghold bestand",
        "chooseFile": "Kies een bestand",
        "dropHere": "Sleep je bestand hier naartoe",
        "syncAll": "Synchroniseer alles",
        "export": "Exporteer",
        "exportNewStronghold": "Exporteer een nieuwe Stronghold",
        "enableDeepLinks": "Diepe links inschakelen",
        "enableDeveloperMode": "Ontwikkelaarsmodus inschakelen",
        "enableSystemNotifications": "Notificaties inschakelen",
        "exportState": "Status exporteren",
        "localProofOfWork": "Lokaal bewijs van werk",
        "unlock": "Ontgrendel",
        "updateFirefly": "Firefly bijwerken",
        "restartNow": "Herstart nu",
        "saveBackup": "Sla Stronghold back-up op",
        "customizeAcount": "Portemonnee aanpassen",
        "viewAddressHistory": "Bekijk adresgeschiedenis",
        "hideAccount": "Verberg portemonnee",
        "showAccount": "Maak portemonnee zichtbaar",
        "deleteAccount": "Verwijder portemonnee",
        "max": "Max",
        "addNode": "Node toevoegen",
        "updateNode": "Node bijwerken",
        "removeNode": "Verwijder node",
        "hide": "Verberg",
        "hideOthers": "Verberg Andere",
        "showAll": "Toon Alles",
        "quit": "Afsluiten",
        "edit": "Bewerken",
        "undo": "Ongedaan maken",
        "redo": "Opnieuw",
        "cut": "Knippen",
        "copy": "Kopiëren",
        "paste": "Plakken",
        "selectAll": "Selecteer Alles",
        "addAccount": "Portemonnee Toevoegen",
        "checkForUpdates": "Controleren op Updates",
        "reportAnIssue": "Een probleem melden",
        "restore": "Herstellen",
        "clear": "Wis",
        "hideDetails": "Details verbergen",
        "yes": "Ja",
        "no": "Nee",
        "skip": "Overslaan",
        "reset": "Herstel",
        "downloadRecoveryKit": "Herstelkit sjabloon opslaan",
        "skipBackup": "Bestandsback-up overslaan",
        "finishSetup": "Installatie voltooien",
        "readDocumentation": "Lees de documentatie",
        "visitFaq": "Bezoek veelgestelde vragen",
        "viewStatus": "Bekijk status",
        "showHiddenAccounts": "Toon verborgen portemonnees",
        "confirm": "Bevestig",
        "hideNetworkStatistics": "Netwerkstatistieken verbergen",
        "findBalances": "Saldi zoeken",
        "searchBalances": "Zoeken naar saldi",
        "searchAgain": "Opnieuw zoeken",
        "searching": "Zoeken...",
        "closeFirefly": "Sluit Firefly",
        "generateAddress": "Genereer een adres",
        "migrateAgain": "Migreer een andere index"
    },
    "general": {
        "password": "Wachtwoord",
        "confirmPassword": "Bevestig wachtwoord",
        "currentPassword": "Huidig wachtwoord",
        "newPassword": "Nieuw wachtwoord",
        "confirmNewPassword": "Bevestig het nieuwe wachtwoord",
        "yourSeed": "Je Seed",
        "recoveryPhrase": "Herstelzin",
        "recentActivity": "Recente activiteit",
        "sent": "Verzonden",
        "received": "Ontvangen",
        "sendPayment": "Verstuur betaling",
        "moveFunds": "Interne overdracht",
        "sendTo": "Verzend naar",
        "sendFunds": "Verstuur tokens",
        "sendToAddress": "Stuur naar rekening",
        "scanQrOrPaste": "Scan een QR-code of plak een adres",
        "moveFundsBetweenAccounts": "Verplaats tegoeden tussen portemonnees",
        "sendTokensToAddress": "Verstuur tokens naar een adres",
        "manageAccount": "Portemonnee beheren",
        "customizeAcount": "Aanpassen van uw portemonnee",
        "account": "Portemonnee",
        "sendingToAddress": "Naar een adres sturen",
        "amount": "Aantal",
        "addAddress": "Adres toevoegen",
        "reference": "Referentie",
        "from": "Van",
        "to": "Naar",
        "receiveFunds": "Geld ontvangen",
        "myAddress": "Mijn Adres",
        "shareAddress": "Een adres delen",
        "yourAddress": "Jouw adres",
        "newRemainder": "Nieuw Resterend",
        "remainder": "Resterend",
        "generateNewAddress": "Genereer nieuw adres",
        "copyAddress": "Adres kopiëren",
        "import": "Importeer",
        "seedvault": "SeedVault",
        "stronghold": "Stronghold",
        "language": "Taal",
        "appearance": "Vormgeving",
        "lightTheme": "Lichte modus",
        "darkTheme": "Donkere modus",
        "balance": "Saldo",
        "accountBalance": "Portemonnee saldo",
        "incoming": "Inkomend",
        "outgoing": "Uitgaand",
        "totalIn": "Totaal inkomend",
        "totalOut": "Totaal uitgaand",
        "accounts": "Portemonnees",
        "myAccounts": "Mijn Portemonnees",
        "automaticNodeSelection": "Automatische node selectie",
        "manualNodeSelection": "Handmatige node selectie",
        "profiles": "Profielen",
        "developerProfile": "Ontwikkelaar Profiel",
        "developerProfileDescription": "Maakt het mogelijk om verbinding te maken met testnets",
        "dev": "Ontwikkelaar",
        "createAccount": "Maak een portemonnee aan",
        "accountName": "Naam portemonnee",
        "latestTransactions": "Meest recente transacties",
        "transactions": "Transacties",
        "security": "Beveiliging",
        "accountAddress": "Portemonnee adres",
        "nodes": "Nodes",
        "wallet": "Portemonnee",
        "help": "Help",
        "you": "U",
        "messageId": "Bericht ID",
        "inputAddress": "Verzendadres",
        "receiveAddress": "Adres van de ontvanger",
        "newAddress": "Nieuw Adres",
        "date": "Datum",
        "status": "Status",
        "confirmed": "Bevestigd",
        "pending": "Lopende",
        "noAccounts": "U heeft geen portemonnees, maak er een aan.",
        "loadingAccounts": "Laden, even geduld...",
        "addProfile": "Profiel Toevoegen",
        "noRecentHistory": "Geen recente geschiedenis",
        "firstSync": "Geschiedenis synchroniseren, dit kan even duren...",
        "transferSyncing": "Portemonnee synchroniseren",
        "transferSelectingInputs": "Invoer selecteren",
        "transferRemainderAddress": "Genereren van rest adres",
        "transferPreparedTransaction": "Voorbereiden transactie",
        "transferSigning": "Transactie ondertekenen",
        "transferPow": "PoW uitvoeren",
        "transferBroadcasting": "Transactie verzenden",
        "transferComplete": "Overdracht voltooid",
        "generatingReceiveAddress": "Ontvangstadres wordt gegenereerd",
        "creatingAccount": "Portemonnee wordt aangemaakt, even geduld...",
        "updatingAccount": "Portemonnee wordt bijgewerkt, even geduld...",
        "accountSyncing": "Portemonnee wordt gesynchroniseerd",
        "accountSyncComplete": "Portemonnee synchronisatie voltooid",
        "passwordUpdating": "Wachtwoord bijwerken...",
        "passwordSuccess": "Wachtwoord succesvol bijgewerkt",
        "passwordFailed": "Wachtwoord bijwerken mislukt",
        "syncingAccounts": "Portemonnees synchroniseren...",
        "exportingStronghold": "Exporteren van Stronghold...",
        "exportingStrongholdSuccess": "Stronghold succesvol geexporteerd",
        "exportingStrongholdFailed": "Exporteren Stronghold mislukt",
        "pinCodeUpdating": "PIN-code bijwerken...",
        "pinCodeSuccess": "PIN-code succesvol bijgewerkt",
        "pinCodeFailed": "PIN-code bijwerken mislukt",
        "passwordStrength": "Wachtwoord sterkte",
        "passwordStrength0": "Slecht",
        "passwordStrength1": "Onvoldoende",
        "passwordStrength2": "Zwak",
        "passwordStrength3": "Gemiddeld",
        "passwordStrength4": "Sterk",
        "creatingProfile": "Profiel aanmaken, even geduld alstublieft...",
        "fundMigration": "Saldo migratie",
        "accountRemoved": "Deze portemonnee is verborgen. Maak het zichtbaar om de overdracht uit te voeren.",
        "receivingTo": "Ontvangen op {account}",
        "sendingFrom": "Verzenden vanaf {account}",
        "receivedTo": "Ontvangen op {account}",
        "sentFrom": "Verzonden vanaf {account}",
        "receiving": "Ontvangen",
        "sending": "Verzenden",
        "legacyNetwork": "Verouderd netwerk",
        "capsLock": "Caps Lock staat aan",
        "version": "Versie {version}"
    },
    "dates": {
        "today": "Vandaag",
        "yesterday": "Gisteren",
        "daysAgo": "{time, plural, one {# dag} other {# dagen}} geleden",
        "weeksAgo": "{time, plural, one {# week} other {# weken}} geleden",
        "monthsAgo": "{time, plural, one {# maand} other {# maanden}} geleden",
        "yearsAgo": "{time, plural, one {# jaar} other {# jaren}} geleden"
    },
    "notifications": {
        "valueTx": "Ontvangst van {{value}} op {{account}}",
        "confirmed": "Uitgaande {{value}} van {{account}} is bevestigd",
        "confirmedInternal": "{{value}} van {{senderAccount}} tot {{receiverAccount}} is bevestigd",
        "confirmedInternalNoAccounts": "{{value}} interne overdracht is bevestigd",
        "failed": "Uitgaande {{value}} van {{account}} is mislukt",
        "downloadingUpdate": "Update aan het downloaden",
        "updateReady": "Update gereed",
        "updateError": "Er is een fout opgetreden tijdens het updaten, probeer het opnieuw",
        "restartInstall": "Herstart om te installeren",
        "calcMinutesRemaining": "Resterende minuten aan het berekenen...",
        "minutesRemaining": "{minutes, plural, one {1 minuut resterend} other {# minuten resterend}}",
        "copiedToClipboard": "Gekopieerd naar het klembord",
        "accountsSynchronized": "Portemonnee synchronisatie voltooid",
        "fundsAvailableSoon": "Uw saldo wordt binnenkort beschikbaar"
    },
    "error": {
        "profile": {
            "length": "Uw profielnaam kan niet langer zijn dan {length, plural, one {1 teken} other {# tekens}}.",
            "duplicate": "Een account met deze naam bestaat al."
        },
        "password": {
            "doNotMatch": "Wachtwoorden komen niet overeen.",
            "tooWeak": "Uw nieuwe wachtwoord is te zwak.",
            "row": "Opeenvolgende toetsen afkomstig uit dezelfde rij zijn makkelijk te raden.",
            "pattern": "Korte toetsenbordpatronen zijn makkelijk te raden.",
            "names": "Veelvoorkomende namen en achternamen zijn makkelijk te raden.",
            "repeats": "Herhalingen als 'aaa' zijn makkelijk te raden.",
            "repeats2": "Herhalingen als 'abcabcabc' zijn makkelijk te raden.",
            "sequence": "Herhalingen van karakters zijn makkelijk te raden.",
            "years": "Recente jaren zijn makkelijk te raden.",
            "dates": "Datums zijn makkelijk te raden.",
            "common": "Dit is een veelvoorkomend wachtwoord.",
            "similar": "Dit is vergelijkbaar met een veelgebruikt wachtwoord.",
            "word": "Een enkel woord is makkelijk te raden.",
            "incorrect": "Uw wachtwoord is niet correct.",
            "length": "Uw wachtwoord kan niet langer zijn dan {length, plural, one {1 teken} other {# tekens}}."
        },
        "pincode": {
            "length": "Je pincode moet {length, plural, one {1 cijfer} other {# cijfers}} lang zijn.",
            "match": "Pincodes komen niet overeen.",
            "incorrect": "Uw huidige pincode is onjuist."
        },
        "account": {
            "length": "Uw portemonnee naam mag niet langer zijn dan {length, plural, one {1 karakter} other {# karakters}}.",
            "empty": "U moet uw laatste portemonnee gebruiken voordat u een nieuwe aanmaakt.",
            "notEmpty": "U moet uw saldo overmaken voordat u deze portemonnee kunt verwijderen.",
            "duplicate": "Een portemonnee met deze naam bestaat al.",
            "tilde": "Een profielnaam kan niet beginnen met het teken '~'.",
            "control": "Een profielnaam mag geen controleteken bevatten.",
            "startDot": "Een profielnaam kan niet beginnen met het '.' karakter.",
            "chars": "Een profielnaam mag de volgende tekens niet bevatten <>:\"/\\×?*",
            "index": "Je rekeningindex moet een nummer zijn tussen 0 en 2,147.483.647.",
            "page": "Uw accountpagina moet een nummer zijn tussen 0 en 2,147.483.647.",
            "syncing": "Er is een fout opgetreden bij het synchroniseren van uw portemonnees."
        },
        "send": {
            "addressLength": "Adressen moeten {length, plural, one {1 teken} other {# tekens}} lang zijn.",
            "amountTooHigh": "Dit is hoger dan je beschikbare saldo.",
            "amountNoFloat": "Als de eenheden `i` zijn, kunt u geen cijfers achter de comma gebruiken.",
            "amountInvalidFormat": "De opgegeven waarde lijkt een ongeldige waarde te zijn.",
            "amountZero": "De waarde moet groter zijn dan 0.",
            "wrongAddressPrefix": "Adressen beginnen met het voorvoegsel {prefix}.",
            "wrongAddressFormat": "Het adres is niet correct opgemaakt.",
            "invalidAddress": "Het adres is niet geldig.",
            "insufficientFunds": "Deze portemonnee heeft onvoldoende saldo.",
            "noToAccount": "U heeft geen portemonnee geselecteerd om het saldo naar te verzenden.",
            "sendingDust": "U kunt niet minder dan 1 Mi verzenden.",
            "leavingDust": "U kunt niet minder dan 1 Mi op uw rekening achterlaten.",
            "cancelled": "De transactie is geannuleerd.",
            "transaction": "Er is een fout opgetreden bij het verzenden van uw transactie. Probeer het opnieuw."
        },
        "node": {
            "invalid": "Voer een geldige URL in.",
            "https": "HTTPS is vereist. Stel een ontwikkelaarsprofiel in om onbeveiligde HTTP-verbindingen te gebruiken.",
            "duplicate": "Deze node is reeds toegevoegd.",
            "unsynced": "De node is niet gesynchroniseerd.",
            "noSynced": "Er zijn geen gesynchroniseerde nodes beschikbaar."
        },
        "global": {
            "generic": "Er ging iets mis."
        },
        "backup": {
            "invalid": "Het back-up bestand is niet herkend.",
            "destination": "De back-up bestemming was niet geldig.",
            "mnemonic": "Het mnemonic is niet geldig.",
            "seedTooShort": "De seed moet 81 tekens lang zijn, het {length, plural, one {is er nu 1} other {zijn er nu #}}",
            "seedCharacters": "De seed mag alleen de tekens A-Z of 9 bevatten",
            "phraseWordCount": "Uw herstelzin zou 24 woorden moeten bevatten, op dit moment {length, plural, one {is er 1} other {zijn er #}}.",
            "phraseUnrecognizedWord": "Het woord \"{word}\" is niet herkend in uw herstel zin",
            "phraseCaseWord": "Het woord \"{word}\" mag alleen uit kleine letters bestaan"
        },
        "ledger": {
            "appNotOpen": "U moet de IOTA app op uw Ledger apparaat openen.",
            "generic": "Er is een fout opgetreden bij het verbinden met uw Ledger apparaat.",
            "legacyConnected": "De verkeerde app staat open op uw Ledger apparaat.",
            "locked": "Ontgrendel je Ledger apparaat door de pincode in te voeren.",
            "mnemonicMismatch": "U heeft het verkeerde Ledger apparaat verbonden of de mnemonic is veranderd.",
            "notDetected": "Geen Ledger apparaat gedetecteerd.",
            "notFound": "Ledger apparaat niet gevonden.",
            "otherConnected": "De verkeerde app staat open op uw Ledger apparaat.",
            "generateAddress": "Er is iets misgegaan bij het genereren van je adres.",
            "timeout": "Uw Ledger apparaat heeft een time-out gekregen.",
            "disconnected": "Uw Ledger apparaat is losgekoppeld."
        },
        "popup": {
            "preventClose": "Deze pop-up kan niet worden gesloten."
        },
        "migration": {
<<<<<<< HEAD
            "missingBundle": "An error occurred while trying to find the transaction bundle."
=======
            "missingBundle": "Er is een fout opgetreden tijdens het zoeken van de transactiebundel."
>>>>>>> 9dca5b34
        }
    },
    "tooltips": {
        "risk": {
            "title": "Risico niveau: {risk}",
            "veryHigh": "Zeer hoog",
            "high": "Hoog",
            "medium": "Middelgroot",
            "low": "Laag",
            "veryLow": "Zeer laag"
        }
    }
}<|MERGE_RESOLUTION|>--- conflicted
+++ resolved
@@ -18,17 +18,10 @@
             "profileName": "Profielnaam",
             "body1": "U kunt meerdere gebruikersprofielen aanmaken om uw portemonnees te organiseren en de privacy te verbeteren.",
             "body2": {
-<<<<<<< HEAD
-                "first": "For now, let's start with your first profile name.",
-                "nonFirst": "For now, let's start with your profile name."
-            },
-            "addMore": "You can add more profiles later."
-=======
                 "first": "Om te beginnen, laten we starten met de naam van je eerste profiel.",
                 "nonFirst": "Om te beginnen, laten we starten met de naam van je profiel."
             },
             "addMore": "Je kunt later meer profielen toevoegen."
->>>>>>> 9dca5b34
         },
         "setup": {
             "title": "Stel een portemonnee in",
@@ -59,11 +52,7 @@
             "progress3": "Wissel Ledger app",
             "progress4": "Bedrag versturen",
             "watchVideo": "Bekijk de instructievideo",
-<<<<<<< HEAD
-            "videoGuide": "Ledger migration video guide"
-=======
             "videoGuide": "Ledger migratie instructie video"
->>>>>>> 9dca5b34
         },
         "ledgerInstallationGuide": {
             "title": "Heeft u de benodigde Ledger apps geïnstalleerd?",
@@ -130,11 +119,7 @@
             "body": "Uw nieuwe portemonnee is klaar voor gebruik.",
             "softwareMigratedBody": "U heeft uw saldo met succes gemigreerd naar het nieuwe netwerk",
             "fireflyLedgerBody": "Uw Ledger-account is succesvol hersteld en u kunt nu verdergaan.",
-<<<<<<< HEAD
-            "trinityLedgerBody": "You have successfully migrated your Ledger to the new network.",
-=======
             "trinityLedgerBody": "U heeft uw saldo met succes gemigreerd naar het nieuwe netwerk.",
->>>>>>> 9dca5b34
             "exportMigration": "Exporteer migratielogboek en maak set-up af"
         },
         "import": {
@@ -214,11 +199,7 @@
             "accountPage": "Account pagina",
             "standard": "Standaard",
             "expert": "Expert",
-<<<<<<< HEAD
-            "takingAWhile": "This is taking a while...",
-=======
             "takingAWhile": "Dit kan even duren...",
->>>>>>> 9dca5b34
             "notGeneratingAddresses": "Genereert uw Ledger adressen?",
             "reinstallLegacy": "Zo niet, verbreek dan de verbinding met het apparaat en probeer het opnieuw. Als het probleem zich blijft voordoen, moet u wellicht de app {legacy} opnieuw installeren."
         },
@@ -997,11 +978,7 @@
             "preventClose": "Deze pop-up kan niet worden gesloten."
         },
         "migration": {
-<<<<<<< HEAD
-            "missingBundle": "An error occurred while trying to find the transaction bundle."
-=======
             "missingBundle": "Er is een fout opgetreden tijdens het zoeken van de transactiebundel."
->>>>>>> 9dca5b34
         }
     },
     "tooltips": {
