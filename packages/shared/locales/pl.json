--- conflicted
+++ resolved
@@ -18,17 +18,10 @@
             "profileName": "Nazwa profilu",
             "body1": "Możesz tworzyć wiele profili użytkownika w celu organizacji swoich portfeli i zwiększenia prywatności.",
             "body2": {
-<<<<<<< HEAD
-                "first": "For now, let's start with your first profile name.",
-                "nonFirst": "For now, let's start with your profile name."
-            },
-            "addMore": "You can add more profiles later."
-=======
                 "first": "Zacznijmy od Twojej pierwszej nazwy profilu.",
                 "nonFirst": "Zacznijmy od Twojej nazwy profilu."
             },
             "addMore": "Będziesz mógł dodać więcej profili później."
->>>>>>> 9dca5b34
         },
         "setup": {
             "title": "Skonfiguruj portfel",
@@ -59,11 +52,7 @@
             "progress3": "Przełączanie aplikacji Ledger",
             "progress4": "Przenoszenie środków",
             "watchVideo": "Obejrzyj poradnik wideo",
-<<<<<<< HEAD
-            "videoGuide": "Ledger migration video guide"
-=======
             "videoGuide": "Migracja z użyciem portfela Ledger - poradnik wideo"
->>>>>>> 9dca5b34
         },
         "ledgerInstallationGuide": {
             "title": "Czy zainstalowałeś niezbędne aplikacje na urządzeniu Ledger?",
@@ -130,11 +119,7 @@
             "body": "Twój nowy portfel jest już gotowy do użycia.",
             "softwareMigratedBody": "Twoje środki zostały pomyślnie przeniesione do nowej sieci",
             "fireflyLedgerBody": "Twoje konto Ledger zostało pomyślnie odzyskane. Możesz kontynuować.",
-<<<<<<< HEAD
-            "trinityLedgerBody": "You have successfully migrated your Ledger to the new network.",
-=======
             "trinityLedgerBody": "Pomyślnie przeniosłeś swój portfel Ledger do nowej sieci.",
->>>>>>> 9dca5b34
             "exportMigration": "Eksportuj dziennik migracji i zakończ konfigurację"
         },
         "import": {
@@ -214,11 +199,7 @@
             "accountPage": "Strona konta",
             "standard": "Tryb standardowy",
             "expert": "Tryb eksperta",
-<<<<<<< HEAD
-            "takingAWhile": "This is taking a while...",
-=======
             "takingAWhile": "To trochę trwa...",
->>>>>>> 9dca5b34
             "notGeneratingAddresses": "Czy Twój Ledger generuje adresy?",
             "reinstallLegacy": "Jeśli nie, odłącz urządzenie i spróbuj ponownie. Jeśli problem będzie się powtarzał, może być konieczne ponowne zainstalowanie aplikacji {legacy}."
         },
@@ -251,11 +232,7 @@
             "miningBundle": "Wydobywanie pakietu",
             "problemRestoringWallet": "Wystąpił błąd sieciowy podczas przywracania Twojego portfela. Spróbuj ponownie.",
             "minimumMigrationAmountSpentAddresses": "Minimalna kwota migracji dla każdego wydatkowanego adresu wynosi 1 Mi. Sprawdź ponownie, jeśli Twoje saldo nie wygląda prawidłowo.",
-<<<<<<< HEAD
-            "tooManyAddressesToMigrate": "You have too many addresses with a low balance to migrate. Check again if your total balance doesn't look right.",
-=======
             "tooManyAddressesToMigrate": "Masz zbyt wiele adresów o niskim saldzie, aby dokonać migracji. Sprawdź ponownie, jeśli Twoje całkowite saldo wydaje się nieprawidłowe.",
->>>>>>> 9dca5b34
             "cannotMigrateAllYourFunds": "Nie możemy dokonać migracji wszystkich Twoich tokenów, ponieważ niektóre adresy posiadają zbyt mało środków. Możesz mimo to kontynuować. {value} zostanie utracone.",
             "error": "Wystąpił błąd podczas migracji Twoich środków. Spróbuj ponownie."
         },
@@ -1001,11 +978,7 @@
             "preventClose": "Nie można zamknąć tego okienka."
         },
         "migration": {
-<<<<<<< HEAD
-            "missingBundle": "An error occurred while trying to find the transaction bundle."
-=======
             "missingBundle": "Wystąpił błąd podczas próby znalezienia pakietu transakcji."
->>>>>>> 9dca5b34
         }
     },
     "tooltips": {
