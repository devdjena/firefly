--- conflicted
+++ resolved
@@ -15,7 +15,6 @@
         },
         "profile": {
             "title": "Criar um perfil",
-<<<<<<< HEAD
             "profileName": "Nome do Perfil",
             "body1": "Você pode criar vários perfis de usuário para organizar suas carteiras e melhorar a privacidade.",
             "body2": {
@@ -23,11 +22,6 @@
                 "nonFirst": "For now, let's start with your profile name."
             },
             "addMore": "You can add more profiles later."
-=======
-            "body1": "Você pode criar vários perfis de usuário para organizar suas carteiras e melhorar a privacidade.",
-            "body2": "For now, let's start with your first profile name. You can add more profiles later.",
-            "profileName": "Nome do Perfil"
->>>>>>> 3d74fa35
         },
         "setup": {
             "title": "Configurar uma carteira",
@@ -125,11 +119,7 @@
             "body": "Sua nova carteira está pronta para uso.",
             "softwareMigratedBody": "Você migrou seus fundos com sucesso para a nova rede",
             "fireflyLedgerBody": "Sua conta Ledger foi recuperada com sucesso e você pode continuar agora.",
-<<<<<<< HEAD
             "trinityLedgerBody": "You have successfully migrated your Ledger to the new network.",
-=======
-            "trinityLedgerBody": "You have successfully migrated your Ledger to the new network. You can now remove the {legacy} app from your device.",
->>>>>>> 3d74fa35
             "exportMigration": "Exportar log de migração e concluir a configuração"
         },
         "import": {
@@ -209,10 +199,7 @@
             "accountPage": "Página da conta",
             "standard": "Padrão",
             "expert": "Avançado",
-<<<<<<< HEAD
             "takingAWhile": "This is taking a while...",
-=======
->>>>>>> 3d74fa35
             "notGeneratingAddresses": "Sua Ledger está gerando endereços?",
             "reinstallLegacy": "Se não, desconecte o dispositivo e tente novamente. Se o problema persistir, pode ser que você necessite reinstalar o aplicativo {legacy}."
         },
@@ -245,11 +232,7 @@
             "miningBundle": "Pacote de mineração",
             "problemRestoringWallet": "Ocorreu um erro ao restaurar sua carteira. Por favor, tente novamente.",
             "minimumMigrationAmountSpentAddresses": "A quantidade mínima de migração para cada endereço usado é de 1 Mi. Verifique novamente se seu saldo não parece correto.",
-<<<<<<< HEAD
             "tooManyAddressesToMigrate": "You have too many addresses with a low balance to migrate. Check again if your total balance doesn't look right.",
-=======
-            "tooManyAddressesToMigrate": "You have too many addresses with low balance to migrate. Check again if your balance doesn't look right.",
->>>>>>> 3d74fa35
             "cannotMigrateAllYourFunds": "Não podemos migrar todos os seus fundos porque alguns endereços possuem valores muito baixos. Você pode prosseguir mesmo assim. {value} será perdido.",
             "error": "Ocorreu um erro ao migrar seus fundos. Por favor, tente novamente."
         },
@@ -993,12 +976,9 @@
         },
         "popup": {
             "preventClose": "Este menu não pode ser fechado."
-<<<<<<< HEAD
         },
         "migration": {
             "missingBundle": "An error occurred while trying to find the transaction bundle."
-=======
->>>>>>> 3d74fa35
         }
     },
     "tooltips": {
