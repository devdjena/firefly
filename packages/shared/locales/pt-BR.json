--- conflicted
+++ resolved
@@ -579,11 +579,7 @@
         },
         "ledgerNotConnected": {
             "connect": "Abra o novo aplicativo IOTA no seu dispositivo Ledger para continuar",
-<<<<<<< HEAD
-            "connectLegacy": "Open the IOTA Legacy app on your Ledger device to continue"
-=======
             "connectLegacy": "Abra o aplicativo IOTA Legacy no seu dispositivo Ledger para continuar"
->>>>>>> 7a6f2ebd
         },
         "ledgerConfirmation": {
             "confirm": "Para continuar, confirme a solicitação exibida no seu dispositivo Ledger"
@@ -593,13 +589,8 @@
             "steps": [
                 "Instalar e abrir o aplicativo Ledger Live",
                 "Certifique-se de que seu Ledger esteja conectado",
-<<<<<<< HEAD
-                "Search for apps: IOTA Legacy and IOTA (MIOTA)",
-                "Install both apps: IOTA Legacy and IOTA (MIOTA)",
-=======
                 "Pesquisar aplicativos: IOTA Legacy e IOTA (MIOTA)",
                 "Instalar ambos os apps: IOTA Legacy e IOTA (MIOTA)",
->>>>>>> 7a6f2ebd
                 "Lembre-se de que é importante fechar o Ledger Live antes de retornar ao Firefly"
             ]
         },
@@ -970,13 +961,8 @@
             "notFound": "Dispositivo Ledger não encontrado.",
             "otherConnected": "O app errado está aberto no seu dispositivo Ledger.",
             "generateAddress": "Ocorreu um erro ao gerar um endereço.",
-<<<<<<< HEAD
-            "timeout": "Timeout exceeded",
-            "disconnected": "Device disconnected"
-=======
             "timeout": "Tempo limite excedido",
             "disconnected": "Dispositivo desconectado"
->>>>>>> 7a6f2ebd
         }
     },
     "tooltips": {
