--- conflicted
+++ resolved
@@ -18,17 +18,10 @@
             "profileName": "Názov profilu",
             "body1": "Môžete si vytvoriť viaceré používateľské profily pre organizáciu vašich peňaženiek a zvýšenie súkromia.",
             "body2": {
-<<<<<<< HEAD
-                "first": "For now, let's start with your first profile name.",
-                "nonFirst": "For now, let's start with your profile name."
-            },
-            "addMore": "You can add more profiles later."
-=======
                 "first": "Začnime s menom vášho prvého profilu.",
                 "nonFirst": "Začnime s menom vášho profilu."
             },
             "addMore": "Viac profilov viete pridať neskôr."
->>>>>>> 9dca5b34
         },
         "setup": {
             "title": "Nastavte si svoju peňaženku",
@@ -59,11 +52,7 @@
             "progress3": "Prepnúť aplikáciu Ledger",
             "progress4": "Previesť prostriedky",
             "watchVideo": "Pozrieť si video-návod",
-<<<<<<< HEAD
-            "videoGuide": "Ledger migration video guide"
-=======
             "videoGuide": "Video-návod pre Ledger migráciu"
->>>>>>> 9dca5b34
         },
         "ledgerInstallationGuide": {
             "title": "Nainštalovali ste potrebné Ledger aplikácie?",
@@ -130,11 +119,7 @@
             "body": "Vaša nová peňaženka je pripravená na použitie.",
             "softwareMigratedBody": "Úspešne ste premigrovali vaše prostriedky do novej siete",
             "fireflyLedgerBody": "Vaše Ledger konto bolo úspešne obnovené a teraz môžete pokračovať.",
-<<<<<<< HEAD
-            "trinityLedgerBody": "You have successfully migrated your Ledger to the new network.",
-=======
             "trinityLedgerBody": "Úspešne ste premigrovali váš Ledger do novej siete.",
->>>>>>> 9dca5b34
             "exportMigration": "Exportovať log migrácie a dokončiť nastavenie"
         },
         "import": {
@@ -214,11 +199,7 @@
             "accountPage": "Stránka účtu",
             "standard": "Štandardný",
             "expert": "Expert",
-<<<<<<< HEAD
-            "takingAWhile": "This is taking a while...",
-=======
             "takingAWhile": "Toto akosi trvá...",
->>>>>>> 9dca5b34
             "notGeneratingAddresses": "Generuje vaša Ledger adresy?",
             "reinstallLegacy": "Ak nie, odpojte zariadenie a skúste to znova. Ak problém pretrváva, možno budete musieť znova nainštalovať aplikáciu {legacy}."
         },
@@ -997,11 +978,7 @@
             "preventClose": "Toto kontextové okno nie je možné zatvoriť."
         },
         "migration": {
-<<<<<<< HEAD
-            "missingBundle": "An error occurred while trying to find the transaction bundle."
-=======
             "missingBundle": "Počas hľadania transakčného bundlu sa vyskytla chyba."
->>>>>>> 9dca5b34
         }
     },
     "tooltips": {
