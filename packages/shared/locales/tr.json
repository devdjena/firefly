--- conflicted
+++ resolved
@@ -18,17 +18,10 @@
             "profileName": "Profil Adı",
             "body1": "Cüzdanlarınızı düzenlemek ve gizliliği artırmak için birden fazla kullanıcı profili oluşturabilirsiniz.",
             "body2": {
-<<<<<<< HEAD
-                "first": "For now, let's start with your first profile name.",
-                "nonFirst": "For now, let's start with your profile name."
-            },
-            "addMore": "You can add more profiles later."
-=======
                 "first": "Şimdilik, ilk profil adınızla başlayalım.",
                 "nonFirst": "Şimdilik, profil adınızla başlayalım."
             },
             "addMore": "Daha sonra daha fazla profil ekleyebilirsiniz."
->>>>>>> 9dca5b34
         },
         "setup": {
             "title": "Bir cüzdan oluşturun",
@@ -59,11 +52,7 @@
             "progress3": "Ledger uygulamasını değiştir",
             "progress4": "Para transferi",
             "watchVideo": "Video kılavuzunu izleyin",
-<<<<<<< HEAD
-            "videoGuide": "Ledger migration video guide"
-=======
             "videoGuide": "Ledger geçişi video kılavuzu"
->>>>>>> 9dca5b34
         },
         "ledgerInstallationGuide": {
             "title": "Gerekli Ledger uygulamalarını yüklediniz mi?",
@@ -130,11 +119,7 @@
             "body": "Yeni cüzdanınız kullanıma hazır.",
             "softwareMigratedBody": "Bakiyenizi başarılı bir şekilde yeni ağa aktardınız",
             "fireflyLedgerBody": "Ledger hesabınız başarıyla kurtarıldı ve artık devam edebilirsiniz.",
-<<<<<<< HEAD
-            "trinityLedgerBody": "You have successfully migrated your Ledger to the new network.",
-=======
             "trinityLedgerBody": "Ledger'ınızı yeni ağa başarıyla taşıdınız.",
->>>>>>> 9dca5b34
             "exportMigration": "Taşıma kaydını dışa aktar ve yüklemeyi bitir"
         },
         "import": {
@@ -214,11 +199,7 @@
             "accountPage": "Hesap Sayfası",
             "standard": "Standart",
             "expert": "Uzman",
-<<<<<<< HEAD
-            "takingAWhile": "This is taking a while...",
-=======
             "takingAWhile": "Bu biraz zaman alıyor...",
->>>>>>> 9dca5b34
             "notGeneratingAddresses": "Ledger'ınız adres üretiyor mu?",
             "reinstallLegacy": "Eğer üretmiyorsa, cihazın bağlantısını kesin ve tekrar deneyin. Sorun devam ediyorsa, {legacy} uygulamasını yeniden yüklemeniz gerekebilir."
         },
@@ -251,11 +232,7 @@
             "miningBundle": "Paket işleniyor",
             "problemRestoringWallet": "Cüzdanınızı geri yüklerken bir ağ hatası oluştu. Lütfen tekrar deneyin.",
             "minimumMigrationAmountSpentAddresses": "Harcama yapılmış her adres için minimum geçiş miktarı 1 Mi'dir. Bakiyeniz doğru görünmüyorsa tekrar kontrol edin.",
-<<<<<<< HEAD
-            "tooManyAddressesToMigrate": "You have too many addresses with a low balance to migrate. Check again if your total balance doesn't look right.",
-=======
             "tooManyAddressesToMigrate": "Taşınamayacak kadar düşük bakiyeye sahip çok fazla adresiniz var. Toplam bakiyeniz doğru görünmüyorsa tekrar kontrol edin.",
->>>>>>> 9dca5b34
             "cannotMigrateAllYourFunds": "Bazı adreslerin değeri çok düşük olduğu için bütün bakiyenizi taşıyamıyoruz. İşleminize bu şekilde de devam edebilirsiniz. {value} kaybolacaktır.",
             "error": "Bakiyeniz taşınırken bir hata oluştu. Lütfen tekrar deneyin."
         },
@@ -1001,11 +978,7 @@
             "preventClose": "Bu açılır pencere kapatılamaz."
         },
         "migration": {
-<<<<<<< HEAD
-            "missingBundle": "An error occurred while trying to find the transaction bundle."
-=======
             "missingBundle": "İşlem paketini bulmaya çalışırken bir hata oluştu."
->>>>>>> 9dca5b34
         }
     },
     "tooltips": {
