--- conflicted
+++ resolved
@@ -17,16 +17,11 @@
             "title": "Створити профіль",
             "profileName": "Ім'я профілю",
             "body1": "Ви можете створити декілька профілів користувачів для організації ваших гаманців та покращення конфіденційності.",
-<<<<<<< HEAD
             "body2": {
                 "first": "For now, let's start with your first profile name.",
                 "nonFirst": "For now, let's start with your profile name."
             },
             "addMore": "You can add more profiles later."
-=======
-            "body2": "Наразі давайте почнемо з імені вашого профілю. Ви можете додати більше профілів пізніше.",
-            "profileName": "Ім'я профілю"
->>>>>>> 58b0e636
         },
         "setup": {
             "title": "Налаштування гаманця",
@@ -52,20 +47,12 @@
             }
         },
         "setupLedger": {
-<<<<<<< HEAD
             "progress1": "Connect your Ledger",
             "progress2": "Generate address",
             "progress3": "Switch Ledger app",
             "progress4": "Transfer funds",
             "watchVideo": "Watch video guide",
             "videoGuide": "Ledger migration video guide"
-=======
-            "progress1": "Підключіть свій Ledger",
-            "progress2": "Створити адресу",
-            "progress3": "Додаток Switch Ledger",
-            "progress4": "Переказ коштів",
-            "watchVideo": "Переглянути відеопосібник"
->>>>>>> 58b0e636
         },
         "ledgerInstallationGuide": {
             "title": "Ви встановили необхідні програми Ledger?",
@@ -130,15 +117,9 @@
             "title": "Налаштування гаманця завершено",
             "fundsMigrated": "Кошти мігрували",
             "body": "Вітаємо! Ваш новий гаманець готовий до використання.",
-<<<<<<< HEAD
             "softwareMigratedBody": "You have successfully migrated your funds to the new network",
             "fireflyLedgerBody": "Your Ledger account is successfully recovered and you can now continue.",
             "trinityLedgerBody": "You have successfully migrated your Ledger to the new network.",
-=======
-            "softwareMigratedBody": "Ви успішно перенесли свої кошти в нову мережу",
-            "fireflyLedgerBody": "Ваш обліковий запис Ledger успішно відновлено, і тепер ви можете продовжити.",
-            "trinityLedgerBody": "Ви успішно перенесли ваш Ledger у нову мережу. Тепер ви можете видалити додаток {legacy} з вашого пристрою.",
->>>>>>> 58b0e636
             "exportMigration": "Експортуйте журнал міграції та завершіть налаштування"
         },
         "import": {
@@ -212,7 +193,6 @@
             "body": "Щоб продовжити міграцію, перейдіть на додаток {legacy} на своєму пристрої Ledger. Коли будете готові, натисніть продовжити."
         },
         "selectLedgerAccountIndex": {
-<<<<<<< HEAD
             "title": "Choose Ledger account index",
             "body": "Choose the Ledger account index you used with Trinity. For most users this will be the default index of 0.",
             "accountIndex": "Account Index",
@@ -222,16 +202,6 @@
             "takingAWhile": "This is taking a while...",
             "notGeneratingAddresses": "Is your Ledger generating addresses?",
             "reinstallLegacy": "If not, disconnect the device and try again. If the issue persists, you may need to reinstall the {legacy} app."
-=======
-            "title": "Виберіть індекс облікового запису Ledger",
-            "body": "Виберіть індекс облікового запису Ledger, який ви використовували з Trinity. Для більшості користувачів це буде стандартний індекс 0.",
-            "accountIndex": "Індекс аккаунта",
-            "accountPage": "Сторінка облікового запису",
-            "standard": "Стандартний",
-            "expert": "Експерт",
-            "notGeneratingAddresses": "Ваш Ledger генерує адреси?",
-            "reinstallLegacy": "Якщо ні, від'єднайте пристрій і повторіть спробу. Якщо проблема не зникне, можливо, вам доведеться перевстановити додаток {legacy}."
->>>>>>> 58b0e636
         },
         "importBackupPassword": {
             "body1": "Будь ласка введіть пароль для захисту резервної копії.",
@@ -260,15 +230,9 @@
             "signingBundle": "Пакет підпису",
             "broadcastingBundle": "Передача пакету",
             "miningBundle": "Майнінг даних",
-<<<<<<< HEAD
             "problemRestoringWallet": "There was a network error restoring your wallet. Please try again.",
             "minimumMigrationAmountSpentAddresses": "Мінімальна сума міграції для кожного витраченої адреси становить 1 мега айота. Перевірте знову, якщо ваш баланс неправильний.",
             "tooManyAddressesToMigrate": "You have too many addresses with a low balance to migrate. Check again if your total balance doesn't look right.",
-=======
-            "problemRestoringWallet": "Під час відновлення гаманця сталася помилка мережі. Будь ласка спробуйте ще раз.",
-            "minimumMigrationAmountSpentAddresses": "Мінімальна сума міграції для кожного витраченої адреси становить 1 Mi. Перевірте знову, якщо ваш баланс неправильний.",
-            "tooManyAddressesToMigrate": "У вас занадто багато адрес з низьким балансом для перенесення. Перевірте ще раз, чи баланс не виглядає належним чином.",
->>>>>>> 58b0e636
             "cannotMigrateAllYourFunds": "Ми не можемо перенести всі ваші кошти, тому що деякі адреси занадто низькі. Ви все одно можете продовжити. {value} буде втрачено.",
             "error": "Помилка під час міграції ваших коштів. Будь ласка, спробуйте ще раз."
         },
@@ -1011,14 +975,10 @@
             "disconnected": "Ваш пристрій Ledger було відключено."
         },
         "popup": {
-<<<<<<< HEAD
             "preventClose": "This popup is unable to be closed."
         },
         "migration": {
             "missingBundle": "An error occurred while trying to find the transaction bundle."
-=======
-            "preventClose": "Це спливаюче вікно неможливо закрити."
->>>>>>> 58b0e636
         }
     },
     "tooltips": {
