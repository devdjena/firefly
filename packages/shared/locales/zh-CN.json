{
    "views": {
        "onboarding1": {
            "title": "发送，接收&管理您的IOTA",
            "body": "Firefly 是IOTA的官方钱包软件。"
        },
        "legal": {
            "title": "隐私政策和服务条款",
            "body": "请查看隐私政策和服务条款。",
            "checkbox": "我已读过和接受隐私政策和服务条款"
        },
        "appearance": {
            "title": "外观",
            "body": "选择您的App主题"
        },
        "profile": {
            "title": "新建配置文件",
            "profileName": "配置名称",
            "body1": "您可创建多个用户配置文件来分别存储您的Token以确保安全。",
            "body2": {
<<<<<<< HEAD
                "first": "For now, let's start with your first profile name.",
                "nonFirst": "For now, let's start with your profile name."
            },
            "addMore": "You can add more profiles later."
=======
                "first": "现在，让我们从您的第一个配置文件的名称开始。",
                "nonFirst": "现在，让我们从您的配置名称开始。"
            },
            "addMore": "您可以稍后添加更多配置文件。"
>>>>>>> 9dca5b34
        },
        "setup": {
            "title": "设置钱包",
            "chrysalisTitle": "Chrysalis网络更新",
            "chrysalisBody": "从4月21日起，用户可以将他们的Token迁移到新的 Chrysalis 网络。我们建议您尽快迁移您现有的Token。",
            "learnMore": "了解迁移信息"
        },
        "secure": {
            "title": "保障钱包的安全",
            "body1": "保存和打印Recovery Kit PDF模板。",
            "body2": "如果您填写Recovery Kit并安全存储它，您就能够恢复您的钱包。"
        },
        "create": {
            "title": "创建一个钱包",
            "body": "创建一个新钱包。您可以选择一个普通软件钱包，或者如果您有一个Ledger设备，您可以设置一个硬件钱包。",
            "softwareAccount": {
                "title": "我想要一个软件钱包",
                "description": "创建一个24个字的恢复助记词"
            },
            "ledgerAccount": {
                "title": "我想要一个硬件钱包",
                "description": "需要Ledger Nano S 或 Nano X"
            }
        },
        "setupLedger": {
            "progress1": "连接您的Ledger",
            "progress2": "生成地址",
            "progress3": "切换Ledger应用",
            "progress4": "划拨资金",
            "watchVideo": "观看视频指南",
<<<<<<< HEAD
            "videoGuide": "Ledger migration video guide"
=======
            "videoGuide": "Ledger 迁移视频指南"
>>>>>>> 9dca5b34
        },
        "ledgerInstallationGuide": {
            "title": "您是否安装了必要的Ledger应用？",
            "body1": "在您继续之前，您必须通过Ledger Live找到并安装 {legacy} 应用程序和新的 IOTA应用程序。",
            "body2": "请确保您的Ledger固件是最新的。任何预安装的应用都应更新到他们的最新版本。",
            "action": "是的，我已经安装了这些应用"
        },
        "password": {
            "title": "设置密码",
            "body1": "您需要一个强大的密码来保护您的资金。可使用一些单词的组合，并避免常见的短语，名称或日期。",
            "body2": "建议您在Recovery Kit中写下您的密码。"
        },
        "protect": {
            "title": "Protect your wallet",
            "body1": "设置登录 PIN 码，确保只有您能访问您的钱包。",
            "body2": "请安全保管您的 PIN 码！"
        },
        "pin": {
            "title": "设置PIN码",
            "body1": "请在下方输入 6 位数字的 PIN 码。您在登录钱包时需要输入 PIN 码。",
            "body2": "仅使用数字"
        },
        "confirmPin": {
            "title": "请验证您的 PIN",
            "body1": "您的 PIN 码将保障您的余额和交易的隐私。",
            "body2": "请重新输入您的 PIN 码以继续操作。"
        },
        "backup": {
            "title": "请备份您的钱包",
            "body1": "您现在将看到一个恢复密语。请在Recovery Kit中写下它。",
            "body2": "请勿与任何人分享您的恢复密语。因为该密语可从任何地点访问到您的Token。",
            "body3": "如果您丢失了恢复密语，您很可能会丢失您的资金。"
        },
        "recoveryPhrase": {
            "title": "恢复密语",
            "body1": "在您的Recovery Kit中，按显示的准确顺序填写单词。",
            "body2": "秘密保管并安全存储",
            "body3": "一个书面备份非常重要。计算机常常失败，文件可能损坏。",
            "revealRecoveryPhrase": "显示恢复密语",
            "hideRecoveryPhrase": "隐藏恢复密语"
        },
        "verifyRecoveryPhrase": {
            "title": "验证恢复密语",
            "body": "让我们检查你是否能正确地写下密语。请按照正确的顺序选择这些单词。",
            "word": "单词",
            "verified": "恢复密语已验证",
            "verifiedBody": "请记住将它秘密保管和安全存储。"
        },
        "backupWallet": {
            "title": "备份到 Stronghold 文件",
            "body1": "请输入您的密码来备份您的钱包到一个Stronghold文件。您的密码将用来加密这个备份文件。",
            "body2": "数字备份很重要的原因：",
            "reason1": "不需要输入您的恢复密语就能轻松恢复您的钱包",
            "reason2": "导入你的钱包到其他设备",
            "reason3": "恢复您的全部交易记录"
        },
        "recoveryPhraseSaved": {
            "title": "备份成功",
            "body": "你已经将你的钱包备份到了一个Stronghold文件。"
        },
        "congratulations": {
            "title": "钱包设置完成",
            "fundsMigrated": "资金已迁移",
            "body": "您的新钱包已准备使用。",
            "softwareMigratedBody": "您已成功地将您的资金迁移到新的网络",
            "fireflyLedgerBody": "您的Ledger 账号已成功恢复，您现在可以继续。",
<<<<<<< HEAD
            "trinityLedgerBody": "You have successfully migrated your Ledger to the new network.",
=======
            "trinityLedgerBody": "您已成功地从Ledger 迁移到新的网络。",
>>>>>>> 9dca5b34
            "exportMigration": "导出迁移日志并完成设置"
        },
        "import": {
            "title": "恢复或迁移资金",
            "body": "如果您已经有一个seed或钱包备份文件，你可以在这里导入。 如果您在旧的IOTA主网持有资金，您将会通过迁移步骤将资金转移到Chrysalis网络。",
            "importSeed": "我有一个81个字符的seed",
            "importSeedDescription": "输入seed并将资金迁移到Chrysalis",
            "importMnemonic": "我有一个Fifrefly恢复密语",
            "importMnemonicDescription": "输入恢复密语来找回您的钱包",
            "importFile": "我有一个备份文件",
            "importFileDescription": "上传Seedvault或Stronghold 文件",
            "importLedger": "我有一个Ledger 备份",
            "importLedgerDescription": "还原或迁移Ledger 资料"
        },
        "importFromText": {
            "seed": {
                "title": "键入您的seed以开始迁移",
                "body": "一个seed由81个字符组成。它用于从旧的的 Trinity 钱包中进行恢复。",
                "enter": "输入您的seed"
            },
            "mnemonic": {
                "title": "输入您的恢复密语",
                "body": "恢复密语长度为24个单词，单词全部为小写，单词间由空格隔开。这个密语可用于恢复已有的Firefly钱包。",
                "enter": "请输入您的seed或恢复密语"
            },
            "seedDetected": "检测到81个字符种子",
            "phraseDetected": "检测到24个单词恢复密语",
            "checksum": "校验和"
        },
        "importFromFile": {
            "title": "使用备份文件恢复你的钱包",
            "body": "导入备份文件以恢复您的钱包。备份可以是 Stronghold (.stronghold) 或 Trinity SeedVault (.kdbx)格式。"
        },
        "importFromLedger": {
            "title": "还原或迁移您的Ledger",
            "body": "还原现有的Firefly Ledger 个人资料，或从Trinity迁移您的资金。",
            "haveFireflyLedger": "我有一个Firefly Ledger备份",
            "haveFireflyLedgerDescription": "还原一个Firefly 个人资料",
            "haveTrinityLedger": "我有一个 Trinity Ledger 备份",
            "haveTrinityLedgerDescription": "迁移一个 Trinity 档案"
        },
        "connectLedger": {
            "title": "将您的账单连接到Fifly",
            "body": "为了让Firefly找到的您的Ledger设备，请确保官方的Ledger Live应用程序已关闭。",
            "trafficLight1": "输入PIN码来连接并解锁您的Ledger设备",
            "trafficLight2": "在您的Ledger设备上打开新的 IOTA应用",
            "tips": "Ledger无法连接时的处理技巧"
        },
        "restoreFromFireflyLedger": {
            "title": "恢复您的Ledger用户资料",
            "body": "按下恢复以完成设置并恢复您的钱包、余额和交易记录。",
            "restoring": "正在从Ledger恢复..."
        },
        "legacyLedgerIntro": {
            "title": "使用Fifly开始您的Ledger迁移",
            "body1": "Firefly会协助您将代币转移到新的Chrysalis网络。",
            "body2": "迁移后，您将能够使用Firefly通过Ledger设备来发送和接收您的代币。",
            "readMore": "迁移过程中会发生什么"
        },
        "generateNewLedgerAddress": {
            "title": "生成新地址",
            "body": "您需要生成一个新地址来使用 Firefly 迁移您的代币。请点击下面的按钮继续。",
            "confirmTitle": "确认新地址",
            "confirmBody": "为了安全起见，请确认Ledger上生成的地址与下面显示的地址相同。如果地址相同，请同时按下您Ledger上的两个按钮。",
            "confirmedTitle": "地址已确认",
            "confirmedBody": "您已确认Fifrefly的地址与您Ledger设备上的地址相匹配。",
            "generating": "生成地址"
        },
        "switchLedgerApps": {
            "title": "切换Ledger应用",
            "body": "请切换到您Ledger设备上的 {legacy} 应用程序以继续迁移。准备就绪后，请按下继续。"
        },
        "selectLedgerAccountIndex": {
            "title": "选择您的Ledger账户索引",
            "body": "请选择您的Trinity所使用的Ledger帐户索引。对于大多数用户，默认的索引值是0。",
            "accountIndex": "账户索引",
            "accountPage": "账户页面",
            "standard": "标准模式",
            "expert": "专家模式",
<<<<<<< HEAD
            "takingAWhile": "This is taking a while...",
=======
            "takingAWhile": "这需要一段时间...",
>>>>>>> 9dca5b34
            "notGeneratingAddresses": "您的Ledger设备是否生成新的地址？",
            "reinstallLegacy": "若未生新地址，请断开设备并重试。如果问题仍然存在，您可能需要重新安装 {legacy} 应用程序。"
        },
        "importBackupPassword": {
            "body1": "请输入您的备份密码。",
            "body2": "这是您首次创建备份时设置的密码。"
        },
        "importSuccess": {
            "title": "您已成功恢复您的备份。",
            "body": "您现在可以设置新的配置文件。"
        },
        "migrate": {
            "title": "迁移您的资金",
            "body1": "这是一个自动化过程，可以将您的资金迁移到您的新钱包。",
            "body2": "这可能需要一些时间。不要在迁移过程中关闭您的设备。",
            "existing": "您的旧钱包",
            "new": "您的新钱包",
            "learn": "了解迁移信息",
            "beginMigration": "开始迁移",
            "migrating": "正在迁移资金...",
            "migrated": "{balance} 已迁移",
            "migrationFailed": "迁移失败",
            "noAddressesForMigration": "请选择你要保护的地址。",
            "restoringWallet": "正在恢复钱包...",
            "findingBalance": "正在寻找余额...",
            "incorrectSeedVaultPassword": "SeedVault 密码不正确。",
            "noDataSeedVault": "SeedVault文件中没有找到数据。",
            "signingBundle": "签名包",
            "broadcastingBundle": "广播包",
            "miningBundle": "签名包",
            "problemRestoringWallet": "恢复钱包出现网络异常，请重试。",
            "minimumMigrationAmountSpentAddresses": "每个已花费地址的最小迁移金额为1Mi，请再次检查你的余额是否符合。",
<<<<<<< HEAD
            "tooManyAddressesToMigrate": "You have too many addresses with a low balance to migrate. Check again if your total balance doesn't look right.",
=======
            "tooManyAddressesToMigrate": "您有太多的小额地址需要迁移，请再次检查您的账户余额是否正确。",
>>>>>>> 9dca5b34
            "cannotMigrateAllYourFunds": "我们不能迁移您的所有资金，因为某些地址的价值太低。您仍然可以继续，但是 {value} 将会丢失。",
            "error": "资金迁移出现错误，请重试。"
        },
        "bundleMiningWarning": {
            "title": "警告！",
            "body1": "您在一个或多个已花费的地址上存有资金。",
            "body2": "我们建议你执行一个自动化程序，以帮助您保护和安全地转移这些资金。",
            "body3": "如果您关闭了应用程序，您将需要重新启动整个迁移。",
            "learn": "了解已花费的地址"
        },
        "secureSpentAddresses": {
            "title": "保护已花费的地址",
            "body1": "在 {number, plural, other {# 个花费的地址}}上检查到有资金存在。",
            "body2": "我们建议你执行一个自动化程序，以帮助您保护和安全地转移这些资金。",
            "error": "你不能迁移余额小于1Mi 的已花费的地址"
        },
        "securityCheckCompleted": {
            "title": "安全检查已完成",
            "body1": "我们已经评估了安全风险等级。再次运行此进程可能会降低您的风险等级。",
            "body2": "如果您对风险等级感到满意，请按键继续。",
            "rerun": "重新评估被选中的地址",
            "continueMigration": "继续迁移"
        },
        "securingSpentAddresses": {
            "title": "保护已花费的地址...",
            "body1": "这个过程将需要 {minutes, plural, other {# 分钟}}",
            "body2": "您的计算机将满负荷运行，请等待完成以后再处理其他的事情。"
        },
        "transferFragmentedFunds": {
            "body1": "Firefly将立即开始迁移您的资金。这可能需要一段时间。",
            "body2": "请确认您的Ledger设备已连接， 并且{legacy} 应用在迁移过程中保持打开状态.",
            "migrate": "迁移资金",
            "transaction": "交易 {number}",
            "rerun": "重试"
        },
        "migrateFailed": {
            "title": "To do",
            "body": "To do"
        },
        "balance": {
            "title": "您的余额",
            "body": "在继续之前请确保您的余额是正确的。如果它看起来不正确，您可以再次检查。",
            "error": "最小迁移金额是 1 Mi。请再次检查您的余额是否正确。",
            "zeroBalance": "请再试一次。如果您仍然找不到您的余额，您输入的种子可能不正确。",
            "zeroBalanceLedgerLegacy": "请再试一次。如果您仍然找不到您的余额，您可能选择了错误的帐户索引。"
        },
        "settings": {
            "settings": "设置",
            "generalSettings": {
                "title": "常规设置",
                "description": "配置您的应用外观和其他常规设置"
            },
            "security": {
                "title": "安全设置",
                "description": "更改您的密码并调整安全相关的设置"
            },
            "advancedSettings": {
                "title": "高级设置",
                "description": "技术用户的工具和手动设置"
            },
            "helpAndInfo": {
                "title": "帮助和信息",
                "description": "找到问题的答案或通过提交Issue来获得帮助"
            },
            "profile": {
                "title": "配置信息",
                "description": "更改您的账户名称或设置头像"
            },
            "sync": {
                "title": "同步钱包",
                "description": ""
            },
            "theme": {
                "title": "主题",
                "description": ""
            },
            "language": {
                "title": "语言",
                "description": ""
            },
            "currency": {
                "title": "货币",
                "description": "调整余额换算和变更图表选项"
            },
            "notifications": {
                "title": "通知",
                "description": "交易事件的系统通知"
            },
            "networkStatus": {
                "title": "网络状态",
                "description": "显示你现在所连接的节点状态。"
            },
            "exportStronghold": {
                "title": "导出备份",
                "description": "导出到 Stronghold文件 - 完整加密备份您的钱包及其最新交易记录"
            },
            "appLock": {
                "title": "自动锁定",
                "description": "自动锁定钱包并登出的待机时间",
                "durationMinute": "{time, plural, one {1分钟} other {# 分钟}}",
                "durationHour": "{time, plural, one {1小时} other {# 小时}}"
            },
            "changePassword": {
                "title": "修改密码",
                "description": "您的密码是用来保护您的钱包的。您必须使用一个强有力的密码来保护您的资金"
            },
            "changePincode": {
                "title": "修改 PIN 码",
                "description": "您的 PIN 码将保障您的余额和交易的隐私。",
                "currentPincode": "当前 PIN 码",
                "newPincode": "新 PIN 码",
                "confirmNewPincode": "确认新PIN码",
                "action": "更改 PIN 码"
            },
            "balanceFinder": {
                "title": "余额搜索器",
                "description": "对您的币地址进行扩展搜索"
            },
            "hiddenAccounts": {
                "title": "隐藏钱包列表",
                "description": "选择此选项将显示以前隐藏的钱包"
            },
            "deleteProfile": {
                "title": "删除配置文件",
                "description": "删除您的整个账户信息、钱包和交易历史。请确保您有一个备份"
            },
            "deepLinks": {
                "title": "深链接",
                "description": "在点击 iota:// 链接时自动填写Fifrefly 的交易数据"
            },
            "developerMode": {
                "title": "开发者模式",
                "description": "连接到测试网和其他开发者功能"
            },
            "nodeSettings": {
                "title": "节点设置",
                "description": "请启用手动配置来设置并连接到您自己的节点"
            },
            "configureNodeList": {
                "title": "选择节点",
                "description": "管理您连接的 IOTA网络节点列表",
                "primaryNode": "主节点",
                "excludeNode": "排除此节点",
                "includeNode": "包含此节点",
                "viewDetails": "查看详细信息",
                "setAsPrimary": "设为主要节点",
                "removeNode": "删除节点",
                "includeOfficialNodeList": "包含官方节点列表",
                "noNodes": "尚未配置节点，将使用节点自动选择功能"
            },
            "proofOfWork": {
                "title": "工作量证明",
                "description": "在您的本地设备或在外包节点上完成工作量证明"
            },
            "errorLog": {
                "title": "错误日志",
                "description": "查看错误以调试问题"
            },
            "diagnostics": {
                "title": "诊断程序",
                "description": "查看系统和应用程序信息"
            },
            "migrateLedgerIndex": {
                "title": "迁移Ledger账户索引",
                "description": "迁移另一个 Trinity 帐户索引"
            },
            "stateExport": {
                "title": "状态导出",
                "description": "将您的交易历史记录导出到.csv文件"
            },
            "troubleshoot": {
                "title": "故障排除",
                "description": "使用故障排除向导解决常见问题"
            },
            "documentation": {
                "title": "文档",
                "description": "查看文档，深入解释如何工作"
            },
            "faq": {
                "title": "常见问题",
                "title2": "常见问题",
                "description": "查看常见问题以获得帮助"
            },
            "discord": {
                "title": "Discord",
                "description": "在 Discord 上从 IOTA 社区获得帮助"
            },
            "about": {
                "title": "关于",
                "description": ""
            },
            "reportAnIssue": {
                "title": "反馈问题",
                "description": "向开发者反馈错误。请检查以确保该问题尚未被反馈过"
            }
        },
        "login": {
            "pleaseWait": "请等待 {time, plural, one {1 秒} other {# 秒}}",
            "incorrectAttempts": "{attempts, plural, one {1 次失败重试} other {# 次失败重试}}"
        },
        "dashboard": {
            "security": {
                "version": {
                    "title": "Firefly v{version}",
                    "upToDate": "最新版本",
                    "outOfDate": "已过期"
                },
                "hardwareDevice": {
                    "title": "硬件设备",
                    "statuses": {
                        "appNotOpen": "IOTA 应用未打开",
                        "connected": "已连接",
                        "legacyConnected": "{legacy} 应用程序已打开",
                        "locked": "锁定",
                        "mnemonicMismatch": "错误的Ledger设备或记助词",
                        "notDetected": "未检测到设备",
                        "otherConnected": "应用已打开"
                    }
                },
                "strongholdStatus": {
                    "title": "钱包状态",
                    "locked": "锁定",
                    "unlocked": "解锁"
                },
                "strongholdBackup": {
                    "title": "钱包备份",
                    "weeksAgo": "{weeks, plural, one {# 周} other {# 周}} 前"
                }
            },
            "network": {
                "networkOperational": "网络运行",
                "networkDegraded": "网络降级",
                "networkDown": "网络已断开",
                "status": "状态",
                "messagesPerSecond": "每秒信息数",
                "referencedRate": "确认率"
            },
            "profileModal": {
                "allSettings": "所有设置",
                "logout": "退出账号"
            }
        }
    },
    "popups": {
        "password": {
            "title": "需要输入密码",
            "subtitle": "请输入您的密码来解锁您的钱包",
            "backup": "请输入您的密码以导出备份"
        },
        "qr": {
            "title": "你的二维码"
        },
        "version": {
            "title": "当前版本: {version}",
            "upToDateTitle": "Firefly 目前是最新版本",
            "upToDateDescription": "你正在运行的Firefly是最新的，最安全的版本。",
            "updateAvailable": "Firefly有可用的更新",
            "updateDetails": "版本{version} - {date}",
            "noAutoUpdate": "此Windows版本禁用自动更新，请访问 https://firefly.iota.org 下载更新。"
        },
        "backup": {
            "title": "上次备份: {date}",
            "lastBackup": "您上次的备份 {date}",
            "backupDescription": "定期备份您的钱包和交易记录是非常重要的。",
            "backupWarning": "如果您丢失了备份文件和恢复短语，您将再也不能访问您的资金",
            "notBackedUp": "没有备份",
            "notBackedUpDescription": "您还未备份您的钱包",
            "saving": "正在保存..."
        },
        "deleteAccount": {
            "title": "删除{name}?",
            "body": "此钱包没有交易历史。它可以被安全地删除。",
            "typePassword": "请输入您的钱包密码进行确认。",
            "hideAccount": "删除钱包",
            "errorTitle": "无法删除 {name}",
            "errorBody1": "您不能删除这个钱包，您必须至少有一个钱包"
        },
        "hideAccount": {
            "title": "是否隐藏 {name}？",
            "body": "您可以稍后通过在高级设置中启用\"显示隐藏账户\"来查找此钱包。",
            "typePassword": "请输入您的钱包密码进行确认。",
            "hideAccount": "隐藏钱包",
            "errorTitle": "无法隐藏 {name}",
            "errorBody1": "你只能隐藏余额为0的钱包",
            "errorBody2": "目前你的这个账户还有 {balance} 余额. 请把这些资金移动到另一个钱包后重试。",
            "errorBody3": "您不能隐藏这个钱包，您必须至少有一个钱包"
        },
        "addressHistory": {
            "title": "{name} 地址历史记录",
            "currentBalance": "当前余额: {balance}"
        },
        "node": {
            "titleAdd": "添加节点",
            "titleUpdate": "更新节点",
            "titleRemove": "删除节点",
            "titleDetails": "节点详细信息",
            "nodeAddress": "节点地址",
            "optionalUsername": "用户名(选填)",
            "optionalPassword": "密码 (选填)",
            "setAsPrimaryNode": "设为主节点",
            "removeConfirmation": "您确定要删除此节点吗？"
        },
        "errorLog": {
            "title": "错误日志",
            "empty": "错误日志为空。"
        },
        "deleteProfile": {
            "title": "删除配置文件",
            "confirmation": "您确定要删除此配置文件吗？此操作无法撤消。",
            "typePassword": "请输入您的密码以确认。"
        },
        "diagnostics": {
            "title": "诊断程序",
            "node": "节点",
            "platform": "平台",
            "platformVersion": "平台版本",
            "platformArchitecture": "平台架构",
            "cpuCount": "CPU 计数",
            "totalMem": "总内存",
            "freeMem": "空闲内存",
            "userPath": "用户路径"
        },
        "transaction": {
            "title": "确认交易",
            "body": "您将要发送 {amount} 到"
        },
        "balanceFinder": {
            "title": "寻找余额",
            "body": "对地址进行更详尽的搜索以找到缺失的余额。此操作可能需要一段时间。",
            "totalWalletBalance": "总余额",
            "typePassword": "输入您的密码以允许搜索。"
        },
        "riskFunds": {
            "title": "警告：迁移过程面临风险的资金",
            "body1": "强烈建议您在着手迁移之前为您的所有资金做好安全保护。 如果您不能保证资金安全，您的资金就有被盗的风险。",
            "body2": "建议您为中风险级别或以上的地址重新进行处理。"
        },
        "missingBundle": {
            "title": "警告：迁移过程面临风险的资金",
            "body": "您在已花费的地址上存有资金，但是没有找到保护这些地址所需的信息。 如果您在很久以前进行了交易，就可能会发生这种情况。您可以继续，但是 {value} 在迁移过程中面临风险。",
            "learnMore": "了解更多关于已花费的地址",
            "proceed": "我已经了解风险"
        },
        "snapshot": {
            "title": "正在进行网络升级",
            "body": "Chrysalis网络升级已经开始。",
            "bodyMigration": "在维护完成之前暂不支持迁移功能。",
            "bodyFirefly": "在完成之前Firefly将被暂停使用。完成之后您仍然可以进行代币迁移。"
        },
        "ledgerNotConnected": {
            "connect": "打开您Ledger设备上的IOTA应用以继续",
            "connectLegacy": "打开您Ledger设备上的 {legacy} 应用以继续"
        },
        "ledgerConfirmation": {
            "confirm": "若要继续，请确认Ledger设备上的弹出窗口"
        },
        "ledgerAppGuide": {
            "title": "Ledger应用安装指南",
            "steps": {
                "0": "安装并打开 Ledger Live 应用程序",
                "1": "请确保您的Ledger设备已连接",
                "2": "搜索应用: {legacy} 和 IOTA(MIOTA)",
                "3": "安装应用: {legacy} 和 IOTA(MIOTA)",
                "4": "请记住，在返回Fifly之前关闭Ledger Live是非常重要的"
            }
        },
        "ledgerConnectionGuide": {
            "title": "Ledger无法连接时的处理技巧",
            "steps": {
                "0": "请确保Ledger Live没有在您的计算机上打开运行",
                "1": "请确保您已经用PIN码解锁了Ledger设备",
                "2": "在您的Ledger设备上打开新的 IOTA应用",
                "3": {
                    "text": "仍然无法连接？",
                    "link": "尝试查看Ledger的官方网站支持"
                }
            }
        },
        "ledgerTransaction": {
            "remainderAddress": {
                "title": "确认余额地址",
                "info": "请确认Ledger上显示的余额地址与下面显示的地址相同。如果地址相同，请同时按下您Ledger上的两个按钮。"
            },
            "transaction": {
                "title": "确认交易",
                "info": "请确认Ledger上显示的交易信息与下面显示的信息相同。如果信息相同，请同时按下您Ledger上的两个按钮。"
            }
        },
        "ledgerAddress": {
            "title": "确认接收地址",
            "body": "请确认Ledger上显示的接收地址与下面显示的地址相同。如果地址相同，请同时按下您Ledger上的两个按钮。"
        },
        "ledgerMigrateIndex": {
            "title": "您需要迁移另一个 Trinity 帐户索引吗？",
            "body": "您也可以稍后在高级设置中迁移Ledger索引。"
        }
    },
    "charts": {
        "incomingMi": "转入 {value}",
        "outgoingMi": "发送 {value}",
        "portoflio": "资产组合",
        "token": "Token",
        "accountValue": "钱包金额",
        "accountActivity": "钱包活动",
        "timeframe1Hour": "1 小时",
        "timeframe1Day": "1 天",
        "timeframe1Week": "1 周",
        "timeframe1Month": "1个月"
    },
    "actions": {
        "continue": "继续",
        "back": "返回",
        "previous": "上一步",
        "next": "下一步",
        "cancel": "取消",
        "close": "关闭",
        "dismiss": "取消",
        "proceedAnyway": "仍要继续",
        "save": "保存",
        "importSeed": "导入已有的种子",
        "restoreWallet": "迁移或恢复钱包",
        "restoreWalletDescription": "迁移到 Chrysalis 或恢复现有钱包",
        "createWallet": "创建新钱包",
        "createWalletDescription": "在 Chrysalis 上创建一个新的钱包",
        "savePassword": "保存密码",
        "useBiometric": "使用生物特征安全机制",
        "setupPin": "设置PIN码",
        "setPin": "设置PIN码",
        "confirmPin": "确认PIN码",
        "enterYourPin": "输入你的密码",
        "saveBackupFile": "保存备份文件",
        "iveWrittenRecoveryPhrase": "我已经写下我的恢复短语",
        "verifyRecoveryPhrase": "验证恢复密语",
        "revealRecoveryPhrase": "显示恢复密语",
        "importSeedvault": "导入SeedVault",
        "checkAgain": "再次检查",
        "importFromFile": "从文件导入",
        "send": "发送",
        "receive": "接收",
        "create": "创建",
        "beginTransfer": "开始传输",
        "tryAgain": "重试",
        "visitDiscord": "访问 Discord",
        "dragDrop": "拖放",
        "importExtentions": ".kdbx 或 .stronghold文件",
        "chooseFile": "选择一个文件",
        "dropHere": "将您的文件拖放至此处",
        "syncAll": "全部同步",
        "export": "导出",
        "exportNewStronghold": "导出一个新的Stronghold",
        "enableDeepLinks": "启用深链接",
        "enableDeveloperMode": "打开开发者模式",
        "enableSystemNotifications": "启用系统通知",
        "exportState": "导出状态",
        "localProofOfWork": "本地工作量证明",
        "unlock": "解锁",
        "updateFirefly": "更新Firefly",
        "restartNow": "立即重启",
        "saveBackup": "保存Stronghold备份",
        "customizeAcount": "自定义钱包",
        "viewAddressHistory": "显示地址历史记录",
        "hideAccount": "隐藏钱包",
        "showAccount": "取消隐藏该钱包",
        "deleteAccount": "删除钱包",
        "max": "最大",
        "addNode": "添加节点",
        "updateNode": "更新节点",
        "removeNode": "删除节点",
        "hide": "隐藏",
        "hideOthers": "隐藏其它",
        "showAll": "显示全部",
        "quit": "退出",
        "edit": "编辑",
        "undo": "撤销",
        "redo": "重做",
        "cut": "剪切",
        "copy": "复制",
        "paste": "粘贴",
        "selectAll": "全选",
        "addAccount": "添加钱包",
        "checkForUpdates": "检查更新",
        "reportAnIssue": "反馈问题",
        "restore": "还原",
        "clear": "清除",
        "hideDetails": "隐藏详情",
        "yes": "是",
        "no": "否",
        "skip": "跳过",
        "reset": "重置",
        "downloadRecoveryKit": "保存Recovery Kit模板",
        "skipBackup": "跳过文件备份",
        "finishSetup": "完成设置",
        "readDocumentation": "阅读文档",
        "visitFaq": "访问常见问题",
        "viewStatus": "查看状态",
        "showHiddenAccounts": "显示隐藏钱包",
        "confirm": "确认",
        "hideNetworkStatistics": "隐藏网络统计信息",
        "findBalances": "寻找余额",
        "searchBalances": "搜索余额",
        "searchAgain": "重新搜索",
        "searching": "搜索中...",
        "closeFirefly": "关闭Firefly",
        "generateAddress": "生成地址",
        "migrateAgain": "迁移另一个Ledger索引"
    },
    "general": {
        "password": "密码",
        "confirmPassword": "确认密码",
        "currentPassword": "当前使用的密码",
        "newPassword": "新的密码",
        "confirmNewPassword": "再次确认新的密码",
        "yourSeed": "你的种子",
        "recoveryPhrase": "恢复密语",
        "recentActivity": "最新活动",
        "sent": "已发送",
        "received": "已收到",
        "sendPayment": "发送资金",
        "moveFunds": "内部转账",
        "sendTo": "发送到",
        "sendFunds": "发送资金",
        "sendToAddress": "发送至地址",
        "scanQrOrPaste": "扫描二维码或粘贴地址",
        "moveFundsBetweenAccounts": "钱包间资金互转",
        "sendTokensToAddress": "发送Token到另一个地址",
        "manageAccount": "管理钱包",
        "customizeAcount": "自定义你的钱包",
        "account": "钱包",
        "sendingToAddress": "发送至地址",
        "amount": "金额",
        "addAddress": "新增地址",
        "reference": "使用指南",
        "from": "从",
        "to": "到",
        "receiveFunds": "接收资金",
        "myAddress": "我的地址",
        "shareAddress": "分享地址",
        "yourAddress": "您的地址",
        "newRemainder": "新的余额",
        "remainder": "剩余资金",
        "generateNewAddress": "生成新地址",
        "copyAddress": "复制地址",
        "import": "导入",
        "seedvault": "SeedVault",
        "stronghold": "Stronghold",
        "language": "语言",
        "appearance": "外观",
        "lightTheme": "浅色主题",
        "darkTheme": "深色主题",
        "balance": "余额",
        "accountBalance": "钱包余额",
        "incoming": "收到",
        "outgoing": "转出",
        "totalIn": "收入总计",
        "totalOut": "支出总计",
        "accounts": "钱包列表",
        "myAccounts": "我的钱包",
        "automaticNodeSelection": "自动选择节点",
        "manualNodeSelection": "手动选择节点",
        "profiles": "用户配置",
        "developerProfile": "开发者模式",
        "developerProfileDescription": "允许您连接到测试网",
        "dev": "开发者",
        "createAccount": "创建钱包",
        "accountName": "钱包名称",
        "latestTransactions": "最新交易",
        "transactions": "交易",
        "security": "安全设置",
        "accountAddress": "钱包地址",
        "nodes": "节点",
        "wallet": "钱包",
        "help": "帮助",
        "you": "您",
        "messageId": "消息 ID",
        "inputAddress": "发送地址",
        "receiveAddress": "接收地址",
        "newAddress": "新地址",
        "date": "日期",
        "status": "状态",
        "confirmed": "已确认",
        "pending": "正在处理",
        "noAccounts": "您还没有钱包，请创建一个。",
        "loadingAccounts": "加载中，请稍候...",
        "addProfile": "添加个人档案",
        "noRecentHistory": "没有最近的历史记录",
        "firstSync": "同步历史记录，可能需要一段时间...",
        "transferSyncing": "正在同步钱包",
        "transferSelectingInputs": "选择输入",
        "transferRemainderAddress": "生成余额地址",
        "transferPreparedTransaction": "准备交易...",
        "transferSigning": "签名交易",
        "transferPow": "执行PoW",
        "transferBroadcasting": "正在广播交易...",
        "transferComplete": "转账完毕",
        "generatingReceiveAddress": "生成接收地址",
        "creatingAccount": "正在创建钱包，请稍候...",
        "updatingAccount": "正在更新钱包，请稍候...",
        "accountSyncing": "正在同步钱包",
        "accountSyncComplete": "钱包同步完成",
        "passwordUpdating": "正在更新密码...",
        "passwordSuccess": "密码更新成功",
        "passwordFailed": "更新密码失败",
        "syncingAccounts": "正在同步钱包...",
        "exportingStronghold": "导出Stronghold...",
        "exportingStrongholdSuccess": "Stronghold导出成功",
        "exportingStrongholdFailed": "Stronghold导出失败",
        "pinCodeUpdating": "正在更新 PIN 码...",
        "pinCodeSuccess": "PIN 码更新成功",
        "pinCodeFailed": "PIN 码更新失败",
        "passwordStrength": "密码强度",
        "passwordStrength0": "糟糕的",
        "passwordStrength1": "差的",
        "passwordStrength2": "弱的",
        "passwordStrength3": "一般",
        "passwordStrength4": "强壮的",
        "creatingProfile": "正在创建帐户，请稍候...",
        "fundMigration": "资金迁移",
        "accountRemoved": "此钱包被隐藏。请取消隐藏以执行转账。",
        "receivingTo": "正在接收到 {account}",
        "sendingFrom": "正在从 {account} 发送",
        "receivedTo": "已接收至 {account}",
        "sentFrom": "已从 {account} 发送",
        "receiving": "接收",
        "sending": "发送",
        "legacyNetwork": "旧的网络",
        "capsLock": "大写锁定键已开启",
        "version": "版本 {version}"
    },
    "dates": {
        "today": "今日",
        "yesterday": "昨天",
        "daysAgo": "{time, plural, one {# 天} other {# 天}} 前",
        "weeksAgo": "{time, plural, one {# 周} other {# 周}} 前",
        "monthsAgo": "{time, plural, one {# 月} other {# 月}} 前",
        "yearsAgo": "{time, plural, one {# 年} other {# 年}} 前"
    },
    "notifications": {
        "valueTx": "帐户 {{account}} 收到 {{value}}",
        "confirmed": "帐户 {{account}} 的 {{value}} 转出交易已确认",
        "confirmedInternal": "{{value}} 从 {{senderAccount}} 到 {{receiverAccount}} 已确认",
        "confirmedInternalNoAccounts": "内部转账 {{value}} 已确认",
        "failed": "帐户 {{account}} 的 {{value}} 转出交易未能成功。",
        "downloadingUpdate": "正在下载更新",
        "updateReady": "更新已准备就绪",
        "updateError": "更新过程中发生错误，请重试",
        "restartInstall": "重新启动后安装",
        "calcMinutesRemaining": "正在计算剩余分钟...",
        "minutesRemaining": "{minutes, plural, one {还剩最后一分钟...} other {还剩余 # 分钟...}}",
        "copiedToClipboard": "复制到剪贴板",
        "accountsSynchronized": "钱包同步完成",
        "fundsAvailableSoon": "您的资金将很快变为可用资金。"
    },
    "error": {
        "profile": {
            "length": "您的配置名称不能超过 {length, plural, one {1 个字符} other {# 字符}}。",
            "duplicate": "同名配置文件已存在。"
        },
        "password": {
            "doNotMatch": "密码不匹配。",
            "tooWeak": "您的新密码不够复杂。",
            "row": "连续排列的字符容易被猜到。",
            "pattern": "短键盘模式很容易被猜到。",
            "names": "常见的名字和姓氏很容易被猜测到。",
            "repeats": "类似于“aaa”的字母组合容易被猜到。",
            "repeats2": "类似于“abcabcabc”的重复字母组合容易被猜到。",
            "sequence": "按序排列的字母序列很容易被猜测到。",
            "years": "最近的年份容易被猜到。",
            "dates": "日期通常容易被猜到。",
            "common": "这是一个非常常见的密码。",
            "similar": "这是一个与常用密码很类似的密码。",
            "word": "单个单词容易被猜测到。",
            "incorrect": "您的密码不正确。",
            "length": "您的密码不能超过 {length, plural, one {1 个字符} other {# 字符}}。"
        },
        "pincode": {
            "length": "您的 PIN 必须是 {length, plural, one {1 个数字} other {# 个数字}}。",
            "match": "PIN 码不匹配",
            "incorrect": "您当前的 PIN 码不正确。"
        },
        "account": {
            "length": "您的钱包名称不能超过 {length, plural, one {1 个字符} other {# 字符}}。",
            "empty": "您必须先使用您最新的钱包之后才能创建一个新钱包。",
            "notEmpty": "您必须在删除此帐户之前转移您的余额。",
            "duplicate": "此名称的钱包已经存在",
            "tilde": "配置名称不能以“~”字符开头。",
            "control": "配置名称不能包含控制字符。",
            "startDot": "配置名称不能以 '.' 字符开头。",
            "chars": "配置名称不能包含以下字符 <>:\"/\\|?*",
            "index": "您的帐户索引必须是0-2,147,483,647之间的数字。",
            "page": "您的帐户页码必须是0-2,147,483,647之间的数字。",
            "syncing": "钱包同步时出错。"
        },
        "send": {
            "addressLength": "地址的长度应该是 {length, plural,one {1 个字符} other {# 个字符}}。",
            "amountTooHigh": "这大于您可用的余额。",
            "amountNoFloat": "如果单位是 `i`，你不能使用小数点。",
            "amountInvalidFormat": "金额似乎是一个无效的数字。",
            "amountZero": "金额必须大于零。",
            "wrongAddressPrefix": "地址以前缀 {prefix} 开始。",
            "wrongAddressFormat": "地址格式不正确。",
            "invalidAddress": "地址无效的",
            "insufficientFunds": "该账户资金不足。",
            "noToAccount": "您尚未选择一个收款账户来发送资金。",
            "sendingDust": "您的发送不能小于 1 Mi。",
            "leavingDust": "您的地址余额不能少于1Mi。",
            "cancelled": "您的交易已被取消。",
            "transaction": "发送交易错误。请再次尝试。"
        },
        "node": {
            "invalid": "请输入有效的URL",
            "https": "HTTPS 必须。可以设置一个开发者配置文件来使用不安全的 HTTP 连接。",
            "duplicate": "此节点已被添加。",
            "unsynced": "节点未同步。",
            "noSynced": "没有可用的同步节点。"
        },
        "global": {
            "generic": "发生了一些错误。"
        },
        "backup": {
            "invalid": "备份文件无法识别。",
            "destination": "备份路径无效。",
            "mnemonic": "助记符无效。",
            "seedTooShort": "种子长度应该是81个字符，而它 {length, plural, one {只有 1} other {是 #}} 个。",
            "seedCharacters": "种子只能包含字符 A-Z 或 9",
            "phraseWordCount": "您的恢复密语中应该有24个单词，目前 {length, plural, one {只有 1}other {是 #}} 个单词。",
            "phraseUnrecognizedWord": "恢复短语中无法识别的单词“{word}”",
            "phraseCaseWord": "单词 \"{word}\" 应为小写"
        },
        "ledger": {
            "appNotOpen": "您必须在您的Ledger设备上打开 IOTA应用程序。",
            "generic": "连接到您的Ledger设备时出错。",
            "legacyConnected": "Ledger设备上打开的应用程序不正确。",
            "locked": "请输入 PIN 码来解锁您的Ledger设备。",
            "mnemonicMismatch": "您连接了错误的Ledger设备或助记符已更改。",
            "notDetected": "没有检测到Ledger设备。",
            "notFound": "未找到Ledger设备",
            "otherConnected": "Ledger设备上打开的应用程序不正确。",
            "generateAddress": "地址生成出错。",
            "timeout": "您的Ledger设备连接超时。",
            "disconnected": "您的Ledger设备已断开."
        },
        "popup": {
            "preventClose": "此弹出窗口无法关闭。"
        },
        "migration": {
<<<<<<< HEAD
            "missingBundle": "An error occurred while trying to find the transaction bundle."
=======
            "missingBundle": "试图查找交易包信息时发生错误"
>>>>>>> 9dca5b34
        }
    },
    "tooltips": {
        "risk": {
            "title": "风险等级: {risk}",
            "veryHigh": "非常高",
            "high": "较高",
            "medium": "中",
            "low": "较低",
            "veryLow": "非常低"
        }
    }
}<|MERGE_RESOLUTION|>--- conflicted
+++ resolved
@@ -18,17 +18,10 @@
             "profileName": "配置名称",
             "body1": "您可创建多个用户配置文件来分别存储您的Token以确保安全。",
             "body2": {
-<<<<<<< HEAD
-                "first": "For now, let's start with your first profile name.",
-                "nonFirst": "For now, let's start with your profile name."
-            },
-            "addMore": "You can add more profiles later."
-=======
                 "first": "现在，让我们从您的第一个配置文件的名称开始。",
                 "nonFirst": "现在，让我们从您的配置名称开始。"
             },
             "addMore": "您可以稍后添加更多配置文件。"
->>>>>>> 9dca5b34
         },
         "setup": {
             "title": "设置钱包",
@@ -59,11 +52,7 @@
             "progress3": "切换Ledger应用",
             "progress4": "划拨资金",
             "watchVideo": "观看视频指南",
-<<<<<<< HEAD
-            "videoGuide": "Ledger migration video guide"
-=======
             "videoGuide": "Ledger 迁移视频指南"
->>>>>>> 9dca5b34
         },
         "ledgerInstallationGuide": {
             "title": "您是否安装了必要的Ledger应用？",
@@ -130,11 +119,7 @@
             "body": "您的新钱包已准备使用。",
             "softwareMigratedBody": "您已成功地将您的资金迁移到新的网络",
             "fireflyLedgerBody": "您的Ledger 账号已成功恢复，您现在可以继续。",
-<<<<<<< HEAD
-            "trinityLedgerBody": "You have successfully migrated your Ledger to the new network.",
-=======
             "trinityLedgerBody": "您已成功地从Ledger 迁移到新的网络。",
->>>>>>> 9dca5b34
             "exportMigration": "导出迁移日志并完成设置"
         },
         "import": {
@@ -214,11 +199,7 @@
             "accountPage": "账户页面",
             "standard": "标准模式",
             "expert": "专家模式",
-<<<<<<< HEAD
-            "takingAWhile": "This is taking a while...",
-=======
             "takingAWhile": "这需要一段时间...",
->>>>>>> 9dca5b34
             "notGeneratingAddresses": "您的Ledger设备是否生成新的地址？",
             "reinstallLegacy": "若未生新地址，请断开设备并重试。如果问题仍然存在，您可能需要重新安装 {legacy} 应用程序。"
         },
@@ -251,11 +232,7 @@
             "miningBundle": "签名包",
             "problemRestoringWallet": "恢复钱包出现网络异常，请重试。",
             "minimumMigrationAmountSpentAddresses": "每个已花费地址的最小迁移金额为1Mi，请再次检查你的余额是否符合。",
-<<<<<<< HEAD
-            "tooManyAddressesToMigrate": "You have too many addresses with a low balance to migrate. Check again if your total balance doesn't look right.",
-=======
             "tooManyAddressesToMigrate": "您有太多的小额地址需要迁移，请再次检查您的账户余额是否正确。",
->>>>>>> 9dca5b34
             "cannotMigrateAllYourFunds": "我们不能迁移您的所有资金，因为某些地址的价值太低。您仍然可以继续，但是 {value} 将会丢失。",
             "error": "资金迁移出现错误，请重试。"
         },
@@ -1001,11 +978,7 @@
             "preventClose": "此弹出窗口无法关闭。"
         },
         "migration": {
-<<<<<<< HEAD
-            "missingBundle": "An error occurred while trying to find the transaction bundle."
-=======
             "missingBundle": "试图查找交易包信息时发生错误"
->>>>>>> 9dca5b34
         }
     },
     "tooltips": {
