--- conflicted
+++ resolved
@@ -18,17 +18,10 @@
             "profileName": "使用者檔案名稱",
             "body1": "您可以創建多個使用者設定檔來整理您的錢包並加強隱私。",
             "body2": {
-<<<<<<< HEAD
-                "first": "For now, let's start with your first profile name.",
-                "nonFirst": "For now, let's start with your profile name."
-            },
-            "addMore": "You can add more profiles later."
-=======
                 "first": "現在，讓我們從您的第一個個人設定檔的名稱開始",
                 "nonFirst": "現在，讓我們從您的個人設定檔的名稱開始"
             },
             "addMore": "您可以在之後添加更多的設定檔"
->>>>>>> 9dca5b34
         },
         "setup": {
             "title": "設定一個錢包",
@@ -59,11 +52,7 @@
             "progress3": "切換 Ledger app",
             "progress4": "轉帳",
             "watchVideo": "觀看影音導覽",
-<<<<<<< HEAD
-            "videoGuide": "Ledger migration video guide"
-=======
             "videoGuide": "Ledger 遷移視頻指南"
->>>>>>> 9dca5b34
         },
         "ledgerInstallationGuide": {
             "title": "你是否已安裝必須的 Ledger apps？",
@@ -130,11 +119,7 @@
             "body": "您的新錢包可以使用了。",
             "softwareMigratedBody": "您已成功將資金遷移到新網路",
             "fireflyLedgerBody": "您的 Ledger 帳號已成功還原，現在可以繼續使用。",
-<<<<<<< HEAD
-            "trinityLedgerBody": "You have successfully migrated your Ledger to the new network.",
-=======
             "trinityLedgerBody": "您已經成功地從Ledger 遷移到新網路.",
->>>>>>> 9dca5b34
             "exportMigration": "導出遷移紀錄檔並結束設定"
         },
         "import": {
@@ -214,11 +199,7 @@
             "accountPage": "帳戶頁面",
             "standard": "標準模式",
             "expert": "專家模式",
-<<<<<<< HEAD
-            "takingAWhile": "This is taking a while...",
-=======
             "takingAWhile": "這需要一些時間...",
->>>>>>> 9dca5b34
             "notGeneratingAddresses": "您的 Ledger 是否正在生成地址？",
             "reinstallLegacy": "如果沒有，請斷開裝置連接並重試。如果問題仍然存在，您可能需要重新安裝 {legacy} app。"
         },
@@ -251,11 +232,7 @@
             "miningBundle": "交易組挖掘中",
             "problemRestoringWallet": "還原您的錢包時出現網絡錯誤。 請再試一次。",
             "minimumMigrationAmountSpentAddresses": "每個「已支出地址」的最小遷移數量是 1Mi。如果您的餘額看起來不對，請再次檢查。",
-<<<<<<< HEAD
-            "tooManyAddressesToMigrate": "You have too many addresses with a low balance to migrate. Check again if your total balance doesn't look right.",
-=======
             "tooManyAddressesToMigrate": "您有太多小額地址需要遷移. 請再次檢查您的餘額是否正確",
->>>>>>> 9dca5b34
             "cannotMigrateAllYourFunds": "我們無法遷移您所有的資金，因為有些地址的金額太低。您仍舊可以進行遷移，但是 {value} 將會遺失。",
             "error": "遷移您的資金時發生錯誤，請重試。"
         },
@@ -1001,11 +978,7 @@
             "preventClose": "無法關閉此彈出視窗。"
         },
         "migration": {
-<<<<<<< HEAD
-            "missingBundle": "An error occurred while trying to find the transaction bundle."
-=======
             "missingBundle": "試圖尋找交易組時發生錯誤"
->>>>>>> 9dca5b34
         }
     },
     "tooltips": {
