<script lang="typescript">
    import { Idle, Sidebar } from 'shared/components'
    import { loggedIn, logout } from 'shared/lib/app'
    import { Electron } from 'shared/lib/electron'
    import { isPollingLedgerDeviceStatus, pollLedgerDeviceStatus, stopPollingLedgerStatus } from 'shared/lib/ledger'
    import { ongoingSnapshot, openSnapshotPopup } from 'shared/lib/migration'
    import { NOTIFICATION_TIMEOUT_NEVER, removeDisplayNotification, showAppNotification } from 'shared/lib/notifications'
    import { closePopup, openPopup, popupState } from 'shared/lib/popup'
    import { activeProfile, isLedgerProfile, isSoftwareProfile, updateProfile } from 'shared/lib/profile'
    import { accountRoute, dashboardRoute, routerNext, walletRoute } from 'shared/lib/router'
    import { AccountRoutes, Tabs, WalletRoutes } from 'shared/lib/typings/routes'
    import {
        api,
        isBackgroundSyncing,
        selectedAccountId,
        STRONGHOLD_PASSWORD_CLEAR_INTERVAL_SECS,
        wallet,
    } from 'shared/lib/wallet'
    import { Settings, Wallet } from 'shared/routes'
    import { onDestroy, onMount } from 'svelte'
    import { get } from 'svelte/store'
    import { Locale } from 'shared/lib/typings/i18n'

    export let locale: Locale

<<<<<<< HEAD
    export let locale
=======
    export let mobile
>>>>>>> 42fcbe93

    const tabs = {
        wallet: Wallet,
        settings: Settings,
    }

    const { accountsLoaded } = $wallet

    let startInit
    let busy
    let fundsSoonNotificationId

    const LEDGER_STATUS_POLL_INTERVAL = 2000

    // TODO: add missing unsubscribe to onDestroy
    ongoingSnapshot.subscribe((os) => {
        if (os) {
            openSnapshotPopup()
        }
    })

    onMount(() => {
        if ($isSoftwareProfile) {
            api.setStrongholdPasswordClearInterval({ secs: STRONGHOLD_PASSWORD_CLEAR_INTERVAL_SECS, nanos: 0 })
        }

        if (!get(isBackgroundSyncing)) {
            api.startBackgroundSync(
                {
                    secs: 30,
                    nanos: 0,
                },
                true,
                {
                    onSuccess() {
                        isBackgroundSyncing.set(true)
                    },
                    onError(err) {
                        showAppNotification({
                            type: 'error',
                            message: locale('error.account.syncing'),
                        })
                    },
                }
            )
        }

        // TODO: Re-enable deep links
        // Electron.DeepLinkManager.requestDeepLink()
        // Electron.onEvent('deep-link-params', (data) => handleDeepLinkRequest(data))

        Electron.onEvent('menu-logout', () => {
            void logout()
        })

        Electron.onEvent('notification-activated', (contextData) => {
            if (contextData) {
                if (
                    (contextData.type === 'confirmed' || contextData.type === 'failed' || contextData.type === 'valueTx') &&
                    contextData.accountId
                ) {
                    selectedAccountId.set(contextData.accountId)
                    if (get(dashboardRoute) !== Tabs.Wallet) {
                        dashboardRoute.set(Tabs.Wallet)
                    }
                    walletRoute.set(WalletRoutes.Account)
                    accountRoute.set(AccountRoutes.Init)
                }
            }
        })
    })

    onDestroy(() => {
        if (fundsSoonNotificationId) {
            removeDisplayNotification(fundsSoonNotificationId)
        }
        if ($isLedgerProfile) {
            stopPollingLedgerStatus()
        }
    })

    // TODO: re-enable deep links
    // /**
    //  * Handles deep link request
    //  * If deep linking is enabled, fill send input parameters
    //  * If deep linking is disabled, direct user to settings
    //  */
    // const handleDeepLinkRequest = (data) => {
    //     const parsedData = parseDeepLink(data)
    //     const _redirect = (tab) => {
    //         deepLinkRequestActive.set(true)
    //         if (get(dashboardRoute) !== tab) {
    //             dashboardRoute.set(tab)
    //         }
    //     }

    //     if (!$appSettings.deepLinking) {
    //         _redirect(Tabs.Settings)
    //         // TODO: Add alert system
    //         console.log('deep linking not enabled')
    //     } else if (parsedData) {
    //         _redirect(Tabs.Wallet)
    //         sendParams.set(parsedData)
    //     } else {
    //         console.log('error parsing')
    //     }
    // }

    // $: {
    //     if ($deepLinkRequestActive && $appSettings.deepLinking) {
    //         walletRoute.set(WalletRoutes.Send)
    //         deepLinkRequestActive.set(false)
    //     }
    // }

    if ($walletRoute === WalletRoutes.Init && !$accountsLoaded && $loggedIn) {
        startInit = Date.now()
        busy = true
        if (!get(popupState).active) {
            openPopup({
                type: 'busy',
                hideClose: true,
                fullScreen: true,
                transition: false,
            })
        }
    }
    $: {
        if ($accountsLoaded) {
            const minTimeElapsed = 3000 - (Date.now() - startInit)
            const cancelBusyState = () => {
                busy = false
                if (get(popupState).type === 'busy') {
                    closePopup()
                }
            }
            if (minTimeElapsed < 0) {
                cancelBusyState()
            } else {
                setTimeout(() => {
                    cancelBusyState()
                }, minTimeElapsed)
            }
        }
    }

    $: if (!busy && $accountsLoaded) {
        /**
         * If the profile has dummy migration transactions,
         * then we open a "funds available soon" notification
         */
        if (get(activeProfile)?.migratedTransactions?.length && !fundsSoonNotificationId) {
            fundsSoonNotificationId = showAppNotification({
                type: 'warning',
                message: locale('notifications.fundsAvailableSoon'),
                progress: undefined,
                timeout: NOTIFICATION_TIMEOUT_NEVER,
                actions: [
                    {
                        label: locale('actions.dismiss'),
                        callback: () => removeDisplayNotification(fundsSoonNotificationId),
                    },
                ],
            })
        }
    }
    $: if ($activeProfile) {
        const shouldDisplayMigrationPopup =
            // Only display popup once the user successfully migrates the first account index
            $isLedgerProfile &&
            $activeProfile.ledgerMigrationCount > 0 &&
            !$activeProfile.hasVisitedDashboard &&
            !$popupState.active
        if (shouldDisplayMigrationPopup) {
            updateProfile('hasVisitedDashboard', true)

            openPopup({
                type: 'ledgerMigrateIndex',
                preventClose: true,
            })
        }
    }

    /**
     * If the user doesnt have any dummy migration transaction
     * but there is an active "funds available soon" notification,
     * then we close it
     */
    $: if ($activeProfile && !$activeProfile?.migratedTransactions?.length && fundsSoonNotificationId) {
        removeDisplayNotification(fundsSoonNotificationId)
        fundsSoonNotificationId = null
    }

    /**
     * Reactive statement to resume ledger poll if it was interrupted
     * when the one which interrupted has finished
     */
    $: if ($activeProfile && $isLedgerProfile && !$isPollingLedgerDeviceStatus) {
        pollLedgerDeviceStatus(false, LEDGER_STATUS_POLL_INTERVAL)
    }
</script>

<Idle />
<div class="flex flex-row w-full h-full">
    <Sidebar {locale} />
    <!-- Dashboard Pane -->
    <svelte:component this={tabs[$dashboardRoute]} {locale} on:next={routerNext} />
</div><|MERGE_RESOLUTION|>--- conflicted
+++ resolved
@@ -23,12 +23,6 @@
 
     export let locale: Locale
 
-<<<<<<< HEAD
-    export let locale
-=======
-    export let mobile
->>>>>>> 42fcbe93
-
     const tabs = {
         wallet: Wallet,
         settings: Settings,
