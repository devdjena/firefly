<script lang="typescript">
    import { Sidebar } from 'shared/components'
    import { Wallet, Settings } from 'shared/routes'

    export let locale
    export let mobile
    const tabs = {
        wallet: Wallet,
        settings: Settings,
    }
    enum Tabs {
        Wallet = 'wallet',
        Settings = 'settings',
    }

    let activeTab = Tabs.Wallet
</script>

{#if mobile}
    <div>foo</div>
{:else}
<<<<<<< HEAD
    <div class="w-full h-full flex flex-row">
=======
    <div class="flex flex-row w-full h-full">
>>>>>>> 9a34e9f5
        <Sidebar bind:activeTab />
        <!-- Dashboard Pane -->
        <svelte:component this={tabs[activeTab]} {locale} />
    </div>
{/if}<|MERGE_RESOLUTION|>--- conflicted
+++ resolved
@@ -19,11 +19,7 @@
 {#if mobile}
     <div>foo</div>
 {:else}
-<<<<<<< HEAD
-    <div class="w-full h-full flex flex-row">
-=======
     <div class="flex flex-row w-full h-full">
->>>>>>> 9a34e9f5
         <Sidebar bind:activeTab />
         <!-- Dashboard Pane -->
         <svelte:component this={tabs[activeTab]} {locale} />
