<script lang="typescript">
    import { setContext } from 'svelte';
    import { writable } from 'svelte/store';
    import { SettingsHome, SettingsViewer } from './views'
    export let locale
    export let mobile
<<<<<<< HEAD
    
    const route = writable(undefined)
    setContext('route', route)
</script>

<div class="w-full h-full px-16 py-12 flex flex-1 bg-white">
    {#if $route}
        <SettingsViewer mobile={mobile} locale={locale} />
    {:else}
        <SettingsHome mobile={mobile} locale={locale} />
=======

    enum SettingsState {
        Init = 'init',
        GeneralSettings = 'generalSettings',
        Security = 'security',
        Advanced = 'advancedSettings',
        HelpAndInfo = 'helpAndInfo',
    }

    let state: SettingsState = SettingsState.Init
</script>

<div class="border-l-1 border-gray-100 w-full h-full p-10 flex gap-4 bg-white">
    {#if state === SettingsState.Init}
        <SettingsHome {locale} />
>>>>>>> 593a87c3
    {/if}
</div><|MERGE_RESOLUTION|>--- conflicted
+++ resolved
@@ -4,7 +4,6 @@
     import { SettingsHome, SettingsViewer } from './views'
     export let locale
     export let mobile
-<<<<<<< HEAD
     
     const route = writable(undefined)
     setContext('route', route)
@@ -15,22 +14,5 @@
         <SettingsViewer mobile={mobile} locale={locale} />
     {:else}
         <SettingsHome mobile={mobile} locale={locale} />
-=======
-
-    enum SettingsState {
-        Init = 'init',
-        GeneralSettings = 'generalSettings',
-        Security = 'security',
-        Advanced = 'advancedSettings',
-        HelpAndInfo = 'helpAndInfo',
-    }
-
-    let state: SettingsState = SettingsState.Init
-</script>
-
-<div class="border-l-1 border-gray-100 w-full h-full p-10 flex gap-4 bg-white">
-    {#if state === SettingsState.Init}
-        <SettingsHome {locale} />
->>>>>>> 593a87c3
     {/if}
 </div>