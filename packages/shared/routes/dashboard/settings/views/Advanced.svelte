--- conflicted
+++ resolved
@@ -13,7 +13,6 @@
         updateClientOptions,
     } from 'shared/lib/network'
     import { openPopup } from 'shared/lib/popup'
-<<<<<<< HEAD
     import { activeProfile, isLedgerProfile, updateProfile } from 'shared/lib/profile'
     import { wallet } from 'shared/lib/wallet'
     import { Locale } from 'shared/lib/typings/i18n'
@@ -21,12 +20,6 @@
     import { NetworkConfig, NetworkStatusHealthText, NetworkType } from 'shared/lib/typings/network'
     import { NETWORK_HEALTH_COLORS, networkStatus } from 'shared/lib/networkStatus'
     import { showAppNotification } from 'shared/lib/notifications'
-=======
-    import { activeProfile,isLedgerProfile,updateProfile } from 'shared/lib/profile'
-    import type { Locale } from 'shared/lib/typings/i18n';
-    import { buildAccountNetworkSettings,updateAccountNetworkSettings } from 'shared/lib/wallet'
-    import { get } from 'svelte/store'
->>>>>>> 8bba4893
 
     export let locale: Locale
 
@@ -34,34 +27,17 @@
 
     let showHiddenAccounts = $activeProfile?.settings.showHiddenAccounts
 
-<<<<<<< HEAD
     const networkConfig: NetworkConfig = $activeProfile?.settings.networkConfig || getOfficialNetworkConfig(NetworkType.ChrysalisMainnet)
 
     if (networkConfig.nodes.length !== 0) {
         ensureOnePrimaryNode()
         ensureValidNodeSelection()
     }
-=======
-    let {
-        automaticNodeSelection,
-        includeOfficialNodes,
-        nodes,
-        primaryNodeUrl,
-        localPow,
-    } = buildAccountNetworkSettings()
-
-    let contextPosition = { x: 0, y: 0 }
-    let nodeContextMenu = undefined
-    let nodesContainer
 
     $: $appSettings.deepLinking = deepLinkingChecked
-
     $: $appSettings.deepLinking && Electron.DeepLinkManager.checkDeepLinkRequestExists()
 
     $: updateProfile('settings.showHiddenAccounts', showHiddenAccounts)
-    $: updateProfile('isDeveloperProfile', isDeveloperProfile)
->>>>>>> 8bba4893
-
     $: {
         updateClientOptions(networkConfig)
         updateProfile('settings.networkConfig', networkConfig)
@@ -367,7 +343,6 @@
                         </div>
                     {/if}
                 </div>
-<<<<<<< HEAD
                 <div class="flex flex-row justify-between space-x-3 w-full mt-4">
                     <Button medium inlineStyle="min-width: 156px;" classes="w-1/2" onClick={handleAddNodeClick}>
                         {locale('actions.addNode')}
@@ -376,15 +351,6 @@
                         {locale('actions.removeAllNodes')}
                     </Button>
                 </div>
-=======
-                <Button
-                    medium
-                    inlineStyle="min-width: 156px;"
-                    classes="w-1/4 mt-4"
-                    onClick={() => handleAddNodeClick()}>
-                    {locale('actions.addNode')}
-                </Button>
->>>>>>> 8bba4893
             </section>
             <HR classes="pb-5 mt-5 justify-center" />
         {/if}
@@ -395,20 +361,7 @@
         </section>
         <HR classes="pb-5 mt-5 justify-center" />
     {/if}
-<<<<<<< HEAD
-    <!-- TODO: re-enable deep links -->
-    <!-- <section id="deepLinks" class="w-3/4">
-=======
-    <!-- {#if $loggedIn}
-        <section id="developerMode" class="w-3/4">
-            <Text type="h4" classes="mb-3">{locale('views.settings.developerMode.title')}</Text>
-            <Text type="p" secondary classes="mb-5">{locale('views.settings.developerMode.description')}</Text>
-            <Checkbox label={locale('actions.enableDeveloperMode')} bind:checked={isDeveloperProfile} />
-        </section>
-        <HR classes="pb-5 mt-5 justify-center" />
-    {/if} -->
     <section id="deepLinks" class="w-3/4">
->>>>>>> 8bba4893
         <Text type="h4" classes="mb-3">{locale('views.settings.deepLinks.title')}</Text>
         <Text type="p" secondary classes="mb-5">{locale('views.settings.deepLinks.description')}</Text>
         <Checkbox label={locale('actions.enableDeepLinks')} bind:checked={deepLinkingChecked} />
