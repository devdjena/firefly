--- conflicted
+++ resolved
@@ -1,5 +1,4 @@
 <script lang="typescript">
-<<<<<<< HEAD
     import { Button, Checkbox, Dropdown, HR, Input, Radio, Text } from 'shared/components'
     import { clickOutside } from 'shared/lib/actions'
     import { loggedIn } from 'shared/lib/app'
@@ -7,23 +6,10 @@
     import { ExtendedNode, getOfficialDefaultNetwork, getOfficialNodes, getOfficialNetworks } from 'shared/lib/network'
     import { openPopup } from 'shared/lib/popup'
     import { buildAccountNetworkSettings, isSyncing, syncAccounts, updateAccountNetworkSettings, wallet } from 'shared/lib/wallet'
-=======
-    import { activeProfile, updateProfile } from 'shared/lib/profile';
-    import { Button, Checkbox, HR, Radio, Text, Spinner } from 'shared/components';
-    import { clickOutside } from 'shared/lib/actions';
-    import { loggedIn } from 'shared/lib/app';
-    import { appSettings } from 'shared/lib/appSettings';
-    import { getOfficialNodes } from 'shared/lib/network';
-    import { showAppNotification } from 'shared/lib/notifications'
-    import { openPopup } from 'shared/lib/popup';
-    import { api, syncAccounts, buildAccountNetworkSettings, isSyncing, updateAccountNetworkSettings } from 'shared/lib/wallet';
-    import { get } from 'svelte/store';
->>>>>>> b0dfd5c9
 
     export let locale
 
     let deepLinkingChecked = $appSettings.deepLinking
-<<<<<<< HEAD
     let {
         automaticNodeSelection,
         includeOfficialNodes,
@@ -75,41 +61,11 @@
             if (allEnabled.length > 0) {
                 allEnabled[0].isPrimary = true
             }
-=======
-
-    let showHiddenAccounts = get(activeProfile)?.settings.showHiddenAccounts
-
-    let { automaticNodeSelection, includeOfficialNodes, nodes, primaryNodeUrl, localPow } = buildAccountNetworkSettings()
-
-    let contextPosition = { x: 0, y: 0 }
-    let nodeContextMenu = undefined
-    let nodesContainer
-
-    $: $appSettings.deepLinking = deepLinkingChecked
-
-    $: updateProfile('settings.showHiddenAccounts', showHiddenAccounts)
-
-    $: {
-        const officialNodes = getOfficialNodes()
-        const nonOfficialNodes = nodes.filter((n) => !officialNodes.find((d) => d.url === n.url))
-
-        if (includeOfficialNodes) {
-            nodes = [...officialNodes, ...nonOfficialNodes]
-        } else {
-            nodes = [...nonOfficialNodes]
         }
 
-        const allEnabled = nodes.filter((n) => !n.disabled)
-        let primaryNode = allEnabled.find((n) => n.url === primaryNodeUrl)
-        if (!primaryNode && allEnabled.length > 0) {
-            primaryNodeUrl = allEnabled[0].url
->>>>>>> b0dfd5c9
-        }
-
     }
     $: updateAccountNetworkSettings(automaticNodeSelection, includeOfficialNodes, nodes, primaryNodeUrl, localPow)
 
-<<<<<<< HEAD
     $: $appSettings.deepLinking = deepLinkingChecked
     $: {
         networkId = !$appSettings.developerMode ? defaultOfficialNetworkId : networkId
@@ -191,70 +147,6 @@
                 onSuccess: (node) => {
                     nodes = nodes.filter((n) => n.url !== node.url)
                 },
-=======
-    function handleAddNodeClick() {
-        openPopup({
-            type: 'addNode',
-            props: {
-                nodes,
-                onSuccess: (node) => {
-                    nodes = [...nodes, { ...node, disabled: false, isCustom: true }]
-                    // On adding a new item scroll to the bottom of the nodes container
-                    // so you can see the node you added
-                    setTimeout(() => {
-                        nodesContainer.scrollTop = nodesContainer.scrollHeight
-                    }, 100)
-                },
-            },
-        })
-    }
-
-    function handlePropertiesNodeClick(node) {
-        openPopup({
-            type: 'addNode',
-            props: {
-                node,
-                nodes,
-                onSuccess: (updatedNode) => {
-                    const idx = nodes.findIndex((n) => n.url === node.url)
-                    if (idx >= 0) {
-                        nodes[idx] = { ...updatedNode, disabled: node.disabled, isCustom: true }
-                    }
-                    if (primaryNodeUrl === node.url) {
-                        primaryNodeUrl = updatedNode.url
-                    }
-                },
-            },
-        })
-    }
-
-    function handleRemoveNodeClick(node) {
-        openPopup({
-            type: 'removeNode',
-            props: {
-                node,
-                onSuccess: (node) => {
-                    nodes = nodes.filter((n) => n.url !== node.url)
-                },
-            },
-        })
-    }
-
-    function handleResyncAccountsClick() {
-        api.getStrongholdStatus({
-            onSuccess(strongholdStatusResponse) {
-                if (strongholdStatusResponse.payload.snapshot.status === 'Locked') {
-                    openPopup({ type: 'password', props: { onSuccess: () => syncAccounts(true, 0, 10) } })
-                } else {
-                    syncAccounts(true, 0, 10)
-                }
-            },
-            onError(err) {
-                showAppNotification({
-                    type: 'error',
-                    message: locale(err.error),
-                })
->>>>>>> b0dfd5c9
             },
         })
     }
@@ -285,7 +177,6 @@
         <HR classes="pb-5 mt-5 justify-center" />
         {#if !automaticNodeSelection}
             <section id="configureNodeList">
-<<<<<<< HEAD
                 {#if $appSettings.developerMode}
                     <Text type="h4" classes="mb-3">{locale('views.settings.configureNodeList.network')}</Text>
                     <Dropdown
@@ -305,32 +196,20 @@
                             label={locale('views.settings.configureNodeList.customNetworkId')} />
                     {/if}
                 {/if}
-=======
->>>>>>> b0dfd5c9
                 <Text type="h4" classes="mb-3">{locale('views.settings.configureNodeList.title')}</Text>
                 <Text type="p" secondary classes="mb-5">{locale('views.settings.configureNodeList.description')}</Text>
                 <Checkbox
                     label={locale('views.settings.configureNodeList.includeOfficialNodeList')}
                     bind:checked={includeOfficialNodes}
-<<<<<<< HEAD
                     disabled={!officialNetworkIds.includes(networkId)}
-=======
->>>>>>> b0dfd5c9
                     classes="mb-5" />
                 <div
                     class="nodes-container flex flex-col border border-solid border-gray-300 dark:border-gray-700 hover:border-gray-500 dark:hover:border-gray-700 rounded-2xl overflow-auto"
                     bind:this={nodesContainer}>
-<<<<<<< HEAD
                     {#if nodes.filter((n) => n.networkId === actualNetworkId).length === 0}
                         <Text classes="p-3">{locale('views.settings.configureNodeList.noNodes')}</Text>
                     {/if}
                     {#each nodes.filter((n) => n.networkId === actualNetworkId) as node}
-=======
-                    {#if nodes.length === 0}
-                        <Text classes="p-3">{locale('views.settings.configureNodeList.noNodes')}</Text>
-                    {/if}
-                    {#each nodes as node}
->>>>>>> b0dfd5c9
                         <div
                             class="flex flex-row items-center justify-between py-4 px-3 hover:bg-gray-100 dark:hover:bg-gray-700 dark:hover:bg-opacity-20">
                             <div class="flex flex-row items-center overflow-hidden">
@@ -339,11 +218,7 @@
                                     {node.url}
                                 </Text>
                                 <Text highlighted classes="mx-4">
-<<<<<<< HEAD
                                     {node.isPrimary ? locale('views.settings.configureNodeList.primaryNode') : ''}
-=======
-                                    {node.url === primaryNodeUrl ? locale('views.settings.configureNodeList.primaryNode') : ''}
->>>>>>> b0dfd5c9
                                 </Text>
                             </div>
                             <button
@@ -360,11 +235,7 @@
                             use:clickOutside={{ includeScroll: true }}
                             on:clickOutside={() => (nodeContextMenu = undefined)}
                             style={`left: ${contextPosition.x - 10}px; top: ${contextPosition.y - 10}px`}>
-<<<<<<< HEAD
                             {#if !nodeContextMenu.isPrimary}
-=======
-                            {#if nodeContextMenu.url !== primaryNodeUrl}
->>>>>>> b0dfd5c9
                                 <button
                                     on:click={() => {
                                         nodeContextMenu.disabled = !nodeContextMenu.disabled
@@ -392,7 +263,6 @@
                             {#if !nodeContextMenu.disabled}
                                 <button
                                     on:click={() => {
-<<<<<<< HEAD
                                         for (const node of nodes.filter((n) => n.networkId === nodeContextMenu.networkId)) {
                                             node.isPrimary = false
                                         }
@@ -401,20 +271,12 @@
                                         // The isPrimary state does not propogate to the item UI
                                         // so by reassiging the array we force a redraw
                                         nodes = nodes
-=======
-                                        primaryNodeUrl = nodeContextMenu.url
-                                        nodeContextMenu = undefined
->>>>>>> b0dfd5c9
                                     }}
                                     class="flex p-3 hover:bg-gray-100 dark:hover:bg-gray-700 dark:hover:bg-opacity-20">
                                     <Text smaller>{locale('views.settings.configureNodeList.setAsPrimary')}</Text>
                                 </button>
                             {/if}
-<<<<<<< HEAD
                             {#if nodeContextMenu.isCustom && (!officialNetworkIds.includes(nodeContextMenu.networkId) || !nodeContextMenu.isPrimary)}
-=======
-                            {#if nodeContextMenu.isCustom && nodeContextMenu.url !== primaryNodeUrl}
->>>>>>> b0dfd5c9
                                 <HR />
                                 <button
                                     on:click={() => {
