<script lang="typescript">
<<<<<<< HEAD
    import { Button, Checkbox, Dropdown, HR, Input, Radio, Spinner, Text } from 'shared/components'
    import { clickOutside } from 'shared/lib/actions'
    import { loggedIn } from 'shared/lib/app'
    import { appSettings } from 'shared/lib/appSettings'
    import { ExtendedNode, getOfficialDefaultNetwork, getOfficialNetworks, getOfficialNodes } from 'shared/lib/network'
    import { showAppNotification } from 'shared/lib/notifications'
    import { openPopup } from 'shared/lib/popup'
    import { activeProfile } from 'shared/lib/profile'
    import {
        api,
        buildAccountNetworkSettings,
        isSyncing,
        syncAccounts,
        updateAccountNetworkSettings,
        wallet,
    } from 'shared/lib/wallet'
=======
    import { Button, Checkbox, HR, Radio, Text } from 'shared/components'
    import { clickOutside } from 'shared/lib/actions'
    import { loggedIn } from 'shared/lib/app'
    import { appSettings } from 'shared/lib/appSettings'
    import { getOfficialNodes } from 'shared/lib/network'
    import { openPopup } from 'shared/lib/popup'
    import { activeProfile, updateProfile } from 'shared/lib/profile'
    import { buildAccountNetworkSettings, updateAccountNetworkSettings } from 'shared/lib/wallet'
>>>>>>> b370e639
    import { get } from 'svelte/store'

    export let locale

    let deepLinkingChecked = $appSettings.deepLinking

    let showHiddenAccounts = get(activeProfile)?.settings.showHiddenAccounts

    let {
        automaticNodeSelection,
        includeOfficialNodes,
        networkId,
        customNetworkId,
        nodes,
        localPow,
    } = buildAccountNetworkSettings()

    let contextPosition = { x: 0, y: 0 }
    let nodeContextMenu = undefined
    let nodesContainer
    let defaultOfficialNetworkId = getOfficialDefaultNetwork()
    let officialNetworks = getOfficialNetworks()
    let officialNetworkIds = officialNetworks.map((n) => n.network)
    let actualNetworkId

    const { accounts } = $wallet

    let hasTransactions = false
    if ($loggedIn && $accounts) {
        for (const account of $accounts) {
            if (account.messages.length > 0) {
                hasTransactions = true
            }
        }
    }

    const networkChoices = [
        ...officialNetworks,
        {
            label: locale('views.settings.configureNodeList.customNetwork'),
            network: 'custom',
        },
    ]

    const ensurePrimary = (networkId, hintUrl?) => {
        const networkNodes = nodes.filter((n) => n.networkId === networkId)
        if (networkNodes.length > 0) {
            if (hintUrl) {
                const found = networkNodes.find((n) => n.url === hintUrl)
                if (found) {
                    found.isPrimary = true
                    return
                }
            }

            const allEnabled = networkNodes.filter((n) => !n.disabled)
            if (allEnabled.length > 0) {
                allEnabled[0].isPrimary = true
            }
        }
    }
    $: updateAccountNetworkSettings(automaticNodeSelection, includeOfficialNodes, nodes, localPow, networkId, customNetworkId)

    $: $appSettings.deepLinking = deepLinkingChecked
    $: {
        networkId = !$appSettings.developerMode ? defaultOfficialNetworkId : networkId
        actualNetworkId = networkId === 'custom' ? customNetworkId : networkId

        const nonOfficialNodes = nodes.filter((n) => !officialNetworkIds.includes(n.networkId))
        const primaryNodeOfficial = nodes.find((n) => n.networkId === actualNetworkId && n.isPrimary && !n.isCustom)

        const officialNodes = getOfficialNodes(networkId)

        if (includeOfficialNodes) {
            nodes = [...officialNodes, ...nonOfficialNodes]
        } else {
            nodes = [...nonOfficialNodes]
        }

        ensurePrimary(actualNetworkId, primaryNodeOfficial?.url)
    }
    $: updateAccountNetworkSettings(automaticNodeSelection, includeOfficialNodes, nodes, localPow, networkId, customNetworkId)
    $: {
        customNetworkId = customNetworkId.replace(/[^0-9a-z]/gi, '')
    }

    function handleAddNodeClick() {
        openPopup({
            type: 'addNode',
            props: {
                nodes,
                network: actualNetworkId,
                onSuccess: (node: ExtendedNode) => {
                    // If there are no other primary nodes for this network then auto select this one
                    const networkNodes = nodes.filter((n) => n.networkId === node.networkId)
                    const primaryNode = networkNodes.some((n) => n.isPrimary)
                    if (!primaryNode) {
                        node.isPrimary = true
                    }

                    nodes = [...nodes, node]

                    // On adding a new item scroll to the bottom of the nodes container
                    // so you can see the node you added
                    setTimeout(() => {
                        nodesContainer.scrollTop = nodesContainer.scrollHeight
                    }, 100)
                },
            },
        })
    }

    function handlePropertiesNodeClick(node) {
        openPopup({
            type: 'addNode',
            props: {
                node,
                nodes,
                network: actualNetworkId,
                onSuccess: (updatedNode: ExtendedNode) => {
                    const idx = nodes.findIndex((n) => n.url === node.url)
                    if (idx >= 0) {
                        // If there are no other primary nodes for this network then auto select this one
                        const networkNodes = nodes.filter((n) => n.networkId === node.networkId)
                        const primaryNode = networkNodes.some((n) => n.isPrimary)
                        if (!primaryNode) {
                            node.isPrimary = true
                        }

                        nodes[idx] = updatedNode
                    }
                },
            },
        })
    }

    function handleRemoveNodeClick(node) {
        openPopup({
            type: 'removeNode',
            props: {
                node,
                onSuccess: (node) => {
                    nodes = nodes.filter((n) => n.url !== node.url)
                },
            },
        })
    }

    function handleErrorLogClick() {
        openPopup({ type: 'errorLog' })
    }

    function handleDiagnosticsClick() {
        openPopup({ type: 'diagnostics' })
    }

    function handleBalanceFinderClick() {
        openPopup({ type: 'balanceFinder', hideClose: true })
    }
</script>

<style type="text/scss">
    .nodes-container {
        max-height: 338px;
    }
</style>

<div>
    {#if $loggedIn}
        <section id="nodeSettings" class="w-3/4">
            <Text type="h4" classes="mb-3">{locale('views.settings.nodeSettings.title')}</Text>
            <Text type="p" secondary classes="mb-5">{locale('views.settings.nodeSettings.description')}</Text>
            <Radio value={true} bind:group={automaticNodeSelection} label={locale('general.automaticNodeSelection')} />
            <Radio value={false} bind:group={automaticNodeSelection} label={locale('general.manualNodeSelection')} />
        </section>
        <HR classes="pb-5 mt-5 justify-center" />
        {#if !automaticNodeSelection}
            <section id="configureNodeList">
                {#if $appSettings.developerMode}
                    <Text type="h4" classes="mb-3">{locale('views.settings.configureNodeList.network')}</Text>
                    <Dropdown
                        onSelect={(v) => (networkId = v.network)}
                        value={networkId}
                        valueKey={'network'}
                        items={networkChoices}
                        classes="mb-3"
                        disabled={hasTransactions} />
                    {#if networkId === 'custom'}
                        <Input
                            bind:value={customNetworkId}
                            placeholder={locale('views.settings.configureNodeList.customNetworkId')}
                            classes="mb-3"
                            maxlength="20"
                            disabled={hasTransactions}
                            label={locale('views.settings.configureNodeList.customNetworkId')} />
                    {/if}
                {/if}
                <Text type="h4" classes="mb-3">{locale('views.settings.configureNodeList.title')}</Text>
                <Text type="p" secondary classes="mb-5">{locale('views.settings.configureNodeList.description')}</Text>
                <Checkbox
                    label={locale('views.settings.configureNodeList.includeOfficialNodeList')}
                    bind:checked={includeOfficialNodes}
                    disabled={!officialNetworkIds.includes(networkId)}
                    classes="mb-5" />
                <div
                    class="nodes-container flex flex-col border border-solid border-gray-300 dark:border-gray-700 hover:border-gray-500 dark:hover:border-gray-700 rounded-2xl overflow-auto"
                    bind:this={nodesContainer}>
                    {#if nodes.filter((n) => n.networkId === actualNetworkId).length === 0}
                        <Text classes="p-3">{locale('views.settings.configureNodeList.noNodes')}</Text>
                    {/if}
                    {#each nodes.filter((n) => n.networkId === actualNetworkId) as node}
                        <div
                            class="flex flex-row items-center justify-between py-4 px-3 hover:bg-gray-100 dark:hover:bg-gray-700 dark:hover:bg-opacity-20">
                            <div class="flex flex-row items-center overflow-hidden">
                                <Text
                                    classes={`overflow-hidden whitespace-nowrap overflow-ellipsis ${node.disabled ? 'opacity-50' : ''}`}>
                                    {node.url}
                                </Text>
                                <Text highlighted classes="mx-4">
                                    {node.isPrimary ? locale('views.settings.configureNodeList.primaryNode') : ''}
                                </Text>
                            </div>
                            <button
                                on:click={(e) => {
                                    nodeContextMenu = node
                                    contextPosition = { x: e.clientX, y: e.clientY }
                                }}
                                class="dark:text-white">...</button>
                        </div>
                    {/each}
                    {#if nodeContextMenu}
                        <div
                            class="fixed flex flex-col border border-solid bg-white dark:bg-gray-900 border-gray-300 dark:border-gray-700 hover:border-gray-500 dark:hover:border-gray-700 rounded-lg overflow-hidden"
                            use:clickOutside={{ includeScroll: true }}
                            on:clickOutside={() => (nodeContextMenu = undefined)}
                            style={`left: ${contextPosition.x - 10}px; top: ${contextPosition.y - 10}px`}>
                            {#if !nodeContextMenu.isPrimary}
                                <button
                                    on:click={() => {
                                        nodeContextMenu.disabled = !nodeContextMenu.disabled
                                        nodeContextMenu = undefined
                                        // The disabled state does not propogate to the item UI
                                        // so by reassiging the array we force a redraw
                                        nodes = nodes
                                    }}
                                    class="flex p-3 hover:bg-gray-100 dark:hover:bg-gray-700 dark:hover:bg-opacity-20">
                                    <Text smaller>
                                        {locale(nodeContextMenu.disabled ? 'views.settings.configureNodeList.includeNode' : 'views.settings.configureNodeList.excludeNode')}
                                    </Text>
                                </button>
                            {/if}
                            {#if nodeContextMenu.isCustom}
                                <button
                                    on:click={() => {
                                        handlePropertiesNodeClick(nodeContextMenu)
                                        nodeContextMenu = undefined
                                    }}
                                    class="flex p-3 hover:bg-gray-100 dark:hover:bg-gray-700 dark:hover:bg-opacity-20">
                                    <Text smaller>{locale('views.settings.configureNodeList.viewDetails')}</Text>
                                </button>
                            {/if}
                            {#if !nodeContextMenu.disabled}
                                <button
                                    on:click={() => {
                                        for (const node of nodes.filter((n) => n.networkId === nodeContextMenu.networkId)) {
                                            node.isPrimary = false
                                        }
                                        nodeContextMenu.isPrimary = true
                                        nodeContextMenu = undefined
                                        // The isPrimary state does not propogate to the item UI
                                        // so by reassiging the array we force a redraw
                                        nodes = nodes
                                    }}
                                    class="flex p-3 hover:bg-gray-100 dark:hover:bg-gray-700 dark:hover:bg-opacity-20">
                                    <Text smaller>{locale('views.settings.configureNodeList.setAsPrimary')}</Text>
                                </button>
                            {/if}
                            {#if nodeContextMenu.isCustom && (!officialNetworkIds.includes(nodeContextMenu.networkId) || !nodeContextMenu.isPrimary)}
                                <HR />
                                <button
                                    on:click={() => {
                                        handleRemoveNodeClick(nodeContextMenu)
                                        nodeContextMenu = undefined
                                    }}
                                    class="flex p-3 hover:bg-gray-100 dark:hover:bg-gray-700 dark:hover:bg-opacity-20">
                                    <Text smaller error>{locale('views.settings.configureNodeList.removeNode')}</Text>
                                </button>
                            {/if}
                        </div>
                    {/if}
                </div>
                <Button medium inlineStyle="min-width: 156px;" classes="w-1/4 mt-4" onClick={() => handleAddNodeClick()}>
                    {locale('actions.addNode')}
                </Button>
            </section>
            <HR classes="pb-5 mt-5 justify-center" />
        {/if}
        <section id="proofOfWork" class="w-3/4">
            <Text type="h4" classes="mb-3">{locale('views.settings.proofOfWork.title')}</Text>
            <Text type="p" secondary classes="mb-5">{locale('views.settings.proofOfWork.description')}</Text>
            <Checkbox label={locale('actions.localProofOfWork')} bind:checked={localPow} />
        </section>
        <HR classes="pb-5 mt-5 justify-center" />
    {/if}
    <section id="developerMode" class="w-3/4">
        <Text type="h4" classes="mb-3">{locale('views.settings.developerMode.title')}</Text>
        <Text type="p" secondary classes="mb-5">{locale('views.settings.developerMode.description')}</Text>
        <Checkbox label={locale('actions.enableDeveloperMode')} bind:checked={$appSettings.developerMode} />
    </section>
    <HR classes="pb-5 mt-5 justify-center" />
    <section id="deepLinks" class="w-3/4">
        <Text type="h4" classes="mb-3">{locale('views.settings.deepLinks.title')}</Text>
        <Text type="p" secondary classes="mb-5">{locale('views.settings.deepLinks.description')}</Text>
        <Checkbox label={locale('actions.enableDeepLinks')} bind:checked={deepLinkingChecked} />
    </section>
    {#if $loggedIn}
        <HR classes="pb-5 mt-5 justify-center" />
        <section id="balanceFinder" class="w-3/4">
            <Text type="h4" classes="mb-3">{locale('views.settings.balanceFinder.title')}</Text>
            <Text type="p" secondary classes="mb-5">{locale('views.settings.balanceFinder.description')}</Text>
            <div class="flex flex-row items-center">
                <Button medium inlineStyle="min-width: 156px;" onClick={() => handleBalanceFinderClick()}>
                    {locale('actions.findBalances')}
                </Button>
            </div>
        </section>
        <HR classes="pb-5 mt-5 justify-center" />
        <section id="hiddenAccounts" class="w-3/4">
            <Text type="h4" classes="mb-3">{locale('views.settings.hiddenAccounts.title')}</Text>
            <Text type="p" secondary classes="mb-5">{locale('views.settings.hiddenAccounts.description')}</Text>
            <Checkbox label={locale('actions.showHiddenAccounts')} bind:checked={showHiddenAccounts} />
        </section>
    {/if}
    <HR classes="pb-5 mt-5 justify-center" />
    <section id="errorLog" class="w-3/4">
        <Text type="h4" classes="mb-3">{locale('views.settings.errorLog.title')}</Text>
        <Text type="p" secondary classes="mb-5">{locale('views.settings.errorLog.description')}</Text>
        <Button medium inlineStyle="min-width: 156px;" onClick={() => handleErrorLogClick()}>
            {locale('views.settings.errorLog.title')}
        </Button>
    </section>
    <HR classes="pb-5 mt-5 justify-center" />
    <section id="diagnostics" class="w-3/4">
        <Text type="h4" classes="mb-3">{locale('views.settings.diagnostics.title')}</Text>
        <Text type="p" secondary classes="mb-5">{locale('views.settings.diagnostics.description')}</Text>
        <Button medium inlineStyle="min-width: 156px;" onClick={() => handleDiagnosticsClick()}>
            {locale('views.settings.diagnostics.title')}
        </Button>
    </section>
    <!-- TODO: Implement state export -->
    <!-- {#if $loggedIn}
    <HR classes="pb-5 mt-5 justify-center" />
    <section id="stateExport" class="w-3/4 opacity-50">
        <Text type="h4" classes="mb-3">{locale('views.settings.stateExport.title')}</Text>
        <Text type="p" secondary classes="mb-5">{locale('views.settings.stateExport.description')}</Text>
        <Button medium inlineStyle="min-width: 156px;" disabled onClick={() => {}}>{locale('actions.exportState')}</Button>
    </section>
    {/if} -->
</div><|MERGE_RESOLUTION|>--- conflicted
+++ resolved
@@ -1,31 +1,12 @@
 <script lang="typescript">
-<<<<<<< HEAD
-    import { Button, Checkbox, Dropdown, HR, Input, Radio, Spinner, Text } from 'shared/components'
+    import { Button, Checkbox, Dropdown, HR, Input, Radio, Text } from 'shared/components'
     import { clickOutside } from 'shared/lib/actions'
     import { loggedIn } from 'shared/lib/app'
     import { appSettings } from 'shared/lib/appSettings'
     import { ExtendedNode, getOfficialDefaultNetwork, getOfficialNetworks, getOfficialNodes } from 'shared/lib/network'
-    import { showAppNotification } from 'shared/lib/notifications'
     import { openPopup } from 'shared/lib/popup'
     import { activeProfile } from 'shared/lib/profile'
-    import {
-        api,
-        buildAccountNetworkSettings,
-        isSyncing,
-        syncAccounts,
-        updateAccountNetworkSettings,
-        wallet,
-    } from 'shared/lib/wallet'
-=======
-    import { Button, Checkbox, HR, Radio, Text } from 'shared/components'
-    import { clickOutside } from 'shared/lib/actions'
-    import { loggedIn } from 'shared/lib/app'
-    import { appSettings } from 'shared/lib/appSettings'
-    import { getOfficialNodes } from 'shared/lib/network'
-    import { openPopup } from 'shared/lib/popup'
-    import { activeProfile, updateProfile } from 'shared/lib/profile'
-    import { buildAccountNetworkSettings, updateAccountNetworkSettings } from 'shared/lib/wallet'
->>>>>>> b370e639
+    import { buildAccountNetworkSettings, updateAccountNetworkSettings, wallet } from 'shared/lib/wallet'
     import { get } from 'svelte/store'
 
     export let locale
