<script>
    import { get } from 'svelte/store'
    import { darkMode } from 'shared/lib/app'
    import { Text, Radio, Dropdown, Checkbox } from 'shared/components'
    import { exchangeRates } from 'shared/lib/currency'
    import { locales, setupI18n } from 'shared/lib/i18n'
    import { activeProfile, updateProfile } from 'shared/lib/profile'

    export let locale

    let darkModeEnabled = $darkMode
    let notificationsChecked = get(activeProfile).settings.notifications

    $: darkMode.set(darkModeEnabled)
    $: updateProfile('settings.notifications', notificationsChecked)

    const setLanguage = (item) => {
        const locale = Object.keys(locales).find((key) => locales[key] === item.value)
        updateProfile('settings.language', locale)
        setupI18n({ withLocale: locale })
    }
</script>

<div>
    <section id="profile" class="w-3/4">
        <Text type="h4" classes="mb-3">{locale('views.settings.profile.title')}</Text>
        <Text type="p" secondary>{locale('views.settings.profile.description')}</Text>
    </section>
    <hr class="border-t border-gray-100 w-full border-solid pb-5 mt-5 justify-center" />
    <section id="theme" class="w-3/4">
        <Text type="h4" classes="mb-3">{locale('views.settings.theme.title')}</Text>
        <Text type="p" secondary classes="mb-5">{locale('views.settings.theme.description')}</Text>
        <Radio value={false} bind:group={darkModeEnabled} label={locale('general.light_theme')} />
        <Radio value={true} bind:group={darkModeEnabled} label={locale('general.dark_theme')} />
    </section>
    <hr class="border-t border-gray-100 w-full border-solid pb-5 mt-5 justify-center" />
    <section id="language" class="w-3/4">
        <Text type="h4" classes="mb-3">{locale('views.settings.language.title')}</Text>
        <Text type="p" secondary classes="mb-5">{locale('views.settings.language.description')}</Text>
        <Dropdown
            sortItems={true}
            onSelect={(item) => setLanguage(item)}
            value={locales[$activeProfile.settings.language]}
            items={Object.values(locales).map((locale) => ({ value: locale, label: locale }))} />
    </section>
    <hr class="border-t border-gray-100 w-full border-solid pb-5 mt-5 justify-center" />
    <section id="currency" class="w-3/4">
        <Text type="h4" classes="mb-3">{locale('views.settings.currency.title')}</Text>
        <Text type="p" secondary classes="mb-5">{locale('views.settings.currency.description')}</Text>
        <Dropdown
            sortItems={true}
            onSelect={(item) => updateProfile('settings.currency', item.value)}
            value={$activeProfile.settings.currency}
            items={Object.keys($exchangeRates)
                .map((currency) => ({ value: currency, label: currency }))
                .sort()} />
    </section>
    <hr class="border-t border-gray-100 w-full border-solid pb-5 mt-5 justify-center" />
    <section id="notifications" class="w-3/4">
        <Text type="h4" classes="mb-3">{locale('views.settings.notifications.title')}</Text>
        <Text type="p" secondary classes="mb-5">{locale('views.settings.notifications.description')}</Text>
<<<<<<< HEAD
        <Toggle value={notificationsEnabled} label={locale('actions.enableNotifications')} />
=======
        <Checkbox label={locale('actions.enableSystemNotifications')} bind:checked={notificationsChecked} />
>>>>>>> 295d1975
    </section>
</div><|MERGE_RESOLUTION|>--- conflicted
+++ resolved
@@ -59,10 +59,6 @@
     <section id="notifications" class="w-3/4">
         <Text type="h4" classes="mb-3">{locale('views.settings.notifications.title')}</Text>
         <Text type="p" secondary classes="mb-5">{locale('views.settings.notifications.description')}</Text>
-<<<<<<< HEAD
-        <Toggle value={notificationsEnabled} label={locale('actions.enableNotifications')} />
-=======
         <Checkbox label={locale('actions.enableSystemNotifications')} bind:checked={notificationsChecked} />
->>>>>>> 295d1975
     </section>
 </div>