<script lang="typescript">
    import { Checkbox, Dropdown, HR, Radio, Text } from 'shared/components'
    import { loggedIn } from 'shared/lib/app'
    import { appSettings } from 'shared/lib/appSettings'
    import { exchangeRates } from 'shared/lib/currency'
    import { locales, setLanguage, _ } from 'shared/lib/i18n'
    import { addProfileCurrencyPriceData } from 'shared/lib/marketData'
    import { activeProfile, updateProfile } from 'shared/lib/profile'
    import { updateAccountsBalanceEquiv, updateBalanceOverviewFiat } from 'shared/lib/wallet'

    export let locale

    let darkModeEnabled = $appSettings.darkMode
    let notificationsChecked = $appSettings.notifications

    $: $appSettings.darkMode = darkModeEnabled
    $: $appSettings.notifications = notificationsChecked

    const handleCurrencySelect = (item) => {
        updateProfile('settings.currency', item.value)
        addProfileCurrencyPriceData()
        updateBalanceOverviewFiat()
        updateAccountsBalanceEquiv()
    }

    const handleLanguage = (item) => {
        setLanguage(item)
        locale = $_
    }
</script>

<div>
    <!-- TODO: Implement and enable
    <section id="profile" class="w-3/4">
        <Text type="h4" classes="mb-3">{locale('views.settings.profile.title')}</Text>
        <Text type="p" secondary>{locale('views.settings.profile.description')}</Text>
    </section>
<<<<<<< HEAD
    <HR classes="pb-5 mt-5 justify-center" />
=======
    <HR classes="pb-5 mt-5 justify-center" /> -->
>>>>>>> 7965f61f
    <section id="theme" class="w-3/4">
        <Text type="h4" classes="mb-3">{locale('views.settings.theme.title')}</Text>
        <Radio value={false} bind:group={darkModeEnabled} label={locale('general.lightTheme')} />
        <Radio value={true} bind:group={darkModeEnabled} label={locale('general.darkTheme')} />
    </section>
    <HR classes="pb-5 mt-5 justify-center" />
    <section id="language" class="w-3/4">
        <Text type="h4" classes="mb-3">{locale('views.settings.language.title')}</Text>
        <Dropdown
            sortItems={true}
            onSelect={handleLanguage}
            value={locales[$appSettings.language]}
            items={Object.values(locales).map((locale) => ({ value: locale, label: locale }))} />
    </section>
    {#if $loggedIn}
        <HR classes="pb-5 mt-5 justify-center" />
        <section id="currency" class="w-3/4">
            <Text type="h4" classes="mb-3">{locale('views.settings.currency.title')}</Text>
            <Text type="p" secondary classes="mb-5">{locale('views.settings.currency.description')}</Text>
            <Dropdown
                sortItems={true}
                onSelect={handleCurrencySelect}
                value={$activeProfile?.settings.currency}
                items={Object.keys($exchangeRates)
                    .map((currency) => ({ value: currency, label: currency }))
                    .sort()} />
        </section>
    {/if}
    <HR classes="pb-5 mt-5 justify-center" />
    <section id="notifications" class="w-3/4">
        <Text type="h4" classes="mb-3">{locale('views.settings.notifications.title')}</Text>
        <Text type="p" secondary classes="mb-5">{locale('views.settings.notifications.description')}</Text>
        <Checkbox label={locale('actions.enableSystemNotifications')} bind:checked={notificationsChecked} />
    </section>
</div><|MERGE_RESOLUTION|>--- conflicted
+++ resolved
@@ -35,11 +35,7 @@
         <Text type="h4" classes="mb-3">{locale('views.settings.profile.title')}</Text>
         <Text type="p" secondary>{locale('views.settings.profile.description')}</Text>
     </section>
-<<<<<<< HEAD
-    <HR classes="pb-5 mt-5 justify-center" />
-=======
     <HR classes="pb-5 mt-5 justify-center" /> -->
->>>>>>> 7965f61f
     <section id="theme" class="w-3/4">
         <Text type="h4" classes="mb-3">{locale('views.settings.theme.title')}</Text>
         <Radio value={false} bind:group={darkModeEnabled} label={locale('general.lightTheme')} />
