--- conflicted
+++ resolved
@@ -6,17 +6,9 @@
     import { openPopup } from 'shared/lib/popup'
     import { activeProfile, updateProfile } from 'shared/lib/profile'
     import { getDefaultStrongholdName, PIN_LENGTH } from 'shared/lib/utils'
-    import { api, MAX_PASSWORD_LENGTH } from 'shared/lib/wallet'
+    import { api, MAX_PASSWORD_LENGTH, profileType, ProfileType } from 'shared/lib/wallet'
     import { get } from 'svelte/store'
     import zxcvbn from 'zxcvbn'
-<<<<<<< HEAD
-    import { Text, Dropdown, Password, Button, Checkbox } from 'shared/components'
-    import { updateProfile, activeProfile, removeProfile } from 'shared/lib/profile'
-    import { api, destroyActor, profileType, ProfileType } from 'shared/lib/wallet'
-    import { openPopup } from 'shared/lib/popup'
-    import passwordInfo from 'shared/lib/password';
-=======
->>>>>>> d3e9d883
 
     export let locale
 
@@ -44,16 +36,13 @@
     let confirmedPincode = ''
     let currentPincodeError = ''
     let newPincodeError = ''
-<<<<<<< HEAD
     let hasStrongholdAccount = true
-=======
     let confirmationPincodeError = ''
     let pinCodeBusy = false
     let pinCodeMessage = ''
 
     let passwordChangeBusy = false
     let passwordChangeMessage = ''
->>>>>>> d3e9d883
 
     $: passwordStrength = zxcvbn(newPassword)
     $: hasStrongholdAccount = $profileType && $profileType === ProfileType.Software
@@ -277,105 +266,114 @@
 </script>
 
 <div>
+    <!-- TODO: ledger, remove this also from settings index -->
     {#if hasStrongholdAccount}
-    <section id="exportStronghold" class="w-3/4">
-        <Text type="h4" classes="mb-3">{locale('views.settings.exportStronghold.title')}</Text>
-        <Text type="p" secondary classes="mb-5">{locale('views.settings.exportStronghold.description')}</Text>
-        <div class="flex flex-row items-center">
-            <Button medium inlineStyle="min-width: 156px;" onClick={handleExportClick} disabled={exportBusy}>
-                {locale('actions.export')}
-            </Button>
-            <Spinner busy={exportBusy} message={exportMessage} classes="ml-2" />
-        </div>
-    </section>
-<<<<<<< HEAD
+        <section id="exportStronghold" class="w-3/4">
+            <Text type="h4" classes="mb-3">{locale('views.settings.exportStronghold.title')}</Text>
+            <Text type="p" secondary classes="mb-5">{locale('views.settings.exportStronghold.description')}</Text>
+            <div class="flex flex-row items-center">
+                <Button medium inlineStyle="min-width: 156px;" onClick={handleExportClick} disabled={exportBusy}>
+                    {locale('actions.export')}
+                </Button>
+                <Spinner busy={exportBusy} message={exportMessage} classes="ml-2" />
+            </div>
+        </section>
+        <HR classes="pb-5 mt-5 justify-center" />
     {/if}
-    <hr class="border-t border-gray-100 w-full border-solid pb-5 mt-5 justify-center" />
-=======
-    <HR classes="pb-5 mt-5 justify-center" />
->>>>>>> d3e9d883
     <section id="appLock" class="w-3/4">
         <Text type="h4" classes="mb-3">{locale('views.settings.appLock.title')}</Text>
         <Text type="p" secondary classes="mb-5">{locale('views.settings.appLock.description')}</Text>
-        <Dropdown onSelect={(option)=> {
-            updateProfile('settings.lockScreenTimeout', option.value)
+        <Dropdown
+            onSelect={(option) => {
+                updateProfile('settings.lockScreenTimeout', option.value)
             }}
             value={assignTimeoutOptionLabel($activeProfile?.settings.lockScreenTimeout)}
             items={lockScreenTimeoutOptions} />
     </section>
-<<<<<<< HEAD
-    <hr class="border-t border-gray-100 w-full border-solid pb-5 mt-5 justify-center" />
+    <HR classes="pb-5 mt-5 justify-center" />
+    <!-- TODO: ledger, remove this also from settings index -->
     {#if hasStrongholdAccount}
-=======
-    <HR classes="pb-5 mt-5 justify-center" />
->>>>>>> d3e9d883
-    <section id="changePassword" class="w-3/4">
-        <form id="form-change-password" on:submit={changePassword}>
-            <Text type="h4" classes="mb-3">{locale('views.settings.changePassword.title')}</Text>
-            <Text type="p" secondary classes="mb-5">{locale('views.settings.changePassword.description')}</Text>
-            <Password
-                error={currentPasswordError}
-                classes="mb-5"
-                bind:value={currentPassword}
-                showRevealToggle
-                {locale}
-                placeholder={locale('general.currentPassword')}
-                disabled={passwordChangeBusy} 
-                submitHandler={changePassword} />
-            <Password
-                error={newPasswordError}
-                classes="mb-4"
-                bind:value={newPassword}
-                showRevealToggle
-                strengthLevels={4}
-                showStrengthLevel
-                strength={passwordStrength.score}
-                {locale}
-                placeholder={locale('general.newPassword')}
-                disabled={passwordChangeBusy} 
-                submitHandler={changePassword} />
-            <Password
-                classes="mb-5"
-                bind:value={confirmedPassword}
-                showRevealToggle
-                {locale}
-                placeholder={locale('general.confirmNewPassword')}
-                disabled={passwordChangeBusy} 
-                submitHandler={changePassword} />
-            <Checkbox
-                classes="mb-5"
-                label={locale('actions.exportNewStronghold')}
-                bind:checked={exportStrongholdChecked}
-                disabled={passwordChangeBusy} />
-            <div class="flex flex-row items-center">
-                <Button
-                    medium
-                    form="form-change-password"
-                    type="submit"
-                    disabled={!currentPassword || !newPassword || !confirmedPassword || passwordChangeBusy}>
-                    {locale('views.settings.changePassword.title')}
-                </Button>
-                <Spinner busy={passwordChangeBusy} message={passwordChangeMessage} classes="ml-2" />
-            </div>
-        </form>
-    </section>
-<<<<<<< HEAD
+        <section id="changePassword" class="w-3/4">
+            <form id="form-change-password" on:submit={changePassword}>
+                <Text type="h4" classes="mb-3">{locale('views.settings.changePassword.title')}</Text>
+                <Text type="p" secondary classes="mb-5">{locale('views.settings.changePassword.description')}</Text>
+                <Password
+                    error={currentPasswordError}
+                    classes="mb-5"
+                    bind:value={currentPassword}
+                    showRevealToggle
+                    {locale}
+                    placeholder={locale('general.currentPassword')}
+                    disabled={passwordChangeBusy}
+                    submitHandler={changePassword} />
+                <Password
+                    error={newPasswordError}
+                    classes="mb-4"
+                    bind:value={newPassword}
+                    showRevealToggle
+                    strengthLevels={4}
+                    showStrengthLevel
+                    strength={passwordStrength.score}
+                    {locale}
+                    placeholder={locale('general.newPassword')}
+                    disabled={passwordChangeBusy}
+                    submitHandler={changePassword} />
+                <Password
+                    classes="mb-5"
+                    bind:value={confirmedPassword}
+                    showRevealToggle
+                    {locale}
+                    placeholder={locale('general.confirmNewPassword')}
+                    disabled={passwordChangeBusy}
+                    submitHandler={changePassword} />
+                <Checkbox
+                    classes="mb-5"
+                    label={locale('actions.exportNewStronghold')}
+                    bind:checked={exportStrongholdChecked}
+                    disabled={passwordChangeBusy} />
+                <div class="flex flex-row items-center">
+                    <Button
+                        medium
+                        form="form-change-password"
+                        type="submit"
+                        disabled={!currentPassword || !newPassword || !confirmedPassword || passwordChangeBusy}>
+                        {locale('views.settings.changePassword.title')}
+                    </Button>
+                    <Spinner busy={passwordChangeBusy} message={passwordChangeMessage} classes="ml-2" />
+                </div>
+            </form>
+        </section>
+        <HR classes="pb-5 mt-5 justify-center" />
     {/if}
-    <hr class="border-t border-gray-100 w-full border-solid pb-5 mt-5 justify-center" />
-=======
-    <HR classes="pb-5 mt-5 justify-center" />
->>>>>>> d3e9d883
     <section id="changePincode" class="w-3/4">
         <form on:submit={changePincode} id="pincode-change-form">
             <Text type="h4" classes="mb-3">{locale('views.settings.changePincode.title')}</Text>
             <Text type="p" secondary classes="mb-5">{locale('views.settings.changePincode.description')}</Text>
 
             <Text type="p" secondary smaller classes="mb-2">{locale('views.settings.changePincode.currentPincode')}</Text>
-            <Pin smaller error={currentPincodeError} classes="mb-4" bind:value={currentPincode} disabled={pinCodeBusy} on:submit={changePincode} />
+            <Pin
+                smaller
+                error={currentPincodeError}
+                classes="mb-4"
+                bind:value={currentPincode}
+                disabled={pinCodeBusy}
+                on:submit={changePincode} />
             <Text type="p" secondary smaller classes="mb-2">{locale('views.settings.changePincode.newPincode')}</Text>
-            <Pin smaller error={newPincodeError} classes="mb-4" bind:value={newPincode} disabled={pinCodeBusy} on:submit={changePincode} />
+            <Pin
+                smaller
+                error={newPincodeError}
+                classes="mb-4"
+                bind:value={newPincode}
+                disabled={pinCodeBusy}
+                on:submit={changePincode} />
             <Text type="p" secondary smaller classes="mb-2">{locale('views.settings.changePincode.confirmNewPincode')}</Text>
-            <Pin smaller error={confirmationPincodeError} classes="mb-4" bind:value={confirmedPincode} disabled={pinCodeBusy} on:submit={changePincode} />
+            <Pin
+                smaller
+                error={confirmationPincodeError}
+                classes="mb-4"
+                bind:value={confirmedPincode}
+                disabled={pinCodeBusy}
+                on:submit={changePincode} />
             <div class="flex flex-row items-center">
                 <Button
                     medium
