<script>
    import { get } from 'svelte/store'
    import zxcvbn from 'zxcvbn'
    import { Text, Dropdown, Password, Button, Checkbox } from 'shared/components'
    import { updateProfile, activeProfile, removeProfile } from 'shared/lib/profile'
    import { api, destroyActor, accountType } from 'shared/lib/wallet'
    import { openPopup } from 'shared/lib/popup'

    function assignTimeoutOptionLabel(timeInMinutes) {
        let label = ''

        if (timeInMinutes >= 60) {
            label = `${timeInMinutes / 60} hour`
        }

        label = `${timeInMinutes} minute`

        return label.includes('1') ? label : `${label}s`
    }

    const lockScreenTimeoutOptions = [1, 5, 10, 30, 60].map((time) => ({ value: time, label: assignTimeoutOptionLabel(time) }))

    export let locale
    export let navigate

    let exportStrongholdChecked
    let currentPassword = ''
    let newPassword = ''
    let confirmedPassword = ''

    let currentPincode = ''
    let newPincode = ''
    let confirmedPincode = ''
    let hasStrongholdAccount = true

    $: strength = zxcvbn(newPassword).score
    $: valid = strength === 4
    $: hasStrongholdAccount = $accountType && $accountType.type === 'Stronghold'

    const PincodeManager = window['Electron']['PincodeManager']

    function reset() {
        PincodeManager.remove(get(activeProfile).id).then((isRemoved) => {
            if (!isRemoved) {
                throw new Error('Something went wrong removing pincode entry.')
            }

            // Remove storage
            api.removeStorage({
                onSuccess(res) {
                    // Destroy wallet.rs actor for this profile
                    destroyActor(activeProfile.id)

                    // Remove profile from (local) storage
                    removeProfile(activeProfile.id)

                    // Navigate
                    navigate({ reset: true })
                },
                onError(error) {
                    console.error(error)
                },
            })
        })
    }

    function handleExportClick() {
        if (get(activeProfile).isStrongholdLocked) {
            openPopup({ type: 'password', props: { onSuccess: exportStronghold } })
        } else {
            exportStronghold()
        }
    }

    function exportStronghold() {
        window['Electron']
            .getStrongholdBackupDestination()
            .then((result) => {
                if (result) {
                    api.backup(result, {
                        onSuccess() {
                            updateProfile('lastStrongholdBackupTime', new Date())

                            if ('function' === typeof callback) {
                                callback()
                            }
                        },
                        onError(error) {
                            console.error(error)
                        },
                    })
                }
            })
            .catch((error) => console.error(error))
    }

    function changePassword() {
        if (!currentPassword) {
            return console.error('Current password cannot be empty')
        }

        if (!newPassword) {
            return console.error('New password cannot be empty')
        }

        if (currentPassword === newPassword) {
            return console.error('Current password and new password cannot be same.')
        }

        if (newPassword !== confirmedPassword) {
            return console.error('Passwords do not match.')
        }

        if (!valid) {
            return console.error('New password too weak.')
        }

        const _changePassword = () => {
            api.changeStrongholdPassword(currentPassword, newPassword, {
                onSuccess() { },
                onError(error) {
                    console.error(error)
                },
            })
        }

        if (exportStrongholdChecked) {
            return exportStronghold(_changePassword)
        }

        return _changePassword()
    }

    function changePincode() {
        if (!currentPincode) {
            return console.error('Current PIN cannot be empty')
        }

        if (!newPincode) {
            return console.error('New PIN cannot be empty')
        }

        if (newPincode.length !== 6) {
            return console.error('PIN length must be 6')
        }

        if (currentPincode === newPincode) {
            return console.error('Current PIN and new PIN cannot be same.')
        }

        if (newPincode !== confirmedPincode) {
            return console.error('PINs do not match.')
        }

        PincodeManager.verify(get(activeProfile).id, currentPincode)
            .then((valid) => {
                if (valid) {
                    return new Promise((resolve, reject) => {
                        api.setStoragePassword(newPincode, {
                            onSuccess() {
                                PincodeManager.set(get(activeProfile).id, newPincode)
                                    .then(resolve)
                                    .then(() => {
                                        currentPincode = ''
                                        newPincode = ''
                                        confirmedPincode = ''
                                    })
                                    .catch(reject)
                            },
                            onError(error) {
                                reject(error)
                            },
                        })
                    })
                } else {
                    return Promise.reject('Current PIN do not match')
                }
            })
            .catch(console.error)
    }
</script>

<div>
    {#if hasStrongholdAccount}
    <section id="exportStronghold" class="w-3/4">
        <Text type="h4" classes="mb-3">{locale('views.settings.exportStronghold.title')}</Text>
        <Text type="p" secondary classes="mb-5">{locale('views.settings.exportStronghold.description')}</Text>
        <Button classes="w-1/4 h-1/2" onClick={handleExportClick}>{locale('actions.export')}</Button>
    </section>
    {/if}
    <hr class="border-t border-gray-100 w-full border-solid pb-5 mt-5 justify-center" />
    <section id="appLock" class="w-3/4">
        <Text type="h4" classes="mb-3">{locale('views.settings.appLock.title')}</Text>
        <Text type="p" secondary classes="mb-5">{locale('views.settings.appLock.description')}</Text>
        <Dropdown onSelect={(option)=> {
            updateProfile('settings.lockScreenTimeout', option.value)
            }}
            value={assignTimeoutOptionLabel($activeProfile.settings.lockScreenTimeout)}
            items={lockScreenTimeoutOptions} />
    </section>
    <hr class="border-t border-gray-100 w-full border-solid pb-5 mt-5 justify-center" />
    {#if hasStrongholdAccount}
    <section id="changePassword" class="w-3/4">
<<<<<<< HEAD
        <Text type="h4" classes="mb-3">{locale('views.settings.changePassword.title')}</Text>
        <Text type="p" secondary classes="mb-5">{locale('views.settings.changePassword.description')}</Text>
        <Password classes="mb-8" bind:value={currentPassword} showRevealToggle {locale}
            placeholder={locale('general.currentPassword')} />
        <Password classes="mb-4" bind:value={newPassword} showRevealToggle strengthLevels={4} showStrengthLevel
            {strength} {locale} placeholder={locale('general.newPassword')} />
        <Password classes="mb-5" bind:value={confirmedPassword} showRevealToggle {locale}
            placeholder={locale('general.confirmNewPassword')} />
        <Checkbox classes="mb-5" label={locale('actions.exportNewStronghold')} bind:checked={exportStrongholdChecked} />
        <Button classes="w-1/4" onClick={changePassword}>{locale('views.settings.changePassword.title')}</Button>
=======
        <form id="form-change-password" on:submit={changePassword}>
            <Text type="h4" classes="mb-3">{locale('views.settings.changePassword.title')}</Text>
            <Text type="p" secondary classes="mb-5">{locale('views.settings.changePassword.description')}</Text>
            <Password
                classes="mb-8"
                bind:value={currentPassword}
                showRevealToggle
                {locale}
                placeholder={locale('general.currentPassword')} />
            <Password
                classes="mb-4"
                bind:value={newPassword}
                showRevealToggle
                strengthLevels={4}
                showStrengthLevel
                {strength}
                {locale}
                placeholder={locale('general.newPassword')} />
            <Password
                classes="mb-5"
                bind:value={confirmedPassword}
                showRevealToggle
                {locale}
                placeholder={locale('general.confirmNewPassword')} />
            <Checkbox classes="mb-5" label={locale('actions.exportNewStronghold')} bind:checked={exportStrongholdChecked} />
            <Button form="form-change-password" type="submit" classes="w-1/4">{locale('views.settings.changePassword.title')}</Button>
        </form>
>>>>>>> 295d1975
    </section>
    {/if}
    <hr class="border-t border-gray-100 w-full border-solid pb-5 mt-5 justify-center" />
    <section id="changePincode" class="w-3/4">
<<<<<<< HEAD
        <Text type="h4" classes="mb-3">{locale('views.settings.changePincode.title')}</Text>
        <Text type="p" secondary classes="mb-5">{locale('views.settings.changePincode.description')}</Text>
        <Password classes="mb-4" bind:value={currentPincode} showRevealToggle {locale} maxlength="6" numeric
            placeholder={locale('views.settings.changePincode.currentPincode')} />
        <Password classes="mb-4" bind:value={newPincode} showRevealToggle {locale} maxlength="6" numeric
            placeholder={locale('views.settings.changePincode.newPincode')} />
        <Password classes="mb-5" bind:value={confirmedPincode} showRevealToggle {locale} maxlength="6" numeric
            placeholder={locale('views.settings.changePincode.confirmNewPincode')} />
        <Button classes="w-1/4" onClick={changePincode}>{locale('views.settings.changePincode.action')}</Button>
=======
        <form on:submit={changePincode} id="pincode-change-form">
            <Text type="h4" classes="mb-3">{locale('views.settings.changePincode.title')}</Text>
            <Text type="p" secondary classes="mb-5">{locale('views.settings.changePincode.description')}</Text>
            <Password
                classes="mb-4"
                bind:value={currentPincode}
                showRevealToggle
                {locale}
                maxlength="6"
                numeric
                placeholder={locale('views.settings.changePincode.currentPincode')} />
            <Password
                classes="mb-4"
                bind:value={newPincode}
                showRevealToggle
                {locale}
                maxlength="6"
                numeric
                placeholder={locale('views.settings.changePincode.newPincode')} />
            <Password
                classes="mb-5"
                bind:value={confirmedPincode}
                showRevealToggle
                {locale}
                maxlength="6"
                numeric
                placeholder={locale('views.settings.changePincode.confirmNewPincode')} />
            <Button type="submit" form="pincode-change-form" classes="w-1/4">{locale('views.settings.changePincode.action')}</Button>
        </form>
>>>>>>> 295d1975
    </section>
    <hr class="border-t border-gray-100 w-full border-solid pb-5 mt-5 justify-center" />
    <section id="resetWallet" class="w-3/4">
        <Text type="h4" classes="mb-3">{locale('views.settings.resetWallet.title')}</Text>
        <Text type="p" secondary classes="mb-5">{locale('views.settings.resetWallet.description')}</Text>
        <Button classes="w-1/4" onClick={reset}>{locale('views.settings.resetWallet.title')}</Button>
    </section>
</div><|MERGE_RESOLUTION|>--- conflicted
+++ resolved
@@ -201,18 +201,6 @@
     <hr class="border-t border-gray-100 w-full border-solid pb-5 mt-5 justify-center" />
     {#if hasStrongholdAccount}
     <section id="changePassword" class="w-3/4">
-<<<<<<< HEAD
-        <Text type="h4" classes="mb-3">{locale('views.settings.changePassword.title')}</Text>
-        <Text type="p" secondary classes="mb-5">{locale('views.settings.changePassword.description')}</Text>
-        <Password classes="mb-8" bind:value={currentPassword} showRevealToggle {locale}
-            placeholder={locale('general.currentPassword')} />
-        <Password classes="mb-4" bind:value={newPassword} showRevealToggle strengthLevels={4} showStrengthLevel
-            {strength} {locale} placeholder={locale('general.newPassword')} />
-        <Password classes="mb-5" bind:value={confirmedPassword} showRevealToggle {locale}
-            placeholder={locale('general.confirmNewPassword')} />
-        <Checkbox classes="mb-5" label={locale('actions.exportNewStronghold')} bind:checked={exportStrongholdChecked} />
-        <Button classes="w-1/4" onClick={changePassword}>{locale('views.settings.changePassword.title')}</Button>
-=======
         <form id="form-change-password" on:submit={changePassword}>
             <Text type="h4" classes="mb-3">{locale('views.settings.changePassword.title')}</Text>
             <Text type="p" secondary classes="mb-5">{locale('views.settings.changePassword.description')}</Text>
@@ -240,22 +228,10 @@
             <Checkbox classes="mb-5" label={locale('actions.exportNewStronghold')} bind:checked={exportStrongholdChecked} />
             <Button form="form-change-password" type="submit" classes="w-1/4">{locale('views.settings.changePassword.title')}</Button>
         </form>
->>>>>>> 295d1975
     </section>
     {/if}
     <hr class="border-t border-gray-100 w-full border-solid pb-5 mt-5 justify-center" />
     <section id="changePincode" class="w-3/4">
-<<<<<<< HEAD
-        <Text type="h4" classes="mb-3">{locale('views.settings.changePincode.title')}</Text>
-        <Text type="p" secondary classes="mb-5">{locale('views.settings.changePincode.description')}</Text>
-        <Password classes="mb-4" bind:value={currentPincode} showRevealToggle {locale} maxlength="6" numeric
-            placeholder={locale('views.settings.changePincode.currentPincode')} />
-        <Password classes="mb-4" bind:value={newPincode} showRevealToggle {locale} maxlength="6" numeric
-            placeholder={locale('views.settings.changePincode.newPincode')} />
-        <Password classes="mb-5" bind:value={confirmedPincode} showRevealToggle {locale} maxlength="6" numeric
-            placeholder={locale('views.settings.changePincode.confirmNewPincode')} />
-        <Button classes="w-1/4" onClick={changePincode}>{locale('views.settings.changePincode.action')}</Button>
-=======
         <form on:submit={changePincode} id="pincode-change-form">
             <Text type="h4" classes="mb-3">{locale('views.settings.changePincode.title')}</Text>
             <Text type="p" secondary classes="mb-5">{locale('views.settings.changePincode.description')}</Text>
@@ -285,7 +261,6 @@
                 placeholder={locale('views.settings.changePincode.confirmNewPincode')} />
             <Button type="submit" form="pincode-change-form" classes="w-1/4">{locale('views.settings.changePincode.action')}</Button>
         </form>
->>>>>>> 295d1975
     </section>
     <hr class="border-t border-gray-100 w-full border-solid pb-5 mt-5 justify-center" />
     <section id="resetWallet" class="w-3/4">
