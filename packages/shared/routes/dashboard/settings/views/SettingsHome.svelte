--- conflicted
+++ resolved
@@ -3,11 +3,6 @@
     import { loggedIn } from 'shared/lib/app'
     import { settingsChildRoute, settingsRoute } from 'shared/lib/router'
     import { SettingsIcons } from 'shared/lib/typings/icons'
-<<<<<<< HEAD
-    import { Text, SettingsMenu } from 'shared/components'
-    import { settingsRoute } from 'shared/lib/router';
-    import { profileType, ProfileType } from 'shared/lib/wallet';
-=======
     import {
         AdvancedSettings,
         AdvancedSettingsNoProfile,
@@ -17,17 +12,17 @@
         SecuritySettings,
         SettingsRoutes,
     } from 'shared/lib/typings/routes'
->>>>>>> d3e9d883
+    import { profileType, ProfileType } from 'shared/lib/wallet'
 
     export let locale
     export let mobile
 
     const securitySettings = Object.assign({}, SecuritySettings)
+    // TODO: ledger, The operand of a 'delete' operator cannot be a read-only property
     if ($profileType !== ProfileType.Software) {
         delete securitySettings.ExportStronghold
         delete securitySettings.ChangePassword
     }
-
 </script>
 
 {#if mobile}
@@ -53,12 +48,8 @@
                 icon="security"
                 iconColor="bg-yellow-500"
                 icons={SettingsIcons}
-<<<<<<< HEAD
                 settings={securitySettings}
-=======
-                settings={SecuritySettings}
                 activeSettings={$loggedIn ? SecuritySettings : undefined}
->>>>>>> d3e9d883
                 title={locale('views.settings.security.title')}
                 description={locale('views.settings.security.description')}
                 onClick={(setting) => {
