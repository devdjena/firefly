<script lang="typescript">
    import { Icon, Scroller, SettingsNavigator, Text } from 'shared/components'
    import { loggedIn, mobile } from 'shared/lib/app'
    import { isLedgerProfile, isSoftwareProfile } from 'shared/lib/profile'
    import { settingsChildRoute, settingsRoute } from 'shared/lib/router'
    import { SettingsIcons } from 'shared/lib/typings/icons'
    import {
        AdvancedSettings,
        AdvancedSettingsNoProfile,
        GeneralSettings,
        GeneralSettingsNoProfile,
        HelpAndInfo,
        SecuritySettings,
        SettingsRoutes,
        SettingsRoutesNoProfile,
    } from 'shared/lib/typings/routes'
    import { onMount } from 'svelte'
    import { Advanced, General, Help, Security } from './'
    import { Locale } from 'shared/lib/typings/i18n'

    export let locale: Locale

<<<<<<< HEAD
    export let locale
=======
    export let mobile
>>>>>>> 42fcbe93

    let scroller
    let index

    const routes = Object.values($loggedIn ? SettingsRoutes : SettingsRoutesNoProfile).filter(
        (route) => route !== SettingsRoutes.Init
    )

    let settings

    const securitySettings = Object.assign({}, SecuritySettings)
    const advancedSettings = Object.assign({}, AdvancedSettings)

    // TODO: ledger, The operand of a 'delete' operator cannot be a read-only property
    $: if (!$isSoftwareProfile) {
        delete securitySettings.ExportStronghold
        delete securitySettings.ChangePassword
    }
    $: if (!$isLedgerProfile) {
        delete advancedSettings.MigrateLedgerIndex
    }

    if ($loggedIn) {
        settings = {
            generalSettings: GeneralSettings,
            security: securitySettings,
            advancedSettings: advancedSettings,
            helpAndInfo: HelpAndInfo,
        }
    } else {
        settings = {
            generalSettings: GeneralSettingsNoProfile,
            advancedSettings: AdvancedSettingsNoProfile,
            helpAndInfo: HelpAndInfo,
        }
    }

    function scrollIntoView(id, options = null) {
        if (id) {
            const elem = document.getElementById(id)
            if (elem) {
                elem.scrollIntoView(options ?? { behavior: 'smooth' })
            } else {
                console.error(`Element with id "${id}" missing in scrollIntoView`)
            }
        }
    }

    function handleBackClick() {
        settingsRoute.set(SettingsRoutes.Init)
    }
    onMount(() => {
        const child = $settingsChildRoute
        settingsChildRoute.set(null)
        if (child) {
            scrollIntoView(child, { behavior: 'auto' })
        }
    })
</script>

<div class="flex flex-1 flex-row items-start">
    {#if !$mobile}
        <button data-label="back-button" class="absolute top-8 left-8" on:click={handleBackClick}>
            <div class="flex items-center space-x-3">
                <Icon icon="arrow-left" classes="text-blue-500" />
                <Text type="h5">{locale('actions.back')}</Text>
            </div>
        </button>
        <SettingsNavigator
            {routes}
            onSettingClick={(id) => scrollIntoView(id)}
            icons={SettingsIcons}
            {settings}
            {locale}
            bind:route={$settingsRoute} />
    {/if}
    <div class="h-full w-full pb-10">
        {#if !$mobile}
            <Text type="p" secondary highlighted classes="mb-8">
                {locale('views.settings.settings')}
                /
                {locale(`views.settings.${$settingsRoute}.title`)}
            </Text>
        {/if}
        <Scroller classes="w-full md:w-3/4 h-full md:pr-100" threshold={70} bind:index bind:this={scroller}>
            <div class="md:w-11/12">
                {#if !$mobile}
                    <Text type="h2" classes="mb-7">{locale(`views.settings.${$settingsRoute}.title`)}</Text>
                {/if}
                {#if $settingsRoute === 'generalSettings'}
                    <General {locale} />
                {:else if $settingsRoute === 'security'}
                    <Security {locale} />
                {:else if $settingsRoute === 'advancedSettings'}
                    <Advanced {locale} />
                {:else if $settingsRoute === 'helpAndInfo'}
                    <Help {locale} />
                {/if}
            </div>
        </Scroller>
    </div>
</div><|MERGE_RESOLUTION|>--- conflicted
+++ resolved
@@ -19,12 +19,6 @@
     import { Locale } from 'shared/lib/typings/i18n'
 
     export let locale: Locale
-
-<<<<<<< HEAD
-    export let locale
-=======
-    export let mobile
->>>>>>> 42fcbe93
 
     let scroller
     let index
