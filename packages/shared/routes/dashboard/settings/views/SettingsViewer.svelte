--- conflicted
+++ resolved
@@ -3,12 +3,6 @@
     import { loggedIn } from 'shared/lib/app'
     import { settingsChildRoute, settingsRoute } from 'shared/lib/router'
     import { SettingsIcons } from 'shared/lib/typings/icons'
-<<<<<<< HEAD
-    import { settingsRoute } from 'shared/lib/router'
-    import { SettingsNavigator, Text, Scroller } from 'shared/components'
-    import { profileType, ProfileType } from 'shared/lib/wallet'
-    import { General, Security, Advanced } from './'
-=======
     import {
         AdvancedSettings,
         AdvancedSettingsNoProfile,
@@ -19,9 +13,9 @@
         SettingsRoutes,
         SettingsRoutesNoProfile,
     } from 'shared/lib/typings/routes'
+    import { profileType, ProfileType } from 'shared/lib/wallet'
     import { onMount } from 'svelte'
-    import { Advanced, General, Security, Help } from './'
->>>>>>> d3e9d883
+    import { Advanced, General, Help, Security } from './'
 
     export let locale
     export let mobile
@@ -35,23 +29,17 @@
 
     let settings
 
-<<<<<<< HEAD
     const securitySettings = Object.assign({}, SecuritySettings)
-        if ($profileType !== ProfileType.Software) {
-            delete securitySettings.ExportStronghold
-            delete securitySettings.ChangePassword
-        }
+    // TODO: ledger, The operand of a 'delete' operator cannot be a read-only property
+    if ($profileType !== ProfileType.Software) {
+        delete securitySettings.ExportStronghold
+        delete securitySettings.ChangePassword
+    }
 
-    const settings = {
-        generalSettings: GeneralSettings,
-        security: securitySettings,
-        advancedSettings: AdvancedSettings,
-        helpAndInfo: HelpAndInfo,
-=======
     if ($loggedIn) {
         settings = {
             generalSettings: GeneralSettings,
-            security: SecuritySettings,
+            security: securitySettings,
             advancedSettings: AdvancedSettings,
             helpAndInfo: HelpAndInfo,
         }
@@ -61,7 +49,6 @@
             advancedSettings: AdvancedSettingsNoProfile,
             helpAndInfo: HelpAndInfo,
         }
->>>>>>> d3e9d883
     }
 
     function scrollIntoView(id, options = null) {
