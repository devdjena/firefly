<script lang="typescript">
<<<<<<< HEAD
    import { setContext, onMount } from 'svelte'
    import { get, derived } from 'svelte/store'
    import { updateProfile } from 'shared/lib/profile'
    import { api, getLatestMessages, initialiseListeners, selectedAccountId, wallet, updateAccounts, updateBalanceOverview, profileType, ProfileType } from 'shared/lib/wallet'
    import { deepLinkRequestActive } from 'shared/lib/deepLinking'
    import { activeProfile } from 'shared/lib/profile'
    import { formatUnit } from 'shared/lib/units'
=======
>>>>>>> 1b5044bf
    import { DashboardPane } from 'shared/components'
    import { sendParams } from 'shared/lib/app'
    import { convertToFiat, currencies, CurrencyTypes, exchangeRates } from 'shared/lib/currency'
    import { deepLinkRequestActive } from 'shared/lib/deepLinking'
    import { DEFAULT_NODE as node, DEFAULT_NODES as nodes, network } from 'shared/lib/network'
    import { openPopup } from 'shared/lib/popup'
    import { activeProfile, updateProfile } from 'shared/lib/profile'
    import { walletRoute } from 'shared/lib/router'
    import { WalletRoutes } from 'shared/lib/typings/routes'
    import { formatUnit } from 'shared/lib/units'
    import type { Account as AccountType, BalanceOverview, AccountMessage } from 'shared/lib/wallet'
    import {
        api,
        getLatestMessages,
        initialiseListeners,
        selectedAccountId,
        updateAccounts,
        updateBalanceOverview,
        wallet,
    } from 'shared/lib/wallet'
    import { onMount, setContext } from 'svelte'
    import { derived, get, Readable, Writable } from 'svelte/store'
    import { Account, CreateAccount, LineChart, Security, WalletActions, WalletBalance, WalletHistory } from './views/'

    export let locale

    const AccountColors = ['turquoise', 'green', 'orange', 'yellow', 'purple', 'pink']

    const { accounts, balanceOverview } = $wallet

    const transactions = derived(accounts, ($accounts) => {
        return getLatestMessages($accounts)
    })
    const selectedAccount = derived([selectedAccountId, accounts], ([$selectedAccountId, $accounts]) =>
        $accounts.find((acc) => acc.id === $selectedAccountId)
    )

    setContext<Writable<BalanceOverview>>('walletBalance', balanceOverview)
    setContext<Writable<AccountType[]>>('walletAccounts', accounts)
    setContext<Readable<AccountMessage[]>>('walletTransactions', transactions)
    setContext<Readable<AccountType>>('selectedAccount', selectedAccount)

    let isGeneratingAddress = false
    let isSoftwareProfile = true

    function getAccountMeta(accountId, callback) {
        api.getBalance(accountId, {
            onSuccess(balanceResponse) {
                api.latestAddress(accountId, {
                    onSuccess(latestAddressResponse) {
                        callback(null, {
                            balance: balanceResponse.payload.total,
                            incoming: balanceResponse.payload.incoming,
                            outgoing: balanceResponse.payload.outgoing,
                            depositAddress: latestAddressResponse.payload.address,
                        })
                    },
                    onError(error) {
                        callback(error)
                    },
                })
            },
            onError(error) {
                callback(error)
            },
        })
    }

    function prepareAccountInfo(account, meta) {
        const { id, index, alias, signerType } = account
        const { balance, depositAddress } = meta

        return Object.assign({}, account, {
            id,
            index,
            depositAddress,
            name: alias,
            signerType,
            rawIotaBalance: balance,
            balance: formatUnit(balance, 0),
            balanceEquiv: `${convertToFiat(
                balance,
                $currencies[CurrencyTypes.USD],
                $exchangeRates[get(activeProfile).settings.currency]
            )} ${$activeProfile.settings.currency}`,
            color: AccountColors[index],
        })
    }

    function getAccounts() {
        api.getAccounts({
            onSuccess(accountsResponse) {
                const _totalBalance = {
                    balance: 0,
                    incoming: 0,
                    outgoing: 0,
                }

                let signerType = null
                for (const [idx, storedAccount] of accountsResponse.payload.entries()) {
                    getAccountMeta(storedAccount.id, (err, meta) => {
                        if (!err) {
                            _totalBalance.balance += meta.balance
                            _totalBalance.incoming += meta.incoming
                            _totalBalance.outgoing += meta.outgoing

                            const account = prepareAccountInfo(storedAccount, meta)
                            if (signerType === null) {
                                signerType = account.signerType.type
                                if (signerType === 'Stronghold') {
                                    checkStrongholdStatus()
                                }
                            }
                            accounts.update((accounts) => [...accounts, account])

                            if (idx === accountsResponse.payload.length - 1) {
                                updateBalanceOverview(_totalBalance.balance, _totalBalance.incoming, _totalBalance.outgoing)
                            }
                        } else {
                            console.error(err)
                        }
                    })
                }
            },
            onError(error) {
                // TODO handle error
                console.error(error)
            },
        })
    }

    function onGenerateAddress(accountId) {
        const _generate = () => {
            isGeneratingAddress = true
            api.getUnusedAddress(accountId, {
                onSuccess(response) {
                    accounts.update((accounts) =>
                        accounts.map((account) => {
                            if (account.id === accountId) {
                                return Object.assign({}, account, {
                                    depositAddress: response.payload.address,
                                })
                            }

                            return account
                        })
                    )
                    isGeneratingAddress = false
                },
                onError(error) {
                    console.error(error)
                },
            })
        }

        if (isSoftwareProfile) {
            api.getStrongholdStatus({
                onSuccess(strongholdStatusResponse) {
                    if (strongholdStatusResponse.payload.snapshot.status === 'Locked') {
                        openPopup({ type: 'password', props: { onSuccess: _generate } })
                    } else {
                        _generate()
                    }
                },
                onError(error) {
                    console.error(error)
                },
            })
        } else {
            _generate()
        }
    }

    function syncAccounts(payload) {
        api.syncAccounts({
            onSuccess(syncAccountsResponse) {
                const syncedAccounts = syncAccountsResponse.payload

                updateAccounts(syncedAccounts)
            },
            onError(error) {
                console.error(error)
            },
        })
    }

    function onCreateAccount(alias) {
        const _create = () =>
            api.createAccount(
                {
                    alias,
                    clientOptions: {
                        node: $accounts.length > 0 ? $accounts[0].clientOptions.node : node,
                        nodes: $accounts.length > 0 ? $accounts[0].clientOptions.nodes : nodes,
                        // For subsequent accounts, use the network for any of the previous accounts
                        network: $accounts.length > 0 ? $accounts[0].clientOptions.network : $network,
                    },
                    signerType: $accounts[0].signerType,
                },
                {
                    onSuccess(createAccountResponse) {
                        api.syncAccount(createAccountResponse.payload.id, {
                            onSuccess(syncAccountResponse) {
                                getAccountMeta(createAccountResponse.payload.id, (err, meta) => {
                                    if (!err) {
                                        const account = prepareAccountInfo(createAccountResponse.payload, meta)
                                        accounts.update((accounts) => [...accounts, account])
                                        walletRoute.set(WalletRoutes.Init)
                                    } else {
                                        console.error(err)
                                    }
                                })
                            },
                            onError(error) {
                                console.error(error)
                            },
                        })
                    },
                    onError(error) {
                        console.error(error)
                    },
                }
            )

        if (isSoftwareProfile) {
            api.getStrongholdStatus({
                onSuccess(strongholdStatusResponse) {
                    if (strongholdStatusResponse.payload.snapshot.status === 'Locked') {
                        openPopup({ type: 'password', props: { onSuccess: _create } })
                    } else {
                        _create()
                    }
                },
                onError(error) {
                    console.error(error)
                },
            })
        } else {
            _create()
        }
    }

    function onSend(senderAccountId, receiveAddress, amount) {
        const _send = () => {
            api.send(
                senderAccountId,
                {
                    amount,
                    address: receiveAddress,
                    remainder_value_strategy: {
                        strategy: 'ChangeAddress',
                    },
                    indexation: { index: 'firefly', data: new Array() },
                },
                {
                    onSuccess(response) {
                        accounts.update((_accounts) => {
                            return _accounts.map((_account) => {
                                if (_account.id === senderAccountId) {
                                    return Object.assign({}, _account, {
                                        messages: [response.payload, ..._account.messages],
                                    })
                                }

                                return _account
                            })
                        })

                        sendParams.set({ address: '', amount: 0, message: '' })
                        walletRoute.set(WalletRoutes.Init)
                    },
                    onError(error) {
                        console.error(error)
                    },
                }
            )
        }

        if (isSoftwareProfile) {
            api.getStrongholdStatus({
                onSuccess(strongholdStatusResponse) {
                    if (strongholdStatusResponse.payload.snapshot.status === 'Locked') {
                        openPopup({ type: 'password', props: { onSuccess: _send } })
                    } else {
                        _send()
                    }
                },
                onError(error) {
                    console.error(error)
                },
            })
        } else {
            _send()
        }
    }

    function onInternalTransfer(senderAccountId, receiverAccountId, amount) {
        const _internalTransfer = () => {
            api.internalTransfer(senderAccountId, receiverAccountId, amount, {
                onSuccess(response) {
                    accounts.update((_accounts) => {
                        return _accounts.map((_account) => {
                            if (_account.id === senderAccountId || _account.id === receiverAccountId) {
                                return Object.assign({}, _account, {
                                    messages: [response.payload, ..._account.messages],
                                })
                            }

                            return _account
                        })
                    })

                    sendParams.set({ address: '', amount: 0, message: '' })
                    walletRoute.set(WalletRoutes.Init)
                },
                onError(response) {
                    console.error(response)
                },
            })
        }

        if (isSoftwareProfile) {
            api.getStrongholdStatus({
                onSuccess(strongholdStatusResponse) {
                    if (strongholdStatusResponse.payload.snapshot.status === 'Locked') {
                        openPopup({ type: 'password', props: { onSuccess: _internalTransfer } })
                    } else {
                        _internalTransfer()
                    }
                },
                onError(error) {
                    console.error(error)
                },
            })
        } else {
            _internalTransfer()
        }
    }

    function onSetAlias(newAlias) {
        api.setAlias($selectedAccountId, newAlias, {
            onSuccess(res) {
                accounts.update((_accounts) => {
                    return _accounts.map((account) => {
                        if (account.id === $selectedAccountId) {
                            return Object.assign({}, account, {
                                // TODO: Remove "name" property from account and reference alias everywhere
                                alias: newAlias,
                                name: newAlias,
                            })
                        }

                        return account
                    })
                })

                walletRoute.set(WalletRoutes.Init)
            },
            onError(error) {
                console.error(error)
            },
        })
    }

    $: {
        if ($deepLinkRequestActive && get(activeProfile).settings.deepLinking) {
            walletRoute.set(WalletRoutes.Send)
            deepLinkRequestActive.set(false)
        }
    }

    onMount(() => {
        if (!$accounts.length) {
            getAccounts()
        }

        initialiseListeners()
    })

    function checkStrongholdStatus() {
        api.getStrongholdStatus({
            onSuccess(strongholdStatusResponse) {
                updateProfile('isStrongholdLocked', strongholdStatusResponse.payload.snapshot.status === 'Locked')
                api.areLatestAddressesUnused({
                    onSuccess(response) {
                        if (!response.payload) {
                            openPopup({ type: 'password', props: { onSuccess: syncAccounts } })
                        }
                    },
                    onError(error) {
                        console.error(error)
                    },
                })
            },
            onError(error) {
                console.error(error)
            },
        })
    }

    $: isSoftwareProfile = $profileType === ProfileType.Software
</script>

{#if $walletRoute === WalletRoutes.Account && $selectedAccountId}
    <Account
        send={onSend}
        internalTransfer={onInternalTransfer}
        generateAddress={onGenerateAddress}
        setAlias={onSetAlias}
        {locale} />
{:else}
    <div class="w-full h-full flex flex-col p-10">
        <div class="w-full h-full flex flex-row space-x-4 flex-auto">
            <DashboardPane classes="w-1/3 h-full">
                <!-- Total Balance, Accounts list & Send/Receive -->
                <div class="flex flex-auto flex-col flex-shrink-0 h-full">
                    {#if $walletRoute === WalletRoutes.CreateAccount}
                        <CreateAccount onCreate={onCreateAccount} {locale} />
                    {:else}
                        <WalletBalance {locale} />
                        <DashboardPane classes="-mt-5 h-full">
                            <WalletActions
                                send={onSend}
                                internalTransfer={onInternalTransfer}
                                generateAddress={onGenerateAddress}
                                {locale} />
                        </DashboardPane>
                    {/if}
                </div>
            </DashboardPane>
            <div class="flex flex-col w-2/3 h-full space-y-4">
                <DashboardPane classes="w-full h-1/2">
                    <LineChart />
                </DashboardPane>
                <div class="w-full h-1/2 flex flex-row flex-1 space-x-4">
                    <DashboardPane classes="w-1/2">
                        <WalletHistory {locale} />
                    </DashboardPane>
                    <DashboardPane classes="w-1/2">
                        <Security {locale} />
                    </DashboardPane>
                </div>
            </div>
        </div>
    </div>
{/if}<|MERGE_RESOLUTION|>--- conflicted
+++ resolved
@@ -1,14 +1,4 @@
 <script lang="typescript">
-<<<<<<< HEAD
-    import { setContext, onMount } from 'svelte'
-    import { get, derived } from 'svelte/store'
-    import { updateProfile } from 'shared/lib/profile'
-    import { api, getLatestMessages, initialiseListeners, selectedAccountId, wallet, updateAccounts, updateBalanceOverview, profileType, ProfileType } from 'shared/lib/wallet'
-    import { deepLinkRequestActive } from 'shared/lib/deepLinking'
-    import { activeProfile } from 'shared/lib/profile'
-    import { formatUnit } from 'shared/lib/units'
-=======
->>>>>>> 1b5044bf
     import { DashboardPane } from 'shared/components'
     import { sendParams } from 'shared/lib/app'
     import { convertToFiat, currencies, CurrencyTypes, exchangeRates } from 'shared/lib/currency'
