--- conflicted
+++ resolved
@@ -7,11 +7,7 @@
     import { DEFAULT_NODE, DEFAULT_NODES, network } from 'shared/lib/network'
     import { showAppNotification } from 'shared/lib/notifications'
     import { openPopup } from 'shared/lib/popup'
-<<<<<<< HEAD
-    import { isStrongholdLocked, updateFirstAccount } from 'shared/lib/profile'
-=======
-    import { activeProfile, isStrongholdLocked } from 'shared/lib/profile'
->>>>>>> 1a6a49ff
+    import { activeProfile, isStrongholdLocked, updateFirstAccount } from 'shared/lib/profile'
     import { walletRoute } from 'shared/lib/router'
     import { WalletRoutes } from 'shared/lib/typings/routes'
     import {
@@ -27,13 +23,13 @@
         initialiseListeners,
         isTransferring,
         prepareAccountInfo,
+        removeEventListeners,
         selectedAccountId,
         syncAccounts,
         transferState,
         updateBalanceOverview,
         wallet,
-        WalletAccount,
-        removeEventListeners
+        WalletAccount
     } from 'shared/lib/wallet'
     import { onMount, setContext } from 'svelte'
     import { derived, Readable, Writable } from 'svelte/store'
@@ -360,9 +356,7 @@
             await loadAccounts()
         }
 
-        removeEventListeners($activeProfile.id)
-
-        initialiseListeners()
+        initialiseListeners($activeProfile.id)
 
         api.getStrongholdStatus({
             onSuccess(strongholdStatusResponse) {
