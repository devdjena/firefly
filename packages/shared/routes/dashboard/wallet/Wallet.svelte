--- conflicted
+++ resolved
@@ -17,7 +17,6 @@
         BalanceOverview,
         getAccountMessages,
         getAccountMeta,
-        getAccountsAsync,
         getAccountsBalanceHistory,
         getTransactions,
         getWalletBalanceHistory,
@@ -103,56 +102,47 @@
 
     let isGeneratingAddress = false
 
-<<<<<<< HEAD
-    async function loadAccounts() {
-        try {
-            const accountsResponse = await getAccountsAsync()
-
-            if (accountsResponse.payload.length === 0) {
-                accountsLoaded.set(true)
-                syncAccounts()
-            } else {
-                const totalBalance = {
-                    balance: 0,
-                    incoming: 0,
-                    outgoing: 0,
-=======
     function getAccounts() {
         api.getAccounts({
             onSuccess(accountsResponse) {
                 const _continue = () => {
                     accountsLoaded.set(true)
                     syncAccounts(false)
->>>>>>> bfe09aa0
-                }
-
-                for (const [idx, storedAccount] of accountsResponse.payload.entries()) {
-                    getAccountMeta(storedAccount.id, (err, meta) => {
-                        if (!err) {
-                            totalBalance.balance += meta.balance
-                            totalBalance.incoming += meta.incoming
-                            totalBalance.outgoing += meta.outgoing
-
-                            const account = prepareAccountInfo(storedAccount, meta)
-                            accounts.update((accounts) => [...accounts, account])
-                        } else {
-                            console.error(err)
-                        }
-
-                        if (idx === accountsResponse.payload.length - 1) {
-                            updateBalanceOverview(totalBalance.balance, totalBalance.incoming, totalBalance.outgoing)
-                            accountsLoaded.set(true)
-                            syncAccounts()
-                        }
-                    })
-                }
-            }
-        } catch (err) {
-            showAppNotification({
-                type: 'error',
-                message: locale(err.error),
-            })
-        }
+                }
+                if (accountsResponse.payload.length === 0) {
+                    _continue()
+                } else {
+                    const totalBalance = {
+                        balance: 0,
+                        incoming: 0,
+                        outgoing: 0,
+                    }
+                    for (const [idx, storedAccount] of accountsResponse.payload.entries()) {
+                        getAccountMeta(storedAccount.id, (err, meta) => {
+                            if (!err) {
+                                totalBalance.balance += meta.balance
+                                totalBalance.incoming += meta.incoming
+                                totalBalance.outgoing += meta.outgoing
+                                const account = prepareAccountInfo(storedAccount, meta)
+                                accounts.update((accounts) => [...accounts, account])
+                                if (idx === accountsResponse.payload.length - 1) {
+                                    updateBalanceOverview(totalBalance.balance, totalBalance.incoming, totalBalance.outgoing)
+                                    _continue()
+                                }
+                            } else {
+                                console.error(err)
+                            }
+                        })
+                    }
+                }
+            },
+            onError(err) {
+                showAppNotification({
+                    type: 'error',
+                    message: locale(err.error),
+                })
+            },
+        })
     }
 
     function onGenerateAddress(accountId) {
@@ -516,7 +506,7 @@
 
     onMount(async () => {
         if (!$accountsLoaded) {
-            await loadAccounts()
+            await getAccounts()
         }
 
         initialiseListeners()
