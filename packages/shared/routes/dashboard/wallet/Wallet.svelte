<script lang="typescript">
    import { DashboardPane } from 'shared/components'
    import { clearSendParams } from 'shared/lib/app'
    import { appSettings } from 'shared/lib/appSettings'
    import { deepLinkRequestActive } from 'shared/lib/deepLinking'
    import { addProfileCurrencyPriceData, priceData } from 'shared/lib/marketData'
    import { showAppNotification } from 'shared/lib/notifications'
    import { openPopup } from 'shared/lib/popup'
    import { activeProfile, isStrongholdLocked, updateProfile } from 'shared/lib/profile'
    import { walletRoute } from 'shared/lib/router'
    import { WalletRoutes } from 'shared/lib/typings/routes'
    import {
        AccountMessage,
        AccountsBalanceHistory,
        api,
        BalanceHistory,
        BalanceOverview,
        getAccountMessages,
        getAccountMeta,
        getAccountsBalanceHistory,
        getTransactions,
        getWalletBalanceHistory,
        initialiseListeners,
        isTransferring,
        prepareAccountInfo,
        removeEventListeners,
        selectedAccountId,
        syncAccounts,
        transferState,
        updateBalanceOverview,
        wallet,
        WalletAccount,
    } from 'shared/lib/wallet'
    import { onMount, setContext } from 'svelte'
    import { derived, Readable, Writable } from 'svelte/store'
    import { Account, CreateAccount, LineChart, Security, WalletActions, WalletBalance, WalletHistory } from './views/'

    export let locale

    const { accounts, balanceOverview, accountsLoaded, internalTransfersInProgress } = $wallet

    const accountsBalanceHistory = derived([accounts, priceData], ([$accounts, $priceData]) =>
        getAccountsBalanceHistory($accounts, $priceData)
    )
    const walletBalanceHistory = derived(accountsBalanceHistory, ($accountsBalanceHistory) =>
        getWalletBalanceHistory($accountsBalanceHistory)
    )
    const selectedAccount = derived([selectedAccountId, accounts], ([$selectedAccountId, $accounts]) =>
        $accounts.find((acc) => acc.id === $selectedAccountId)
    )
    const accountTransactions = derived([selectedAccount], ([$selectedAccount]) => {
        return $selectedAccount ? getAccountMessages($selectedAccount) : []
    })

    const viewableAccounts: Readable<WalletAccount[]> = derived([activeProfile, accounts], ([$activeProfile, $accounts]) => {
        if (!$activeProfile) {
            return []
        }

        if ($activeProfile.settings.showHiddenAccounts) {
            let sortedAccounts = $accounts.sort((a, b) => a.index - b.index)

            // If the last account is "hidden" and has no value, messages or history treat it as "deleted"
            // This account will get re-used if someone creates a new one
            if (sortedAccounts.length > 1 && $activeProfile.hiddenAccounts) {
                const lastAccount = sortedAccounts[sortedAccounts.length - 1]
                if (
                    $activeProfile.hiddenAccounts.includes(lastAccount.id) &&
                    lastAccount.rawIotaBalance === 0 &&
                    lastAccount.messages.length === 0
                ) {
                    sortedAccounts.pop()
                }
            }

            return sortedAccounts
        }

        return $accounts.filter((a) => !$activeProfile.hiddenAccounts?.includes(a.id)).sort((a, b) => a.index - b.index)
    })

    const liveAccounts: Readable<WalletAccount[]> = derived([activeProfile, accounts], ([$activeProfile, $accounts]) => {
        if (!$activeProfile) {
            return []
        }
        return $accounts.filter((a) => !$activeProfile.hiddenAccounts?.includes(a.id)).sort((a, b) => a.index - b.index)
    })

    const transactions = derived(viewableAccounts, ($viewableAccounts) => {
        return getTransactions($viewableAccounts)
    })

    setContext<Writable<BalanceOverview>>('walletBalance', balanceOverview)
    setContext<Writable<WalletAccount[]>>('walletAccounts', accounts)
    setContext<Readable<WalletAccount[]>>('viewableAccounts', viewableAccounts)
    setContext<Readable<WalletAccount[]>>('liveAccounts', liveAccounts)
    setContext<Writable<boolean>>('walletAccountsLoaded', accountsLoaded)
    setContext<Readable<AccountMessage[]>>('walletTransactions', transactions)
    setContext<Readable<WalletAccount>>('selectedAccount', selectedAccount)
    setContext<Readable<AccountsBalanceHistory>>('accountsBalanceHistory', accountsBalanceHistory)
    setContext<Readable<AccountMessage[]>>('accountTransactions', accountTransactions)
    setContext<Readable<BalanceHistory>>('walletBalanceHistory', walletBalanceHistory)

    let isGeneratingAddress = false

    function getAccounts() {
        api.getAccounts({
            onSuccess(accountsResponse) {
                const _continue = () => {
                    accountsLoaded.set(true)
                    syncAccounts(false)
                }

                if (accountsResponse.payload.length === 0) {
                    _continue()
                } else {
                    const totalBalance = {
                        balance: 0,
                        incoming: 0,
                        outgoing: 0,
                    }

                    for (const [idx, storedAccount] of accountsResponse.payload.entries()) {
                        getAccountMeta(storedAccount.id, (err, meta) => {
                            if (!err) {
                                totalBalance.balance += meta.balance
                                totalBalance.incoming += meta.incoming
                                totalBalance.outgoing += meta.outgoing

                                const account = prepareAccountInfo(storedAccount, meta)
                                accounts.update((accounts) => [...accounts, account])

                                if (idx === accountsResponse.payload.length - 1) {
                                    updateBalanceOverview(totalBalance.balance, totalBalance.incoming, totalBalance.outgoing)
                                    _continue()
                                }
                            } else {
                                console.error(err)
                            }
                        })
                    }
                }
            },
            onError(err) {
                showAppNotification({
                    type: 'error',
                    message: locale(err.error),
                })
            },
        })
    }

    function onGenerateAddress(accountId) {
        const _generate = () => {
            isGeneratingAddress = true
            api.getUnusedAddress(accountId, {
                onSuccess(response) {
                    accounts.update((accounts) =>
                        accounts.map((account) => {
                            if (account.id === accountId) {
                                account.depositAddress = response.payload.address

                                if (!account.addresses.some(a => a.address === response.payload.address)) {
                                    account.addresses.push(response.payload)
                                }
                            }

                            return account
                        })
                    )
                    isGeneratingAddress = false
                },
                onError(err) {
                    isGeneratingAddress = false
                    showAppNotification({
                        type: 'error',
                        message: locale(err.error),
                    })
                },
            })
        }

        api.getStrongholdStatus({
            onSuccess(strongholdStatusResponse) {
                if (strongholdStatusResponse.payload.snapshot.status === 'Locked') {
                    openPopup({ type: 'password', props: { onSuccess: _generate } })
                } else {
                    _generate()
                }
            },
            onError(err) {
                showAppNotification({
                    type: 'error',
                    message: locale(err.error),
                })
            },
        })
    }

    function findReuseAccount() {
        // If the last account in the accounts list is "deleted" and has no
        // messages on it, we can reuse it, otherwise the wallet will complain
        // about the last account not being used
        const hiddenAccounts = $activeProfile?.hiddenAccounts ?? []

        if (hiddenAccounts.length > 0) {
            const lastAccount = $accounts[$accounts.length - 1]
            const hiddenAccountIndex = hiddenAccounts.indexOf(lastAccount.id)
            if (
                hiddenAccountIndex >= 0 &&
                lastAccount.rawIotaBalance === 0 &&
                lastAccount.messages &&
                lastAccount.messages.length === 0
            ) {
                return lastAccount.id
            }

            // If we have restarted the app we might not have been notified of the empty account
            // so it wont appear in the accounts list, so check in the hidden list to see
            // if there is an id not in the accounts list
            for (const hiddenAccount of hiddenAccounts) {
                if (!$accounts.some((a) => a.id === hiddenAccount)) {
                    return hiddenAccount
                }
            }
        }
    }

    function onCreateAccount(alias, completeCallback) {
<<<<<<< HEAD
        const _create = () =>
            api.createAccount(
                {
                    alias,
                    signerType: { type: 'Stronghold' },
                    clientOptions: $accounts[0].clientOptions,
                },
                {
                    onSuccess(createAccountResponse) {
                        const account: WalletAccount = prepareAccountInfo(createAccountResponse.payload, {
                            balance: 0,
                            incoming: 0,
                            outgoing: 0,
                            depositAddress: createAccountResponse.payload.addresses[0].address,
                        })
                        // immediately store the account; we update it later after sync
                        // we do this to allow offline account creation
                        accounts.update((accounts) => [...accounts, account])
                        return new Promise((resolve) => {
                            api.syncAccount(createAccountResponse.payload.id, {
                                onSuccess(_syncAccountResponse) {
                                    getAccountMeta(createAccountResponse.payload.id, (err, meta) => {
                                        if (!err) {
                                            const account = prepareAccountInfo(createAccountResponse.payload, meta)
                                            accounts.update((storedAccounts) => {
                                                return storedAccounts.map((storedAccount) => {
                                                    if (storedAccount.id === account.id) {
                                                        return account
                                                    }
                                                    return storedAccount
                                                })
                                            })
=======
        const _create = () => {
            const reuseAccountId = findReuseAccount()
            if (reuseAccountId) {
                api.setAlias(reuseAccountId, alias, {
                    onSuccess() {
                        let hasUpdated = false
                        accounts.update((_accounts) => {
                            return _accounts.map((account) => {
                                if (account.id === reuseAccountId) {
                                    hasUpdated = true
                                    return Object.assign<WalletAccount, WalletAccount, Partial<WalletAccount>>(
                                        {} as WalletAccount,
                                        account,
                                        {
                                            alias,
>>>>>>> b0dfd5c9
                                        }
                                    )
                                }

                                return account
                            })
                        })

                        // We didn't have the account in the list to update
                        // so we need to retrieve the details from the wallet manually
                        if (!hasUpdated) {
                            api.getAccounts({
                                onSuccess(accountsResponse) {
                                    const ac = accountsResponse.payload.find((a) => a.id === reuseAccountId)
                                    if (ac) {
                                        getAccountMeta(reuseAccountId, (err, meta) => {
                                            if (!err) {
                                                const account = prepareAccountInfo(ac, meta)
                                                accounts.update((accounts) => [...accounts, account])
                                            }
                                        })
                                    }
                                },
                                onError() {},
                            })
                        }

                        const hiddenAccounts = ($activeProfile?.hiddenAccounts ?? []).filter((a) => a !== reuseAccountId)
                        updateProfile('hiddenAccounts', hiddenAccounts)

                        walletRoute.set(WalletRoutes.Init)
                        completeCallback()
                    },
                    onError(err) {
                        completeCallback(locale(err.error))
                    },
                })
            } else {
                api.createAccount(
                    {
                        alias,
                        signerType: { type: 'Stronghold' },
                        clientOptions: $accounts[0].clientOptions,
                    },
                    {
                        onSuccess(createAccountResponse) {
                            const account: WalletAccount = prepareAccountInfo(createAccountResponse.payload, {
                                balance: 0,
                                incoming: 0,
                                outgoing: 0,
                                depositAddress: createAccountResponse.payload.addresses[0].address,
                            })
                            // immediately store the account; we update it later after sync
                            // we do this to allow offline account creation
                            accounts.update((accounts) => [...accounts, account])
                            return new Promise((resolve) => {
                                api.syncAccount(createAccountResponse.payload.id, {
                                    onSuccess(_syncAccountResponse) {
                                        getAccountMeta(createAccountResponse.payload.id, (err, meta) => {
                                            if (!err) {
                                                const account = prepareAccountInfo(createAccountResponse.payload, meta)
                                                accounts.update((storedAccounts) => {
                                                    return storedAccounts.map((storedAccount) => {
                                                        if (storedAccount.id === account.id) {
                                                            return account
                                                        }
                                                        return storedAccount
                                                    })
                                                })
                                            }
                                            resolve(null)
                                        })
                                    },
                                    onError() {
                                        // we ignore sync errors since the user can recover from it later
                                        // this allows an account to be created by an offline user
                                        resolve(null)
                                    },
                                })
                            }).then(() => {
                                walletRoute.set(WalletRoutes.Init)
                                completeCallback()
                            })
                        },
                        onError(err) {
                            completeCallback(locale(err.error))
                        },
                    }
                )
            }
        }

        api.getStrongholdStatus({
            onSuccess(strongholdStatusResponse) {
                if (strongholdStatusResponse.payload.snapshot.status === 'Locked') {
                    openPopup({ type: 'password', props: { onSuccess: _create, onCancelled: completeCallback } })
                } else {
                    _create()
                }
            },
            onError(err) {
                completeCallback(locale(err.error))
            },
        })
    }

    function onSend(senderAccountId, receiveAddress, amount) {
        const _send = () => {
            isTransferring.set(true)
            api.send(
                senderAccountId,
                {
                    amount,
                    address: receiveAddress,
                    remainder_value_strategy: {
                        strategy: 'ChangeAddress',
                    },
                    indexation: { index: 'firefly', data: new Array() },
                },
                {
                    onSuccess(response) {
                        accounts.update((_accounts) => {
                            return _accounts.map((_account) => {
                                if (_account.id === senderAccountId) {
                                    return Object.assign<WalletAccount, WalletAccount, Partial<WalletAccount>>(
                                        {} as WalletAccount,
                                        _account,
                                        {
                                            messages: [response.payload, ..._account.messages],
                                        }
                                    )
                                }

                                return _account
                            })
                        })

                        transferState.set('Complete')

                        setTimeout(() => {
                            clearSendParams()
                            isTransferring.set(false)
                        }, 3000)
                    },
                    onError(err) {
                        isTransferring.set(false)
                        showAppNotification({
                            type: 'error',
                            message: locale(err.error),
                        })
                    },
                }
            )
        }

        api.getStrongholdStatus({
            onSuccess(strongholdStatusResponse) {
                if (strongholdStatusResponse.payload.snapshot.status === 'Locked') {
                    openPopup({
                        type: 'password',
                        props: {
                            onSuccess: _send,
                        },
                    })
                } else {
                    _send()
                }
            },
            onError(err) {
                showAppNotification({
                    type: 'error',
                    message: locale(err.error),
                })
            },
        })
    }

    function onInternalTransfer(senderAccountId, receiverAccountId, amount) {
        const _internalTransfer = () => {
            isTransferring.set(true)
            api.internalTransfer(senderAccountId, receiverAccountId, amount, {
                onSuccess(response) {
                    const message = response.payload

                    internalTransfersInProgress.update((transfers) => {
                        transfers[message.id] = {
                            from: senderAccountId,
                            to: receiverAccountId,
                        }

                        return transfers
                    })

                    accounts.update((_accounts) => {
                        return _accounts.map((_account) => {
                            const isSenderAccount = _account.id === senderAccountId
                            const isReceiverAccount = _account.id === receiverAccountId
                            if (isSenderAccount || isReceiverAccount) {
                                return Object.assign<WalletAccount, WalletAccount, Partial<WalletAccount>>(
                                    {} as WalletAccount,
                                    _account,
                                    {
                                        messages: [
                                            Object.assign({}, message, {
                                                payload: Object.assign({}, message.payload, {
                                                    data: Object.assign({}, message.payload.data, {
                                                        essence: Object.assign({}, message.payload.data.essence, {
                                                            data: Object.assign({}, message.payload.data.essence.data, {
                                                                incoming: isReceiverAccount,
                                                            }),
                                                        }),
                                                    }),
                                                }),
                                            }),
                                            ..._account.messages,
                                        ],
                                    }
                                )
                            }

                            return _account
                        })
                    })

                    transferState.set('Complete')

                    setTimeout(() => {
                        clearSendParams(true)
                        isTransferring.set(false)
                    }, 3000)
                },
                onError(err) {
                    isTransferring.set(false)
                    showAppNotification({
                        type: 'error',
                        message: locale(err.error),
                    })
                },
            })
        }

        api.getStrongholdStatus({
            onSuccess(strongholdStatusResponse) {
                if (strongholdStatusResponse.payload.snapshot.status === 'Locked') {
                    openPopup({ type: 'password', props: { onSuccess: _internalTransfer } })
                } else {
                    _internalTransfer()
                }
            },
            onError(err) {
                showAppNotification({
                    type: 'error',
                    message: locale(err.error),
                })
            },
        })
    }

    $: {
        if ($deepLinkRequestActive && $appSettings.deepLinking) {
            walletRoute.set(WalletRoutes.Send)
            deepLinkRequestActive.set(false)
        }
    }

    onMount(() => {
        if (!$accountsLoaded) {
            getAccounts()
        }

        removeEventListeners($activeProfile.id)

        initialiseListeners()

        api.getStrongholdStatus({
            onSuccess(strongholdStatusResponse) {
                isStrongholdLocked.set(strongholdStatusResponse.payload.snapshot.status === 'Locked')
            },
            onError(error) {
                console.error(error)
            },
        })

        addProfileCurrencyPriceData()
    })
</script>

<style type="text/scss">
    :global(body.platform-win32) .wallet-wrapper {
        @apply pt-0;
    }
</style>

{#if $walletRoute === WalletRoutes.Account && $selectedAccountId}
    <Account
        {isGeneratingAddress}
        send={onSend}
        internalTransfer={onInternalTransfer}
        generateAddress={onGenerateAddress}
        {locale} />
{:else}
    <div class="wallet-wrapper w-full h-full flex flex-col p-10 flex-1 bg-gray-50 dark:bg-gray-900">
        <div class="w-full h-full grid grid-cols-3 gap-x-4 min-h-0">
            <DashboardPane classes="h-full">
                <!-- Total Balance, Accounts list & Send/Receive -->
                <div class="flex flex-auto flex-col h-full">
                    {#if $walletRoute === WalletRoutes.CreateAccount}
                        <CreateAccount onCreate={onCreateAccount} {locale} />
                    {:else}
                        <WalletBalance {locale} />
                        <DashboardPane classes="-mt-5 h-full z-0">
                            <WalletActions
                                {isGeneratingAddress}
                                send={onSend}
                                internalTransfer={onInternalTransfer}
                                generateAddress={onGenerateAddress}
                                {locale} />
                        </DashboardPane>
                    {/if}
                </div>
            </DashboardPane>
            <div class="flex flex-col col-span-2 h-full space-y-4">
                <DashboardPane classes="w-full h-1/2">
                    <LineChart {locale} />
                </DashboardPane>
                <div class="w-full h-1/2 flex flex-row flex-1 space-x-4">
                    <DashboardPane classes="w-1/2">
                        <WalletHistory {locale} />
                    </DashboardPane>
                    <DashboardPane classes="w-1/2">
                        <Security {locale} />
                    </DashboardPane>
                </div>
            </div>
        </div>
    </div>
{/if}<|MERGE_RESOLUTION|>--- conflicted
+++ resolved
@@ -227,40 +227,6 @@
     }
 
     function onCreateAccount(alias, completeCallback) {
-<<<<<<< HEAD
-        const _create = () =>
-            api.createAccount(
-                {
-                    alias,
-                    signerType: { type: 'Stronghold' },
-                    clientOptions: $accounts[0].clientOptions,
-                },
-                {
-                    onSuccess(createAccountResponse) {
-                        const account: WalletAccount = prepareAccountInfo(createAccountResponse.payload, {
-                            balance: 0,
-                            incoming: 0,
-                            outgoing: 0,
-                            depositAddress: createAccountResponse.payload.addresses[0].address,
-                        })
-                        // immediately store the account; we update it later after sync
-                        // we do this to allow offline account creation
-                        accounts.update((accounts) => [...accounts, account])
-                        return new Promise((resolve) => {
-                            api.syncAccount(createAccountResponse.payload.id, {
-                                onSuccess(_syncAccountResponse) {
-                                    getAccountMeta(createAccountResponse.payload.id, (err, meta) => {
-                                        if (!err) {
-                                            const account = prepareAccountInfo(createAccountResponse.payload, meta)
-                                            accounts.update((storedAccounts) => {
-                                                return storedAccounts.map((storedAccount) => {
-                                                    if (storedAccount.id === account.id) {
-                                                        return account
-                                                    }
-                                                    return storedAccount
-                                                })
-                                            })
-=======
         const _create = () => {
             const reuseAccountId = findReuseAccount()
             if (reuseAccountId) {
@@ -276,7 +242,6 @@
                                         account,
                                         {
                                             alias,
->>>>>>> b0dfd5c9
                                         }
                                     )
                                 }
