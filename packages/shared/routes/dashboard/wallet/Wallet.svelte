<script lang="typescript">
    import { DashboardPane } from 'shared/components'
    import { clearSendParams } from 'shared/lib/app'
    import { appSettings } from 'shared/lib/appSettings'
    import { deepLinkRequestActive } from 'shared/lib/deepLinking'
<<<<<<< HEAD
    import { priceData } from 'shared/lib/marketData'
=======
    import { addProfileCurrencyPriceData, priceData } from 'shared/lib/marketData'
    import { DEFAULT_NODE, DEFAULT_NODES, network } from 'shared/lib/network'
>>>>>>> 16cf591c
    import { showAppNotification } from 'shared/lib/notifications'
    import { openPopup } from 'shared/lib/popup'
    import { activeProfile, isStrongholdLocked } from 'shared/lib/profile'
    import { walletRoute } from 'shared/lib/router'
    import { WalletRoutes } from 'shared/lib/typings/routes'
    import {
        AccountMessage,
        AccountsBalanceHistory,
        api,
        BalanceHistory,
        BalanceOverview,
        getAccountMeta,
        getAccountsBalanceHistory,
        getTransactions,
        getWalletBalanceHistory,
        initialiseListeners,
        isTransferring,
        prepareAccountInfo,
        removeEventListeners,
        selectedAccountId,
        syncAccounts,
        transferState,
        updateBalanceOverview,
        wallet,
        WalletAccount,
    } from 'shared/lib/wallet'
    import { onMount, setContext } from 'svelte'
    import { derived, Readable, Writable } from 'svelte/store'
    import { Account, CreateAccount, LineChart, Security, WalletActions, WalletBalance, WalletHistory } from './views/'

    export let locale

    const { accounts, balanceOverview, accountsLoaded } = $wallet

    const transactions = derived(accounts, ($accounts) => {
        return getTransactions($accounts)
    })
    const accountsBalanceHistory = derived([accounts, priceData], ([$accounts, $priceData]) =>
        getAccountsBalanceHistory($accounts, $priceData)
    )
    const walletBalanceHistory = derived(accountsBalanceHistory, ($accountsBalanceHistory) =>
        getWalletBalanceHistory($accountsBalanceHistory)
    )
    const selectedAccount = derived([selectedAccountId, accounts], ([$selectedAccountId, $accounts]) =>
        $accounts.find((acc) => acc.id === $selectedAccountId)
    )

    setContext<Writable<BalanceOverview>>('walletBalance', balanceOverview)
    setContext<Writable<WalletAccount[]>>('walletAccounts', accounts)
    setContext<Writable<boolean>>('walletAccountsLoaded', accountsLoaded)
    setContext<Readable<AccountMessage[]>>('walletTransactions', transactions)
    setContext<Readable<WalletAccount>>('selectedAccount', selectedAccount)
    setContext<Readable<AccountsBalanceHistory>>('accountsBalanceHistory', accountsBalanceHistory)
    setContext<Readable<BalanceHistory>>('walletBalanceHistory', walletBalanceHistory)

    let isGeneratingAddress = false

    function getAccounts() {
        api.getAccounts({
            onSuccess(accountsResponse) {
                const _continue = () => {
                    accountsLoaded.set(true)
                    syncAccounts()
                }

                if (accountsResponse.payload.length === 0) {
                    _continue()
                } else {
                    const totalBalance = {
                        balance: 0,
                        incoming: 0,
                        outgoing: 0,
                    }

                    for (const [idx, storedAccount] of accountsResponse.payload.entries()) {
                        getAccountMeta(storedAccount.id, (err, meta) => {
                            if (!err) {
                                totalBalance.balance += meta.balance
                                totalBalance.incoming += meta.incoming
                                totalBalance.outgoing += meta.outgoing

                                const account = prepareAccountInfo(storedAccount, meta)
                                accounts.update((accounts) => [...accounts, account])

                                if (idx === accountsResponse.payload.length - 1) {
                                    updateBalanceOverview(totalBalance.balance, totalBalance.incoming, totalBalance.outgoing)
                                    _continue()
                                }
                            } else {
                                console.error(err)
                            }
                        })
                    }
                }
            },
            onError(err) {
                showAppNotification({
                    type: 'error',
                    message: locale(err.error),
                })
            },
        })
    }

    function onGenerateAddress(accountId) {
        const _generate = () => {
            isGeneratingAddress = true
            api.getUnusedAddress(accountId, {
                onSuccess(response) {
                    accounts.update((accounts) =>
                        accounts.map((account) => {
                            if (account.id === accountId) {
                                return Object.assign<WalletAccount, WalletAccount, Partial<WalletAccount>>(
                                    {} as WalletAccount,
                                    account,
                                    {
                                        depositAddress: response.payload.address,
                                    }
                                )
                            }

                            return account
                        })
                    )
                    isGeneratingAddress = false
                },
                onError(err) {
                    isGeneratingAddress = false
                    showAppNotification({
                        type: 'error',
                        message: locale(err.error),
                    })
                },
            })
        }

        api.getStrongholdStatus({
            onSuccess(strongholdStatusResponse) {
                if (strongholdStatusResponse.payload.snapshot.status === 'Locked') {
                    openPopup({ type: 'password', props: { onSuccess: _generate } })
                } else {
                    _generate()
                }
            },
            onError(err) {
                showAppNotification({
                    type: 'error',
                    message: locale(err.error),
                })
            },
        })
    }

    function onCreateAccount(alias, completeCallback) {
        const _create = () =>
            api.createAccount(
                {
                    alias,
                    signerType: { type: 'Stronghold' },
                    clientOptions: $accounts[0].clientOptions,
                },
                {
                    onSuccess(createAccountResponse) {
                        const account: WalletAccount = prepareAccountInfo(createAccountResponse.payload, {
                            balance: 0,
                            incoming: 0,
                            outgoing: 0,
                            depositAddress: createAccountResponse.payload.addresses[0].address,
                        })
                        // immediately store the account; we update it later after sync
                        // we do this to allow offline account creation
                        accounts.update((accounts) => [...accounts, account])
                        return new Promise((resolve) => {
                            api.syncAccount(createAccountResponse.payload.id, {
                                onSuccess(_syncAccountResponse) {
                                    getAccountMeta(createAccountResponse.payload.id, (err, meta) => {
                                        if (!err) {
                                            const account = prepareAccountInfo(createAccountResponse.payload, meta)
                                            accounts.update((storedAccounts) => {
                                                return storedAccounts.map((storedAccount) => {
                                                    if (storedAccount.id === account.id) {
                                                        return account
                                                    }
                                                    return storedAccount
                                                })
                                            })
                                        }
                                        resolve(null)
                                    })
                                },
                                onError() {
                                    // we ignore sync errors since the user can recover from it later
                                    // this allows an account to be created by an offline user
                                    resolve(null)
                                },
                            })
                        }).then(() => {
                            walletRoute.set(WalletRoutes.Init)
                            completeCallback()
                        })
                    },
                    onError(err) {
                        completeCallback(locale(err.error))
                    },
                }
            )

        api.getStrongholdStatus({
            onSuccess(strongholdStatusResponse) {
                if (strongholdStatusResponse.payload.snapshot.status === 'Locked') {
                    openPopup({ type: 'password', props: { onSuccess: _create, onCancelled: completeCallback } })
                } else {
                    _create()
                }
            },
            onError(err) {
                completeCallback(locale(err.error))
            },
        })
    }

    function onSend(senderAccountId, receiveAddress, amount) {
        const _send = () => {
            isTransferring.set(true)
            api.send(
                senderAccountId,
                {
                    amount,
                    address: receiveAddress,
                    remainder_value_strategy: {
                        strategy: 'ChangeAddress',
                    },
                    indexation: { index: 'firefly', data: new Array() },
                },
                {
                    onSuccess(response) {
                        accounts.update((_accounts) => {
                            return _accounts.map((_account) => {
                                if (_account.id === senderAccountId) {
                                    return Object.assign<WalletAccount, WalletAccount, Partial<WalletAccount>>(
                                        {} as WalletAccount,
                                        _account,
                                        {
                                            messages: [response.payload, ..._account.messages],
                                        }
                                    )
                                }

                                return _account
                            })
                        })

                        transferState.set('Complete')

                        setTimeout(() => {
                            clearSendParams()
                            isTransferring.set(false)
                        }, 3000)
                    },
                    onError(err) {
                        isTransferring.set(false)
                        showAppNotification({
                            type: 'error',
                            message: locale(err.error),
                        })
                    },
                }
            )
        }

        api.getStrongholdStatus({
            onSuccess(strongholdStatusResponse) {
                if (strongholdStatusResponse.payload.snapshot.status === 'Locked') {
                    openPopup({
                        type: 'password',
                        props: {
                            onSuccess: _send,
                        },
                    })
                } else {
                    _send()
                }
            },
            onError(err) {
                showAppNotification({
                    type: 'error',
                    message: locale(err.error),
                })
            },
        })
    }

    function onInternalTransfer(senderAccountId, receiverAccountId, amount) {
        const _internalTransfer = () => {
            isTransferring.set(true)
            api.internalTransfer(senderAccountId, receiverAccountId, amount, {
                onSuccess(response) {
                    const message = response.payload

                    accounts.update((_accounts) => {
                        return _accounts.map((_account) => {
                            const isSenderAccount = _account.id === senderAccountId
                            const isReceiverAccount = _account.id === receiverAccountId
                            if (isSenderAccount || isReceiverAccount) {
                                return Object.assign<WalletAccount, WalletAccount, Partial<WalletAccount>>(
                                    {} as WalletAccount,
                                    _account,
                                    {
                                        messages: [
                                            Object.assign({}, message, {
                                                payload: Object.assign({}, message.payload, {
                                                    data: Object.assign({}, message.payload.data, {
                                                        essence: Object.assign({}, message.payload.data.essence, {
                                                            data: Object.assign({}, message.payload.data.essence.data, {
                                                                incoming: isReceiverAccount,
                                                            }),
                                                        }),
                                                    }),
                                                }),
                                            }),
                                            ..._account.messages,
                                        ],
                                    }
                                )
                            }

                            return _account
                        })
                    })

                    transferState.set('Complete')

                    setTimeout(() => {
                        clearSendParams(true)
                        isTransferring.set(false)
                    }, 3000)
                },
                onError(err) {
                    isTransferring.set(false)
                    showAppNotification({
                        type: 'error',
                        message: locale(err.error),
                    })
                },
            })
        }

        api.getStrongholdStatus({
            onSuccess(strongholdStatusResponse) {
                if (strongholdStatusResponse.payload.snapshot.status === 'Locked') {
                    openPopup({ type: 'password', props: { onSuccess: _internalTransfer } })
                } else {
                    _internalTransfer()
                }
            },
            onError(err) {
                showAppNotification({
                    type: 'error',
                    message: locale(err.error),
                })
            },
        })
    }

    $: {
        if ($deepLinkRequestActive && $appSettings.deepLinking) {
            walletRoute.set(WalletRoutes.Send)
            deepLinkRequestActive.set(false)
        }
    }

    onMount(() => {
        if (!$accountsLoaded) {
            getAccounts()
        }

        removeEventListeners($activeProfile.id)

        initialiseListeners()

        api.getStrongholdStatus({
            onSuccess(strongholdStatusResponse) {
                isStrongholdLocked.set(strongholdStatusResponse.payload.snapshot.status === 'Locked')
            },
            onError(error) {
                console.error(error)
            },
        })

        addProfileCurrencyPriceData()
    })
</script>

<style type="text/scss">
    :global(body.platform-win32) .wallet-wrapper {
        @apply pt-0;
    }
</style>

{#if $walletRoute === WalletRoutes.Account && $selectedAccountId}
    <Account
        {isGeneratingAddress}
        send={onSend}
        internalTransfer={onInternalTransfer}
        generateAddress={onGenerateAddress}
        {locale} />
{:else}
    <div class="wallet-wrapper w-full h-full flex flex-col p-10 flex-1 bg-gray-50 dark:bg-gray-900">
        <div class="w-full h-full grid grid-cols-3 gap-x-4 min-h-0">
            <DashboardPane classes="h-full">
                <!-- Total Balance, Accounts list & Send/Receive -->
                <div class="flex flex-auto flex-col h-full">
                    {#if $walletRoute === WalletRoutes.CreateAccount}
                        <CreateAccount onCreate={onCreateAccount} {locale} />
                    {:else}
                        <WalletBalance {locale} />
                        <DashboardPane classes="-mt-5 h-full z-0">
                            <WalletActions
                                {isGeneratingAddress}
                                send={onSend}
                                internalTransfer={onInternalTransfer}
                                generateAddress={onGenerateAddress}
                                {locale} />
                        </DashboardPane>
                    {/if}
                </div>
            </DashboardPane>
            <div class="flex flex-col col-span-2 h-full space-y-4">
                <DashboardPane classes="w-full h-1/2">
                    <LineChart {locale} />
                </DashboardPane>
                <div class="w-full h-1/2 flex flex-row flex-1 space-x-4">
                    <DashboardPane classes="w-1/2">
                        <WalletHistory {locale} />
                    </DashboardPane>
                    <DashboardPane classes="w-1/2">
                        <Security {locale} />
                    </DashboardPane>
                </div>
            </div>
        </div>
    </div>
{/if}<|MERGE_RESOLUTION|>--- conflicted
+++ resolved
@@ -3,12 +3,7 @@
     import { clearSendParams } from 'shared/lib/app'
     import { appSettings } from 'shared/lib/appSettings'
     import { deepLinkRequestActive } from 'shared/lib/deepLinking'
-<<<<<<< HEAD
-    import { priceData } from 'shared/lib/marketData'
-=======
     import { addProfileCurrencyPriceData, priceData } from 'shared/lib/marketData'
-    import { DEFAULT_NODE, DEFAULT_NODES, network } from 'shared/lib/network'
->>>>>>> 16cf591c
     import { showAppNotification } from 'shared/lib/notifications'
     import { openPopup } from 'shared/lib/popup'
     import { activeProfile, isStrongholdLocked } from 'shared/lib/profile'
