<script lang="typescript">
<<<<<<< HEAD
    import { Popup, DashboardPane } from 'shared/components'
    import { Account, WalletOverview, LineChart, WalletHistory, Security } from './views/'
    import { totalBalance as dummyTotalBalance, transactions as dummyTransactions, accounts as dummyAccounts } from './dummydata'
=======
    import { onMount } from 'svelte'
    import { api, getLatestMessages } from 'shared/lib/wallet'
    import type { account } from 'lib/typings'
    import { Dropdown, Icon, ActivityRow, Chart, Text, Button, AccountTile, Popup } from 'shared/components'
    import {
        selectedChart,
        CurrencyTypes,
        chartCurrency,
        chartTimeframe,
        TIMEFRAME_MAP,
        AvailableCharts,
    } from 'shared/lib/marketData'
    import { Send, Receive, Account, CreateAccount } from './views/'
    import { DEFAULT_NODE as node, DEFAULT_NODES as nodes } from 'shared/lib/network'
    import { formatUnit } from 'shared/lib/units'
>>>>>>> 48539301

    export let locale
    export let mobile

    const AccountColors = ['turquoise', 'green', 'orange', 'yellow', 'purple', 'pink']

    enum WalletState {
        Init = 'init',
        Account = 'account',
        Send = 'send',
        Receive = 'receive',
        CreateAccount = 'createAccount',
    }

    let totalBalance = {
          incoming: '32 Gi',
          outgoing: '16 Gi',
          balance: '0 Mi',
          balanceEquiv: '45.500 USD'
    }
    let transactions = []
    
    let accounts = []

    let state: WalletState = WalletState.Init
    let stateHistory = []

    let isGeneratingAddress = false

    let showPasswordPopup = false

    let selectedAccount = null

    const _next = (request) => {
        let nextState

        switch (state) {
            case WalletState.Init:
                if (Object.values(WalletState).includes(request as WalletState)) {
                    nextState = request
                }
                break
            case WalletState.Send:
                // do logic here
                nextState = WalletState.Init
                break
            case WalletState.Account:
            case WalletState.Send:
            case WalletState.CreateAccount:
                nextState = request
                break;
        }
        if (nextState) {
            stateHistory.push(state)
            stateHistory = stateHistory
            state = nextState
        }
    }
    
    const _previous = () => {
        let prevState = stateHistory.pop()
        if (prevState) {
            if (state === WalletState.Account) {
                selectedAccount = null
            }
            state = prevState
        }
    }

    const selectAccount = (index) => {
        selectedAccount = accounts.find((account) => account.index === index)
        if (selectedAccount) {
            _next('account')
        } else {
            console.error('Error selecting account')
        }
    }

<<<<<<< HEAD
    let showPasswordPopup = false
=======
    function getAccountMeta(accountId, callback) {
        api.getBalance(accountId, {
            onSuccess(balanceResponse) {
                api.latestAddress(accountId, {
                    onSuccess(latestAddressResponse) {
                        callback(null, {
                            balance: balanceResponse.payload.total,
                            incoming: balanceResponse.payload.incoming,
                            outgoing: balanceResponse.payload.outgoing,
                            address: latestAddressResponse.payload.address
                        })
                    },
                    onError(error) {
                        callback(error)
                    }
                })},
                onError(error) {
                    callback(error)
                }
        })
    }

    function prepareAccountInfo(account, meta) {
        const { id, index, alias } = account;
        const { balance, address } = meta;

        return Object.assign({}, account, {
            id, 
            index,
            name: alias,
            balance: formatUnit(balance, 0), 
            balanceEquiv: `${balance} USD`,
            address,
            color: AccountColors[index],
        })
    }

    function getAccounts() {
      api.getAccounts({
            onSuccess(accountsResponse) {
                const _totalBalance = {
                    balance: 0,
                    incoming: 0,
                    outgoing: 0
                }

                for (const [idx, storedAccount] of accountsResponse.payload.entries()) {
                    getAccountMeta(storedAccount.id, (err, meta) => {
                        if (!err) {
                            _totalBalance.balance += meta.balance
                            _totalBalance.incoming += meta.incoming
                            _totalBalance.outgoing += meta.outgoing

                            const account = prepareAccountInfo(storedAccount, meta);
                            accounts = [...accounts, account]
                            transactions = getLatestMessages(accountsResponse.payload)

                             if (idx === accountsResponse.payload.length - 1) {
                                totalBalance = Object.assign({}, totalBalance, {
                                    balance: formatUnit(_totalBalance.balance, 2),
                                    incoming: formatUnit(_totalBalance.incoming, 2),
                                    outgoing: formatUnit(_totalBalance.outgoing, 2),
                                });
                            }
                        } else {
                            console.error(err);
                        }
                    })
                }

            },
            onError(error) {
                // TODO handle error
                console.error(error)
            }
        })
    }

    function onGenerateAddress(accountId) {
        isGeneratingAddress = true
        api.generateAddress(accountId, {
            onSuccess(response) {
            accounts = accounts.map((account) => {
                if (account.id === accountId) {
                    return Object.assign({}, account, {
                        address: response.payload.address
                    })
                }

                return account;
            })
            isGeneratingAddress = false
            },
            onError(error) {
                console.error(error)
            }
        })
    }

    function syncAccounts(payload) {
        api.syncAccounts({
            onSuccess(response) {},
            onError(error) {
                console.error(error)
            }
        })
    }

    function onCreateAccount(alias) {
          api.createAccount(
            {
                alias,
                clientOptions: { node, nodes },
            },
            {
                onSuccess(createAccountResponse) {
                    api.syncAccount(createAccountResponse.payload.id, {
                        onSuccess(syncAccountResponse) {
                        getAccountMeta(createAccountResponse.payload.id, (err, meta) => {
                        if (!err) {
                            const account = prepareAccountInfo(createAccountResponse.payload, meta);
                            accounts = [...accounts, account]
                            _next(WalletState.Init)
                        } else {
                            console.error(err);
                        }
                    })
                        },
                        onError(error) {
                            console.error(error)
                        }
                    })
                },
                onError(error) {
                    console.error(error);
            }
         }
        )
    }

    function onSend(
        senderAccountId, 
        receiveAddress,
        amount,
        ) {
        api.send(
            senderAccountId,
            {
                amount,
                address: receiveAddress,
                remainder_value_strategy: {
                    strategy: 'ChangeAddress'
                },
                indexation: { index: 'firefly', data: new Array() }
            },
            {
                onSuccess(response) {
                    transactions = [{
                        ...response.payload,
                        ...{
                            internal: false,
                            account: accounts.find((account) => account.id === senderAccountId).index
                        },
                        ...transactions,
                    }]
                    _next(WalletState.Init)
                },
                onError(error) {
                    console.error(error);
                }
            }
        )
    }

    function onInternalTransfer(senderAccountId, receiverAccountId, amount) {
        api.internalTransfer(
                senderAccountId,
                receiverAccountId,
                amount,
                {
                    onSuccess(response) {
                         transactions = [{
                        ...response.payload,
                        ...{
                            internal: true,
                            account: accounts.find((account) => account.id === senderAccountId).index
                        },
                        ...transactions
                    }]
                        _next(WalletState.Init)
                    },
                    onError(response) {
                        console.log(response)
                    }
                }
            )
    } 

    onMount(() => {
      getAccounts();

      api.getStrongholdStatus({
          onSuccess(strongholdStatusResponse) {
              if (strongholdStatusResponse.payload.snapshot.status === 'Locked') {
                      api.areLatestAddressesUnused({
                        onSuccess(response) {
                            if (!response.payload) {
                                showPasswordPopup = true;
                            }
                        },
                        onError(error) {
                            console.error(error)
                        }
                     })
              }
          },
          onError(error) {
              console.error(error)
          }
      })
    })
>>>>>>> 48539301
</script>

<Popup
    bind:active={showPasswordPopup}
    {locale}
    type="password"
    title="Password required"
    subtitle="Please provide your wallet’s password to unlock stronghold." 
    onSuccess={syncAccounts}
/>
{#if state === WalletState.Account && selectedAccount}
    <Account
        send={onSend}
        internalTransfer={onInternalTransfer}
        account={selectedAccount}
        {accounts}
        {selectAccount}
        {locale}
        {mobile}
        transactions={transactions.filter((tx) => tx.account === selectedAccount.index)}
        on:previous={_previous} />
{:else}
    <div class="w-full h-full flex flex-col p-10">
        <div class="w-full h-full flex flex-row space-x-4 flex-auto">
<<<<<<< HEAD
            <DashboardPane classes="w-1/3 h-full">
                <WalletOverview
                    {locale}
                    {mobile}
                    {state}
                    {_next}
                    {_previous}
                    {accounts}
                    {totalBalance}
                    {selectAccount}
                    {WalletState} />
            </DashboardPane>
=======
            <!-- Total Balance, Accounts list & Send/Receive -->
            <div class="flex flex-auto flex-col w-1/3 h-full flex-shrink-0">
                {#if state === WalletState.CreateAccount}
                    <CreateAccount on:next={_next} on:previous={_previous} {locale} {mobile} onCreate={onCreateAccount} />
                {:else}
                    <div
                        class="bg-gradient-to-b from-blue-500 to-blue-600 dark:from-gray-800 dark:to-gray-900 rounded-t-2xl pt-10 pb-12 px-8">
                        <!-- Balance -->
                        <div data-label="total-balance">
                            <Text type="p" overrideColor smaller classes="text-white mb-2">
                                {locale('general.total_balance')}
                            </Text>
                            <Text type="h2" overrideColor classes="text-white mb-2">{totalBalance.balance}</Text>
                            <Text type="p" overrideColor smaller classes="text-blue-300">{totalBalance.balanceEquiv}</Text>
                        </div>
                        {#if state === WalletState.Init}
                            <!-- Incoming/Outgoing -->
                            <div data-label="total-movements" class="flex flex-row justify-between mt-10">
                                <div class="flex items-center">
                                    <Icon
                                        boxed
                                        icon="arrow-down"
                                        classes="text-white"
                                        boxClasses="bg-blue-300 dark:bg-gray-900 mr-4" />
                                    <div>
                                        <Text type="p" classes="text-white mb-0.5">{totalBalance.incoming}</Text>
                                        <Text type="p" overrideColor smaller classes="text-blue-300">
                                            {locale('general.incoming')}
                                        </Text>
                                    </div>
                                </div>
                                <div class="flex items-center">
                                    <Icon
                                        boxed
                                        icon="arrow-up"
                                        classes="text-white"
                                        boxClasses="bg-blue-300 dark:bg-gray-900 mr-4" />
                                    <div>
                                        <Text type="p" classes="text-white mb-0.5">{totalBalance.outgoing}</Text>
                                        <Text type="p" overrideColor smaller classes="text-blue-300">
                                            {locale('general.outgoing')}
                                        </Text>
                                    </div>
                                </div>
                            </div>
                        {/if}
                    </div>
                    <div class="bg-white dark:bg-gray-800 rounded-2xl p-8 pt-4 -mt-5 flex flex-col h-full justify-between">
                        <!-- Accounts -->
                        {#if state === WalletState.Init || state === WalletState.Account}
                            {#if state === WalletState.Init || state === WalletState.Account}
                                <div data-label="accounts">
                                    <div class="flex flex-row mb-6 justify-between items-center">
                                        <Text type="h5">{locale('general.accounts')}</Text>
                                        <Button onClick={() => _next(WalletState.CreateAccount)} secondary small icon="plus">
                                            Create
                                        </Button>
                                    </div>
                                    {#if accounts.length > 0}
                                        <div class="flex flex-row justify-between flex-wrap w-full px-2">
                                            {#each accounts as account, i}
                                                <AccountTile
                                                    color={account.color}
                                                    name={account.name}
                                                    balance={account.balance}
                                                    balanceEquiv={account.balanceEquiv}
                                                    width={accounts.length === 1 ? `full` : accounts.length === 2 ? `1/2` : `1/3`}
                                                    onClick={() => selectAccount(account.index)} />
                                            {/each}
                                        </div>
                                    {/if}
                                </div>
                            {/if}
                            <!-- Action Send / Receive -->
                            <div class="flex flex-row justify-between space-x-4">
                                <Button xl secondary icon="receive" classes="w-1/2" onClick={() => _next(WalletState.Receive)}>
                                    {locale('actions.receive')}
                                </Button>
                                <Button xl secondary icon="transfer" classes="w-1/2" onClick={() => _next(WalletState.Send)}>
                                    {locale('actions.send')}
                                </Button>
                            </div>
                        {:else if state === WalletState.Send}
                            <Send on:next={_next} on:previous={_previous} send={onSend} internalTransfer={onInternalTransfer} {accounts} {locale} {mobile} />
                        {:else if state === WalletState.Receive}
                            <Receive on:next={_next} on:previous={_previous} {accounts} {locale} {mobile} onGenerateAddress={onGenerateAddress} />
                        {/if}
                    </div>
                {/if}
            </div>

            <!-- Portfolio / Token Chart, Latest Transactions, Security -->
>>>>>>> 48539301
            <div class="flex flex-col w-2/3 h-full space-y-4">
                <DashboardPane>
                    <LineChart />
                </DashboardPane>
                <div class="w-full flex flex-row flex-1 space-x-4">
                    <DashboardPane classes="w-1/2">
                        <WalletHistory {locale} {mobile} {transactions} {accounts} />
                    </DashboardPane>
                    <DashboardPane classes="w-1/2">
                        <Security {locale} {mobile} />
                    </DashboardPane>
                </div>
            </div>
        </div>
    </div>
{/if}<|MERGE_RESOLUTION|>--- conflicted
+++ resolved
@@ -1,25 +1,11 @@
 <script lang="typescript">
-<<<<<<< HEAD
     import { Popup, DashboardPane } from 'shared/components'
     import { Account, WalletOverview, LineChart, WalletHistory, Security } from './views/'
-    import { totalBalance as dummyTotalBalance, transactions as dummyTransactions, accounts as dummyAccounts } from './dummydata'
-=======
     import { onMount } from 'svelte'
     import { api, getLatestMessages } from 'shared/lib/wallet'
-    import type { account } from 'lib/typings'
-    import { Dropdown, Icon, ActivityRow, Chart, Text, Button, AccountTile, Popup } from 'shared/components'
-    import {
-        selectedChart,
-        CurrencyTypes,
-        chartCurrency,
-        chartTimeframe,
-        TIMEFRAME_MAP,
-        AvailableCharts,
-    } from 'shared/lib/marketData'
-    import { Send, Receive, Account, CreateAccount } from './views/'
+ 
     import { DEFAULT_NODE as node, DEFAULT_NODES as nodes } from 'shared/lib/network'
     import { formatUnit } from 'shared/lib/units'
->>>>>>> 48539301
 
     export let locale
     export let mobile
@@ -98,9 +84,6 @@
         }
     }
 
-<<<<<<< HEAD
-    let showPasswordPopup = false
-=======
     function getAccountMeta(accountId, callback) {
         api.getBalance(accountId, {
             onSuccess(balanceResponse) {
@@ -322,7 +305,6 @@
           }
       })
     })
->>>>>>> 48539301
 </script>
 
 <Popup
@@ -347,7 +329,6 @@
 {:else}
     <div class="w-full h-full flex flex-col p-10">
         <div class="w-full h-full flex flex-row space-x-4 flex-auto">
-<<<<<<< HEAD
             <DashboardPane classes="w-1/3 h-full">
                 <WalletOverview
                     {locale}
@@ -358,102 +339,12 @@
                     {accounts}
                     {totalBalance}
                     {selectAccount}
-                    {WalletState} />
-            </DashboardPane>
-=======
-            <!-- Total Balance, Accounts list & Send/Receive -->
-            <div class="flex flex-auto flex-col w-1/3 h-full flex-shrink-0">
-                {#if state === WalletState.CreateAccount}
-                    <CreateAccount on:next={_next} on:previous={_previous} {locale} {mobile} onCreate={onCreateAccount} />
-                {:else}
-                    <div
-                        class="bg-gradient-to-b from-blue-500 to-blue-600 dark:from-gray-800 dark:to-gray-900 rounded-t-2xl pt-10 pb-12 px-8">
-                        <!-- Balance -->
-                        <div data-label="total-balance">
-                            <Text type="p" overrideColor smaller classes="text-white mb-2">
-                                {locale('general.total_balance')}
-                            </Text>
-                            <Text type="h2" overrideColor classes="text-white mb-2">{totalBalance.balance}</Text>
-                            <Text type="p" overrideColor smaller classes="text-blue-300">{totalBalance.balanceEquiv}</Text>
-                        </div>
-                        {#if state === WalletState.Init}
-                            <!-- Incoming/Outgoing -->
-                            <div data-label="total-movements" class="flex flex-row justify-between mt-10">
-                                <div class="flex items-center">
-                                    <Icon
-                                        boxed
-                                        icon="arrow-down"
-                                        classes="text-white"
-                                        boxClasses="bg-blue-300 dark:bg-gray-900 mr-4" />
-                                    <div>
-                                        <Text type="p" classes="text-white mb-0.5">{totalBalance.incoming}</Text>
-                                        <Text type="p" overrideColor smaller classes="text-blue-300">
-                                            {locale('general.incoming')}
-                                        </Text>
-                                    </div>
-                                </div>
-                                <div class="flex items-center">
-                                    <Icon
-                                        boxed
-                                        icon="arrow-up"
-                                        classes="text-white"
-                                        boxClasses="bg-blue-300 dark:bg-gray-900 mr-4" />
-                                    <div>
-                                        <Text type="p" classes="text-white mb-0.5">{totalBalance.outgoing}</Text>
-                                        <Text type="p" overrideColor smaller classes="text-blue-300">
-                                            {locale('general.outgoing')}
-                                        </Text>
-                                    </div>
-                                </div>
-                            </div>
-                        {/if}
-                    </div>
-                    <div class="bg-white dark:bg-gray-800 rounded-2xl p-8 pt-4 -mt-5 flex flex-col h-full justify-between">
-                        <!-- Accounts -->
-                        {#if state === WalletState.Init || state === WalletState.Account}
-                            {#if state === WalletState.Init || state === WalletState.Account}
-                                <div data-label="accounts">
-                                    <div class="flex flex-row mb-6 justify-between items-center">
-                                        <Text type="h5">{locale('general.accounts')}</Text>
-                                        <Button onClick={() => _next(WalletState.CreateAccount)} secondary small icon="plus">
-                                            Create
-                                        </Button>
-                                    </div>
-                                    {#if accounts.length > 0}
-                                        <div class="flex flex-row justify-between flex-wrap w-full px-2">
-                                            {#each accounts as account, i}
-                                                <AccountTile
-                                                    color={account.color}
-                                                    name={account.name}
-                                                    balance={account.balance}
-                                                    balanceEquiv={account.balanceEquiv}
-                                                    width={accounts.length === 1 ? `full` : accounts.length === 2 ? `1/2` : `1/3`}
-                                                    onClick={() => selectAccount(account.index)} />
-                                            {/each}
-                                        </div>
-                                    {/if}
-                                </div>
-                            {/if}
-                            <!-- Action Send / Receive -->
-                            <div class="flex flex-row justify-between space-x-4">
-                                <Button xl secondary icon="receive" classes="w-1/2" onClick={() => _next(WalletState.Receive)}>
-                                    {locale('actions.receive')}
-                                </Button>
-                                <Button xl secondary icon="transfer" classes="w-1/2" onClick={() => _next(WalletState.Send)}>
-                                    {locale('actions.send')}
-                                </Button>
-                            </div>
-                        {:else if state === WalletState.Send}
-                            <Send on:next={_next} on:previous={_previous} send={onSend} internalTransfer={onInternalTransfer} {accounts} {locale} {mobile} />
-                        {:else if state === WalletState.Receive}
-                            <Receive on:next={_next} on:previous={_previous} {accounts} {locale} {mobile} onGenerateAddress={onGenerateAddress} />
-                        {/if}
-                    </div>
-                {/if}
-            </div>
-
+                    {WalletState} 
+                    {onSend}
+                    {onInternalTransfer}
+                    {onGenerateAddress}/>
+            </DashboardPane>            
             <!-- Portfolio / Token Chart, Latest Transactions, Security -->
->>>>>>> 48539301
             <div class="flex flex-col w-2/3 h-full space-y-4">
                 <DashboardPane>
                     <LineChart />
