--- conflicted
+++ resolved
@@ -1,42 +1,21 @@
 <script lang="typescript">
-<<<<<<< HEAD
-    import { setContext, onMount } from 'svelte'
-    import { get, derived } from 'svelte/store'
-    import { updateProfile } from 'shared/lib/profile'
-    import {
-        api,
-        getLatestMessages,
-        getAccountsBalanceHistory,
-        getWalletBalanceHistory,
-        initialiseListeners,
-        selectedAccountId,
-        wallet,
-        updateAccounts,
-        updateBalanceOverview,
-    } from 'shared/lib/wallet'
-    import { deepLinkRequestActive } from 'shared/lib/deepLinking'
-    import { activeProfile } from 'shared/lib/profile'
-    import { formatUnit } from 'shared/lib/units'
-=======
->>>>>>> bbd7166c
     import { DashboardPane } from 'shared/components'
     import { sendParams } from 'shared/lib/app'
     import { convertToFiat, currencies, CurrencyTypes, exchangeRates } from 'shared/lib/currency'
     import { deepLinkRequestActive } from 'shared/lib/deepLinking'
+    import { priceData } from 'shared/lib/marketData'
     import { DEFAULT_NODE as node, DEFAULT_NODES as nodes, network } from 'shared/lib/network'
     import { openPopup } from 'shared/lib/popup'
     import { activeProfile, updateProfile } from 'shared/lib/profile'
     import { walletRoute } from 'shared/lib/router'
     import { WalletRoutes } from 'shared/lib/typings/routes'
-<<<<<<< HEAD
-    import { sendParams } from 'shared/lib/app'
-    import { priceData } from 'shared/lib/marketData'
-=======
     import { formatUnit } from 'shared/lib/units'
-    import type { Account as AccountType, BalanceOverview, AccountMessage } from 'shared/lib/wallet'
+    import type { Account as AccountType, AccountMessage, BalanceHistory, BalanceOverview } from 'shared/lib/wallet'
     import {
         api,
+        getAccountsBalanceHistory,
         getLatestMessages,
+        getWalletBalanceHistory,
         initialiseListeners,
         selectedAccountId,
         updateAccounts,
@@ -46,7 +25,6 @@
     import { onMount, setContext } from 'svelte'
     import { derived, get, Readable, Writable } from 'svelte/store'
     import { Account, CreateAccount, LineChart, Security, WalletActions, WalletBalance, WalletHistory } from './views/'
->>>>>>> bbd7166c
 
     export let locale
 
@@ -67,19 +45,12 @@
         $accounts.find((acc) => acc.id === $selectedAccountId)
     )
 
-<<<<<<< HEAD
-    setContext('walletBalance', balanceOverview)
-    setContext('walletAccounts', accounts)
-    setContext('walletTransactions', transactions)
-    setContext('accountsBalanceHistory', accountsBalanceHistory)
-    setContext('walletBalanceHistory', walletBalanceHistory)
-    setContext('selectedAccount', selectedAccount)
-=======
     setContext<Writable<BalanceOverview>>('walletBalance', balanceOverview)
     setContext<Writable<AccountType[]>>('walletAccounts', accounts)
     setContext<Readable<AccountMessage[]>>('walletTransactions', transactions)
     setContext<Readable<AccountType>>('selectedAccount', selectedAccount)
->>>>>>> bbd7166c
+    setContext<Readable<BalanceHistory>>('accountsBalanceHistory', accountsBalanceHistory)
+    setContext<Readable<BalanceHistory>>('walletBalanceHistory', walletBalanceHistory)
 
     let isGeneratingAddress = false
 
