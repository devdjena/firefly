--- conflicted
+++ resolved
@@ -28,7 +28,7 @@
         updateBalanceOverview,
         wallet,
         WalletAccount,
-        processMigratedTransactions
+        processMigratedTransactions,
     } from 'shared/lib/wallet'
     import { onMount, setContext } from 'svelte'
     import { derived, Readable, writable, Writable } from 'svelte/store'
@@ -38,27 +38,15 @@
 
     const { accounts, balanceOverview, accountsLoaded } = $wallet
 
-<<<<<<< HEAD
     let hasMigratedTransactions = $activeProfile?.migratedTransactions?.length
 
-    let transactions = hasMigratedTransactions
-        ? writable($activeProfile?.migratedTransactions ?? [])
-        : derived(accounts, ($accounts) => {
-              return getTransactions($accounts)
-          })
-
-=======
-    let hasMigratedTransactions = $activeProfile?.migratedTransactions && $activeProfile?.migratedTransactions.length;
-
     let transactions = derived([accounts, activeProfile], ([$accounts, $activeProfile]) => {
-        if ($activeProfile?.migratedTransactions && $activeProfile?.migratedTransactions.length) {
+        if ($activeProfile?.migratedTransactions?.length) {
             return $activeProfile.migratedTransactions
         }
-
         return getTransactions($accounts)
     })
-   
->>>>>>> 84d00641
+
     activeProfile.subscribe((profile) => {
         hasMigratedTransactions = profile?.migratedTransactions?.length
     })
@@ -111,7 +99,7 @@
                                 accounts.update((accounts) => [...accounts, account])
 
                                 processMigratedTransactions(storedAccount.id, storedAccount.messages)
-                                
+
                                 if (idx === accountsResponse.payload.length - 1) {
                                     updateBalanceOverview(totalBalance.balance, totalBalance.incoming, totalBalance.outgoing)
                                     _continue()
