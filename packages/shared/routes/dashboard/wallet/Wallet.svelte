<script lang="typescript">
    import { DashboardPane } from 'shared/components'
    import { clearSendParams, sendParams } from 'shared/lib/app'
    import { deepLinkRequestActive } from 'shared/lib/deepLinking/deepLinking'
    import { deepCopy } from 'shared/lib/helpers'
    import { displayNotificationForLedgerProfile, promptUserToConnectLedger } from 'shared/lib/ledger'
    import { addProfileCurrencyPriceData, priceData } from 'shared/lib/market'
    import { showAppNotification } from 'shared/lib/notifications'
    import { closePopup, openPopup } from 'shared/lib/popup'
    import {
        activeProfile,
        isLedgerProfile,
        isSoftwareProfile,
        isStrongholdLocked,
        setMissingProfileType,
        updateProfile,
    } from 'shared/lib/profile'
    import { walletRoute } from 'shared/lib/router'
    import { LedgerErrorType, TransferProgressEventType } from 'shared/lib/typings/events'
    import type { Locale } from 'shared/lib/typings/i18n'
    import type { Message, Transaction } from 'shared/lib/typings/message'
    import type { MigratedTransaction } from 'shared/lib/typings/profile'
    import { WalletRoutes } from 'shared/lib/typings/routes'
    import type {
        AccountMessage,
        AccountsBalanceHistory,
        BalanceHistory,
        BalanceOverview,
        WalletAccount,
    } from 'shared/lib/typings/wallet'
    import {
        api,
        asyncSyncAccounts,
        getAccountMessages,
        getAccountMeta,
        getAccountsBalanceHistory,
        getIncomingFlag,
        getInternalFlag,
        getSyncAccountOptions,
        getTransactions,
        getWalletBalanceHistory,
        hasGeneratedALedgerReceiveAddress,
        initialiseListeners,
        isFirstSessionSync,
        isSelfTransaction,
        isTransferring,
        prepareAccountInfo,
        processMigratedTransactions,
        removeEventListeners,
        selectedAccountId,
        setIncomingFlag,
        transferState,
        updateBalanceOverview,
        wallet,
    } from 'shared/lib/wallet'
    import { onMount, setContext } from 'svelte'
    import { derived, Readable, Writable } from 'svelte/store'
    import { Account, CreateAccount, LineChart, Security, WalletActions, WalletBalance, WalletHistory } from './views/'
<<<<<<< HEAD
    import type { Locale } from 'shared/lib/typings/i18n'
    import type {
        AccountMessage,
        AccountsBalanceHistory,
        BalanceHistory,
        BalanceOverview,
        WalletAccount,
    } from 'shared/lib/typings/wallet'
    import type { MigratedTransaction } from 'shared/lib/typings/profile'
    import { getClientOptions } from 'shared/lib/network'
=======
>>>>>>> 8bba4893

    export let locale: Locale

    const { accounts, balanceOverview, accountsLoaded, internalTransfersInProgress } = $wallet

    $: {
        if ($deepLinkRequestActive && $sendParams && $sendParams.address) {
            walletRoute.set(WalletRoutes.Send)
            deepLinkRequestActive.set(false)
        }
    }

    const accountsBalanceHistory = derived([accounts, priceData], ([$accounts, $priceData]) =>
        getAccountsBalanceHistory($accounts, $priceData)
    )
    const walletBalanceHistory = derived(accountsBalanceHistory, ($accountsBalanceHistory) =>
        getWalletBalanceHistory($accountsBalanceHistory)
    )
    const selectedAccount = derived([selectedAccountId, accounts], ([$selectedAccountId, $accounts]) =>
        $accounts.find((acc) => acc.id === $selectedAccountId)
    )
    const accountTransactions = derived([selectedAccount], ([$selectedAccount]) =>
        $selectedAccount ? getAccountMessages($selectedAccount) : []
    )

    const viewableAccounts: Readable<WalletAccount[]> = derived(
        [activeProfile, accounts],
        ([$activeProfile, $accounts]) => {
            if (!$activeProfile) {
                return []
            }

            if ($activeProfile.settings.showHiddenAccounts) {
                const sortedAccounts = $accounts.sort((a, b) => a.index - b.index)

                // If the last account is "hidden" and has no value, messages or history treat it as "deleted"
                // This account will get re-used if someone creates a new one
                if (sortedAccounts.length > 1 && $activeProfile.hiddenAccounts) {
                    const lastAccount = sortedAccounts[sortedAccounts.length - 1]
                    if (
                        $activeProfile.hiddenAccounts.includes(lastAccount.id) &&
                        lastAccount.rawIotaBalance === 0 &&
                        lastAccount.messages.length === 0
                    ) {
                        sortedAccounts.pop()
                    }
                }

                return sortedAccounts
            }

            return $accounts
                .filter((a) => !$activeProfile.hiddenAccounts?.includes(a.id))
                .sort((a, b) => a.index - b.index)
        }
    )

    const liveAccounts: Readable<WalletAccount[]> = derived(
        [activeProfile, accounts],
        ([$activeProfile, $accounts]) => {
            if (!$activeProfile) {
                return []
            }
            return $accounts
                .filter((a) => !$activeProfile.hiddenAccounts?.includes(a.id))
                .sort((a, b) => a.index - b.index)
        }
    )

    const transactions = derived([viewableAccounts, activeProfile], ([$viewableAccounts, $activeProfile]) => {
        const _migratedTransactions = $activeProfile?.migratedTransactions || []

        return [..._migratedTransactions, ...getTransactions($viewableAccounts)]
    })

    setContext<Writable<BalanceOverview>>('walletBalance', balanceOverview)
    setContext<Writable<WalletAccount[]>>('walletAccounts', accounts)
    setContext<Readable<WalletAccount[]>>('viewableAccounts', viewableAccounts)
    setContext<Readable<WalletAccount[]>>('liveAccounts', liveAccounts)
    setContext<Writable<boolean>>('walletAccountsLoaded', accountsLoaded)
    setContext<Readable<AccountMessage[] | MigratedTransaction[]>>('walletTransactions', transactions)
    setContext<Readable<WalletAccount>>('selectedAccount', selectedAccount)
    setContext<Readable<AccountsBalanceHistory>>('accountsBalanceHistory', accountsBalanceHistory)
    setContext<Readable<AccountMessage[]>>('accountTransactions', accountTransactions)
    setContext<Readable<BalanceHistory>>('walletBalanceHistory', walletBalanceHistory)

    let isGeneratingAddress = false

    // If wallet route or account changes force regeneration of Ledger receive address
    $: {
        $walletRoute
        $selectedAccountId
        if ($isLedgerProfile) {
            hasGeneratedALedgerReceiveAddress.set(false)
        }
    }

    $: if ($accountsLoaded) {
        // update profileType if it is missing
        if (!$activeProfile?.type) {
            setMissingProfileType($accounts)
        }
    }

    function getAccounts() {
        const _onError = (error: any = null) => {
            if ($isLedgerProfile) {
                if (!LedgerErrorType[error.type]) {
                    displayNotificationForLedgerProfile('error', true, true, false, false, error)
                }
            } else {
                showAppNotification({
                    type: 'error',
                    message: locale(error?.error || 'error.global.generic'),
                })
            }
        }

        api.getAccounts({
            onSuccess(accountsResponse) {
                const _continue = async () => {
                    accountsLoaded.set(true)

                    const { gapLimit, accountDiscoveryThreshold } = getSyncAccountOptions()

                    try {
                        await asyncSyncAccounts(0, gapLimit, accountDiscoveryThreshold, false)

                        if ($isFirstSessionSync) isFirstSessionSync.set(false)
                    } catch (err) {
                        _onError(err)
                    }
                }

                if (accountsResponse.payload.length === 0) {
                    void _continue()
                } else {
                    const totalBalance = {
                        balance: 0,
                        incoming: 0,
                        outgoing: 0,
                    }

                    let completeCount = 0
                    const newAccounts = []
                    for (const payloadAccount of accountsResponse.payload) {
                        // Only keep messages with a payload
                        payloadAccount.messages = payloadAccount.messages.filter((m) => m.payload)

                        // The wallet only returns one side of internal transfers
                        // to the same account, so create the other side by first finding
                        // the internal messages
                        const internalMessages = payloadAccount.messages.filter((m) => getInternalFlag(m.payload))

                        for (const internalMessage of internalMessages) {
                            // Check if the message sends to another address in the same account
                            const isSelf = isSelfTransaction(internalMessage.payload, payloadAccount)

                            if (isSelf) {
                                // It's a transfer between two addresses in the same account
                                // Try and find the other side of the pair where the message id
                                // would be the same and the incoming flag the opposite
                                const internalIncoming = getIncomingFlag(internalMessage.payload)
                                let pair: Message = internalMessages.find(
                                    (m) =>
                                        m.id === internalMessage.id && getIncomingFlag(m.payload) !== internalIncoming
                                )

                                // Can't find the other side of the pair so clone the original
                                // reverse its incoming flag and store it
                                if (!pair) {
                                    pair = deepCopy(internalMessage) as Message
                                    // Reverse the incoming flag for the other side of the pair
                                    setIncomingFlag(pair.payload, !getIncomingFlag(pair.payload))
                                    payloadAccount.messages.push(pair)
                                }
                            }
                        }

                        getAccountMeta(payloadAccount.id, (err, meta) => {
                            if (!err) {
                                totalBalance.balance += meta.balance
                                totalBalance.incoming += meta.incoming
                                totalBalance.outgoing += meta.outgoing

                                const account = prepareAccountInfo(payloadAccount, meta)
                                newAccounts.push(account)
                            } else {
                                _onError(err)
                            }

                            completeCount++

                            if (completeCount === accountsResponse.payload.length) {
                                accounts.update((accounts) =>
                                    [...accounts, ...newAccounts].sort((a, b) => a.index - b.index)
                                )
                                processMigratedTransactions(
                                    payloadAccount.id,
                                    payloadAccount.messages,
                                    payloadAccount.addresses
                                )
                                updateBalanceOverview(
                                    totalBalance.balance,
                                    totalBalance.incoming,
                                    totalBalance.outgoing
                                )
                                void _continue()
                            }
                        })
                    }
                }
            },
            onError(err) {
                _onError(err)
            },
        })
    }

    function onGenerateAddress(accountId) {
        const _generate = () => {
            isGeneratingAddress = true

            if ($isLedgerProfile) displayNotificationForLedgerProfile('error', true, true)

            api.getUnusedAddress(accountId, {
                onSuccess(response) {
                    accounts.update((accounts) =>
                        accounts.map((account) => {
                            if (account.id === accountId) {
                                account.depositAddress = response.payload.address

                                if (!account.addresses.some((a) => a.address === response.payload.address)) {
                                    account.addresses.push(response.payload)
                                }
                            }

                            return account
                        })
                    )
                    closePopup(true)

                    isGeneratingAddress = false
                    hasGeneratedALedgerReceiveAddress.set(true)
                },
                onError(err) {
                    closePopup(true)

                    console.error(err)

                    isGeneratingAddress = false

                    const isClientError = err && err.type === 'ClientError'
                    const shouldHideErrorNotification =
                        isClientError && err.error === 'error.node.chrysalisNodeInactive'
                    if (!shouldHideErrorNotification) {
                        /**
                         * NOTE: To ensure a clear error message (for Ledger users),
                         * we need to update the locale path.
                         */
                        const localePath =
                            isClientError && $isLedgerProfile ? 'error.ledger.generateAddress' : err.error
                        showAppNotification({
                            type: 'error',
                            message: locale(localePath),
                        })
                    }
                },
            })
        }

        if ($isSoftwareProfile) {
            api.getStrongholdStatus({
                onSuccess(strongholdStatusResponse) {
                    if (strongholdStatusResponse.payload.snapshot.status === 'Locked') {
                        openPopup({ type: 'password', props: { onSuccess: _generate } })
                    } else {
                        _generate()
                    }
                },
                onError(error) {
                    console.error(error)
                },
            })
        } else {
            promptUserToConnectLedger(false, () => _generate(), undefined)
        }
    }

    function findReuseAccount() {
        // If the last account in the accounts list is "deleted" and has no
        // messages on it, we can reuse it, otherwise the wallet will complain
        // about the last account not being used
        const hiddenAccounts = $activeProfile?.hiddenAccounts ?? []

        if (hiddenAccounts.length > 0) {
            const lastAccount = $accounts[$accounts.length - 1]
            const hiddenAccountIndex = hiddenAccounts.indexOf(lastAccount.id)
            if (
                hiddenAccountIndex >= 0 &&
                lastAccount.rawIotaBalance === 0 &&
                lastAccount.messages &&
                lastAccount.messages.length === 0
            ) {
                return lastAccount.id
            }

            // If we have restarted the app we might not have been notified of the empty account
            // so it wont appear in the accounts list, so check in the hidden list to see
            // if there is an id not in the accounts list
            for (const hiddenAccount of hiddenAccounts) {
                if (!$accounts.some((a) => a.id === hiddenAccount)) {
                    return hiddenAccount
                }
            }
        }
    }

    function onCreateAccount(alias, completeCallback) {
        const _create = () => {
            const reuseAccountId = findReuseAccount()
            if (reuseAccountId) {
                api.setAlias(reuseAccountId, alias, {
                    onSuccess() {
                        let hasUpdated = false
                        accounts.update((_accounts) =>
                            _accounts.map((account) => {
                                if (account.id === reuseAccountId) {
                                    hasUpdated = true
                                    return Object.assign<WalletAccount, WalletAccount, Partial<WalletAccount>>(
                                        {} as WalletAccount,
                                        account,
                                        {
                                            alias,
                                            clientOptions: getClientOptions(),
                                        }
                                    )
                                }

                                return account
                            })
                        )

                        // We didn't have the account in the list to update
                        // so we need to retrieve the details from the wallet manually
                        if (!hasUpdated) {
                            api.getAccounts({
                                onSuccess(accountsResponse) {
                                    const ac = accountsResponse.payload.find((a) => a.id === reuseAccountId)
                                    if (ac) {
                                        getAccountMeta(reuseAccountId, (err, meta) => {
                                            if (!err) {
                                                const account = prepareAccountInfo(ac, meta)
                                                accounts.update((accounts) => [...accounts, account] as WalletAccount[])
                                            }
                                        })
                                    }
                                },
                                onError() {},
                            })
                        }

                        const hiddenAccounts = ($activeProfile?.hiddenAccounts ?? []).filter(
                            (a) => a !== reuseAccountId
                        )
                        updateProfile('hiddenAccounts', hiddenAccounts)

                        walletRoute.set(WalletRoutes.Init)
                        completeCallback()
                    },
                    onError(err) {
                        completeCallback(err)
                    },
                })
            } else {
                api.createAccount(
                    {
                        alias,
                        signerType: $accounts[0]?.signerType,
                        clientOptions: $accounts[0]?.clientOptions || getClientOptions(),
                    },
                    {
                        onSuccess(createAccountResponse) {
                            const account = prepareAccountInfo(createAccountResponse.payload, {
                                balance: 0,
                                incoming: 0,
                                outgoing: 0,
                                depositAddress: createAccountResponse.payload.addresses[0].address,
                            }) as WalletAccount

                            // immediately store the account; we update it later after sync
                            // we do this to allow offline account creation
                            accounts.update((accounts) => [...accounts, account])
                            return new Promise((resolve) => {
                                api.syncAccount(createAccountResponse.payload.id, {
                                    onSuccess(_syncAccountResponse) {
                                        getAccountMeta(createAccountResponse.payload.id, (err, meta) => {
                                            if (!err) {
                                                const account = prepareAccountInfo(
                                                    createAccountResponse.payload,
                                                    meta
                                                ) as WalletAccount
                                                accounts.update((storedAccounts) =>
                                                    storedAccounts.map((storedAccount) => {
                                                        if (storedAccount.id === account.id) {
                                                            return account
                                                        }
                                                        return storedAccount
                                                    })
                                                )
                                            }
                                            resolve(null)
                                        })
                                    },
                                    onError() {
                                        // we ignore sync errors since the user can recover from it later
                                        // this allows an account to be created by an offline user
                                        resolve(null)
                                    },
                                })
                            }).then(() => {
                                walletRoute.set(WalletRoutes.Init)
                                completeCallback()
                            })
                        },
                        onError(err) {
                            completeCallback(err)
                        },
                    }
                )
            }
        }

        if ($isSoftwareProfile) {
            api.getStrongholdStatus({
                onSuccess(strongholdStatusResponse) {
                    if (strongholdStatusResponse.payload.snapshot.status === 'Locked') {
                        openPopup({ type: 'password', props: { onSuccess: _create } })
                    } else {
                        _create()
                    }
                },
                onError(error) {
                    console.error(error)
                },
            })
        } else {
            _create()
        }
    }

    function onSend(senderAccountId, receiveAddress, amount) {
        const _send = () => {
            isTransferring.set(true)
            api.send(
                senderAccountId,
                {
                    amount,
                    address: receiveAddress,
                    remainder_value_strategy: {
                        strategy: 'ChangeAddress',
                    },
                    indexation: { index: 'firefly', data: [] },
                },
                {
                    onSuccess(response) {
                        accounts.update((_accounts) =>
                            _accounts.map((_account) => {
                                if (_account.id === senderAccountId) {
                                    return Object.assign<WalletAccount, WalletAccount, Partial<WalletAccount>>(
                                        {} as WalletAccount,
                                        _account,
                                        {
                                            messages: [response.payload, ..._account.messages],
                                        }
                                    )
                                }

                                return _account
                            })
                        )

                        transferState.set({
                            type: TransferProgressEventType.Complete,
                        })

                        setTimeout(() => {
                            clearSendParams()
                            isTransferring.set(false)
                        }, 3000)
                    },
                    onError(err) {
                        isTransferring.set(false)
                        showAppNotification({
                            type: 'error',
                            message: locale(err.error),
                        })
                    },
                }
            )
        }

        if ($isSoftwareProfile) {
            api.getStrongholdStatus({
                onSuccess(strongholdStatusResponse) {
                    if (strongholdStatusResponse.payload.snapshot.status === 'Locked') {
                        openPopup({ type: 'password', props: { onSuccess: _send } })
                    } else {
                        _send()
                    }
                },
                onError(error) {
                    console.error(error)
                },
            })
        } else {
            _send()
        }
    }

    function onInternalTransfer(senderAccountId, receiverAccountId, amount, internal) {
        const _internalTransfer = () => {
            isTransferring.set(true)
            api.internalTransfer(senderAccountId, receiverAccountId, amount, {
                onSuccess(response) {
                    const message = response.payload

                    internalTransfersInProgress.update((transfers) => {
                        transfers[message.id] = {
                            from: senderAccountId,
                            to: receiverAccountId,
                        }

                        return transfers
                    })

                    accounts.update((_accounts) =>
                        _accounts.map((_account) => {
                            if (_account.id === senderAccountId) {
                                const m = deepCopy(message) as Message
                                const mPayload = m.payload as Transaction
                                mPayload.data.essence.data.incoming = false
                                mPayload.data.essence.data.internal = true
                                _account.messages.push(m)
                            }
                            if (_account.id === receiverAccountId) {
                                const m = deepCopy(message) as Message
                                const mPayload = m.payload as Transaction
                                mPayload.data.essence.data.incoming = true
                                mPayload.data.essence.data.internal = true
                                _account.messages.push(m)
                            }

                            return _account
                        })
                    )

                    transferState.set({
                        type: TransferProgressEventType.Complete,
                    })

                    setTimeout(() => {
                        clearSendParams(internal)
                        isTransferring.set(false)
                    }, 3000)
                },
                onError(err) {
                    isTransferring.set(false)
                    showAppNotification({
                        type: 'error',
                        message: locale(err.error),
                    })
                },
            })
        }

        if ($isSoftwareProfile) {
            api.getStrongholdStatus({
                onSuccess(strongholdStatusResponse) {
                    if (strongholdStatusResponse.payload.snapshot.status === 'Locked') {
                        openPopup({ type: 'password', props: { onSuccess: _internalTransfer } })
                    } else {
                        _internalTransfer()
                    }
                },
                onError(error) {
                    console.error(error)
                },
            })
        } else {
            _internalTransfer()
        }
    }

    onMount(() => {
        // If we are in settings when logged out the router reset
        // switches back to the wallet, but there is no longer
        // an active profile, only init if there is a profile
        if ($activeProfile) {
            if (!$accountsLoaded) {
                getAccounts()
            }

            removeEventListeners($activeProfile.id)

            initialiseListeners()

            if ($isSoftwareProfile) {
                api.getStrongholdStatus({
                    onSuccess(strongholdStatusResponse) {
                        isStrongholdLocked.set(strongholdStatusResponse.payload.snapshot.status === 'Locked')
                    },
                    onError(error) {
                        console.error(error)
                    },
                })
            }

            void addProfileCurrencyPriceData()
        }
    })
</script>

<style type="text/scss">
    :global(body.platform-win32) .wallet-wrapper {
        @apply pt-0;
    }
</style>

{#if $walletRoute === WalletRoutes.Account && $selectedAccountId}
    <Account {isGeneratingAddress} {onSend} {onInternalTransfer} {onGenerateAddress} {locale} />
{:else}
    <div class="wallet-wrapper w-full h-full flex flex-col p-10 flex-1 bg-gray-50 dark:bg-gray-900">
        <div class="w-full h-full grid grid-cols-3 gap-x-4 min-h-0">
            <DashboardPane classes="h-full">
                <!-- Total Balance, Accounts list & Send/Receive -->
                <div class="flex flex-auto flex-col h-full">
                    {#if $walletRoute === WalletRoutes.CreateAccount}
                        <CreateAccount onCreate={onCreateAccount} {locale} />
                    {:else}
                        <WalletBalance {locale} />
                        <DashboardPane classes="-mt-5 h-full z-0">
                            <WalletActions
                                {isGeneratingAddress}
                                {onSend}
                                {onInternalTransfer}
                                {onGenerateAddress}
                                {locale} />
                        </DashboardPane>
                    {/if}
                </div>
            </DashboardPane>
            <div class="flex flex-col col-span-2 h-full space-y-4">
                <DashboardPane classes="w-full h-1/2">
                    <LineChart {locale} />
                </DashboardPane>
                <div class="w-full h-1/2 flex flex-row flex-1 space-x-4">
                    <DashboardPane classes="w-1/2">
                        <WalletHistory {locale} />
                    </DashboardPane>
                    <DashboardPane classes="w-1/2">
                        <Security {locale} />
                    </DashboardPane>
                </div>
            </div>
        </div>
    </div>
{/if}<|MERGE_RESOLUTION|>--- conflicted
+++ resolved
@@ -56,19 +56,7 @@
     import { onMount, setContext } from 'svelte'
     import { derived, Readable, Writable } from 'svelte/store'
     import { Account, CreateAccount, LineChart, Security, WalletActions, WalletBalance, WalletHistory } from './views/'
-<<<<<<< HEAD
-    import type { Locale } from 'shared/lib/typings/i18n'
-    import type {
-        AccountMessage,
-        AccountsBalanceHistory,
-        BalanceHistory,
-        BalanceOverview,
-        WalletAccount,
-    } from 'shared/lib/typings/wallet'
-    import type { MigratedTransaction } from 'shared/lib/typings/profile'
     import { getClientOptions } from 'shared/lib/network'
-=======
->>>>>>> 8bba4893
 
     export let locale: Locale
 
