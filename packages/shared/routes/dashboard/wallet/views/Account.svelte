<script context="module" lang="typescript">
    export enum AccountState {
        Init = 'init',
        Manage = 'manage',
        Send = 'send',
        Receive = 'receive',
    }
</script>

<script lang="typescript">
    import { createEventDispatcher, getContext, setContext } from 'svelte'
    import { writable } from 'svelte/store'
    import { DashboardPane } from 'shared/components'
    import { AccountNavigation, AccountBalance, AccountActions, AccountHistory } from '.'

    export let locale
    export let send
    export let internalTransfer
    export let generateAddress
    export let setAlias

    const dispatch = createEventDispatcher()

    const state = writable(AccountState.Init)
    setContext('accountState', state)

    const account = getContext('selectedAccount')
    const accounts = getContext('walletAccounts')
    const walletTransactions = getContext('walletTransactions')
    $: transactions = $walletTransactions.filter((tx) => tx.account === $account.index)
    $: navAccounts = $accounts.map(({ id, name, color }) => ({ id, name, color, active: $account.id === id }))

    let stateHistory = []
    const _next = (request) => {
        if (request instanceof CustomEvent) {
            request = request.detail || {}
        }
        const { accountId } = request
        if (accountId) {
            dispatch('next', { accountId })
            return
        }
        let nextState
        switch ($state) {
            case AccountState.Init:
                if (Object.values(AccountState).includes(request as AccountState)) {
                    nextState = request
                }
                break
            case AccountState.Send:
            case AccountState.Manage:
                // do logic here
                nextState = AccountState.Init
                break
        }
        if (nextState) {
            stateHistory.push($state)
            stateHistory = stateHistory
            state.set(nextState)
        }
    }
    const _previous = (request) => {
        if (request instanceof CustomEvent) {
            request = request.detail || {}
        }
        const { exit } = request
        let prevState = stateHistory.pop()
        if (!exit) {
            state.set(prevState)
        } else {
            dispatch('previous')
        }
    }
</script>

<<<<<<< HEAD
<Popup bind:active={$showQrPopup} data={$account?.address} type="qr" title={locale('popups.qr.title')} />
=======
>>>>>>> e770b58d
<div class="w-full h-full flex flex-col flex-nowrap px-10 pb-10">
    <AccountNavigation {locale} on:next={_next} on:previous={_previous} accounts={navAccounts} />
    {#key $account}
        <div class="w-full h-full flex flex-row space-x-4 flex-auto">
            <DashboardPane classes="w-1/3 h-full flex flex-auto flex-col flex-shrink-0">
                <AccountBalance {locale} color={$account.color} balance={$account.balance} balanceEquiv={$account.balanceEquiv} />
                <DashboardPane classes="h-full -mt-5">
                    <AccountActions
                        on:next={_next}
                        on:previous={_previous}
                        {send}
                        {internalTransfer}
                        {generateAddress}
                        {setAlias}
                        {locale} />
                </DashboardPane>
            </DashboardPane>
            <DashboardPane classes="w-1/3">
                <AccountHistory {locale} color={$account.color} {transactions} />
            </DashboardPane>
            <div class="w-1/3 h-full flex flex-col space-y-4">
                <!-- TODO Account Value -->
                <DashboardPane classes="h-1/2 w-full" />
                <!-- TODO  Account Activity -->
                <DashboardPane classes="h-1/2 w-full" />
            </div>
        </div>
    {/key}
</div><|MERGE_RESOLUTION|>--- conflicted
+++ resolved
@@ -73,10 +73,6 @@
     }
 </script>
 
-<<<<<<< HEAD
-<Popup bind:active={$showQrPopup} data={$account?.address} type="qr" title={locale('popups.qr.title')} />
-=======
->>>>>>> e770b58d
 <div class="w-full h-full flex flex-col flex-nowrap px-10 pb-10">
     <AccountNavigation {locale} on:next={_next} on:previous={_previous} accounts={navAccounts} />
     {#key $account}
