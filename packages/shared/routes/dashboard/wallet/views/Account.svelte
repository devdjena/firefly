<script lang="typescript">
    import { AccountActionsModal, DashboardPane } from 'shared/components'
    import type { Account, AccountMessage } from 'shared/lib/wallet'
    import { getContext } from 'svelte'
<<<<<<< HEAD
    import { DashboardPane, AccountActionsModal } from 'shared/components'
    import { AccountNavigation, AccountBalance, AccountActions, AccountHistory, LineChart, BarChart } from '.'
=======
    import type { Readable, Writable } from 'svelte/store'
    import { AccountActions, AccountBalance, AccountHistory, AccountNavigation } from '.'
>>>>>>> bbd7166c

    export let locale
    export let send
    export let internalTransfer
    export let generateAddress
    export let setAlias

    const account = getContext<Readable<Account>>('selectedAccount')
    const accounts = getContext<Writable<Account[]>>('walletAccounts')
    const walletTransactions = getContext<Readable<AccountMessage[]>>('walletTransactions')

    $: transactions = $account ? $walletTransactions.filter((tx) => tx.account === $account.index) : []
    $: navAccounts = $account ? $accounts.map(({ id, alias, color }) => ({ id, alias, color, active: $account.id === id })) : []

    let showActionsModal = false

    const handleMenuClick = () => {
        showActionsModal = !showActionsModal
    }
</script>

<!-- wait for account to load -->
{#if $accounts && $account}
<<<<<<< HEAD
    <div class="w-full h-full flex flex-col flex-nowrap px-10 pb-10 relative">
        <AccountNavigation {locale} accounts={navAccounts} />
        {#key $account}
            <div class="w-full h-full grid grid-cols-3 gap-x-4">
                <DashboardPane classes=" h-full flex flex-auto flex-col flex-shrink-0">
                    <AccountBalance
                        {locale}
                        color={$account.color}
                        balance={$account.balance}
                        balanceEquiv={$account.balanceEquiv}
                        onMenuClick={handleMenuClick} />
                    <DashboardPane classes="h-full -mt-5">
                        <AccountActions {send} {internalTransfer} {generateAddress} {setAlias} {locale} />
                    </DashboardPane>
                </DashboardPane>
                <DashboardPane>
                    <AccountHistory {locale} color={$account.color} {transactions} />
                </DashboardPane>
                <div class=" flex flex-col space-y-4">
                    <DashboardPane classes="w-full h-1/2">
                        <LineChart {locale} />
                    </DashboardPane>
                    <DashboardPane classes="w-full h-1/2">
                        <BarChart {locale} />
                    </DashboardPane>
                </div>
            </div>
        {/key}
        <AccountActionsModal bind:isActive={showActionsModal} {locale} />
=======
<div class="w-full h-full flex flex-col flex-nowrap px-10 pb-10 relative">
    <AccountNavigation {locale} accounts={navAccounts} />
    {#key $account}
    <div class="w-full h-full grid grid-cols-3 gap-x-4">
        <DashboardPane classes=" h-full flex flex-auto flex-col flex-shrink-0">
            <AccountBalance {locale} color={$account.color} balance={$account.balance}
                balanceEquiv={$account.balanceEquiv} onMenuClick={handleMenuClick} />
            <DashboardPane classes="h-full -mt-5">
                <AccountActions {send} {internalTransfer} {generateAddress} {setAlias} {locale} />
            </DashboardPane>
        </DashboardPane>
        <DashboardPane>
            <AccountHistory {locale} color={$account.color} {transactions} />
        </DashboardPane>
        <div class=" flex flex-col space-y-4">
            <!-- TODO Account Value -->
            <DashboardPane classes="h-1/2 w-full" />
            <!-- TODO  Account Activity -->
            <DashboardPane classes="h-1/2 w-full" />
        </div>
>>>>>>> bbd7166c
    </div>
    {/key}
    <AccountActionsModal bind:isActive={showActionsModal} {locale} />
</div>
{/if}<|MERGE_RESOLUTION|>--- conflicted
+++ resolved
@@ -2,13 +2,8 @@
     import { AccountActionsModal, DashboardPane } from 'shared/components'
     import type { Account, AccountMessage } from 'shared/lib/wallet'
     import { getContext } from 'svelte'
-<<<<<<< HEAD
-    import { DashboardPane, AccountActionsModal } from 'shared/components'
-    import { AccountNavigation, AccountBalance, AccountActions, AccountHistory, LineChart, BarChart } from '.'
-=======
     import type { Readable, Writable } from 'svelte/store'
-    import { AccountActions, AccountBalance, AccountHistory, AccountNavigation } from '.'
->>>>>>> bbd7166c
+    import { AccountActions, AccountBalance, AccountHistory, AccountNavigation, BarChart, LineChart } from '.'
 
     export let locale
     export let send
@@ -32,7 +27,6 @@
 
 <!-- wait for account to load -->
 {#if $accounts && $account}
-<<<<<<< HEAD
     <div class="w-full h-full flex flex-col flex-nowrap px-10 pb-10 relative">
         <AccountNavigation {locale} accounts={navAccounts} />
         {#key $account}
@@ -62,30 +56,5 @@
             </div>
         {/key}
         <AccountActionsModal bind:isActive={showActionsModal} {locale} />
-=======
-<div class="w-full h-full flex flex-col flex-nowrap px-10 pb-10 relative">
-    <AccountNavigation {locale} accounts={navAccounts} />
-    {#key $account}
-    <div class="w-full h-full grid grid-cols-3 gap-x-4">
-        <DashboardPane classes=" h-full flex flex-auto flex-col flex-shrink-0">
-            <AccountBalance {locale} color={$account.color} balance={$account.balance}
-                balanceEquiv={$account.balanceEquiv} onMenuClick={handleMenuClick} />
-            <DashboardPane classes="h-full -mt-5">
-                <AccountActions {send} {internalTransfer} {generateAddress} {setAlias} {locale} />
-            </DashboardPane>
-        </DashboardPane>
-        <DashboardPane>
-            <AccountHistory {locale} color={$account.color} {transactions} />
-        </DashboardPane>
-        <div class=" flex flex-col space-y-4">
-            <!-- TODO Account Value -->
-            <DashboardPane classes="h-1/2 w-full" />
-            <!-- TODO  Account Activity -->
-            <DashboardPane classes="h-1/2 w-full" />
-        </div>
->>>>>>> bbd7166c
     </div>
-    {/key}
-    <AccountActionsModal bind:isActive={showActionsModal} {locale} />
-</div>
 {/if}