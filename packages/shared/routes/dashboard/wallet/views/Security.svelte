<script lang="typescript">
    import { SecurityTile, Text } from 'shared/components'
    import { versionDetails } from 'shared/lib/appUpdater'
    import { diffDates, getBackupWarningColor, isRecentDate } from 'shared/lib/helpers'
    import { showAppNotification } from 'shared/lib/notifications'
    import { openPopup } from 'shared/lib/popup'
<<<<<<< HEAD
    import { api, profileType, ProfileType } from 'shared/lib/wallet'
    import { versionDetails } from 'shared/lib/appUpdater'
    import { LedgerStatus } from 'shared/lib/typings/wallet'
=======
    import { activeProfile, isStrongholdLocked, profiles } from 'shared/lib/profile'
    import { api } from 'shared/lib/wallet'
    import { onDestroy, onMount } from 'svelte'
    import { get } from 'svelte/store'
>>>>>>> d3e9d883

    export let locale

    let lastBackupDate
    let lastBackupDateFormatted
    let backupSafe
    let color
<<<<<<< HEAD
    let strongholdStatusMessage
    let isDestroyed = false
    let isCheckingLedger
    let ledgerDeviceStatus
    let hardwareDeviceMessage
    let isSoftwareAccountProfile = true
=======
>>>>>>> d3e9d883

    function setup() {
        const ap = get(activeProfile)
        const lastStrongholdBackupTime = ap?.lastStrongholdBackupTime
        lastBackupDate = lastStrongholdBackupTime ? new Date(lastStrongholdBackupTime) : null
        lastBackupDateFormatted = diffDates(lastBackupDate, new Date())
        backupSafe = lastBackupDate && isRecentDate(lastBackupDate)?.lessThanAMonth
        color = getBackupWarningColor(lastBackupDate)
    }

    function handleSecurityTileClick(popupType) {
        openPopup({
            type: popupType,
            props: {
                currentVersion: $versionDetails.currentVersion,
                lastBackupDate,
                lastBackupDateFormatted,
                isStrongholdLocked: $isStrongholdLocked,
            },
        })
    }

    function lockStronghold() {
        api.lockStronghold({
<<<<<<< HEAD
            onSuccess() { },
            onError(error) {
                console.error(error)
=======
            onSuccess() {},
            onError(err) {
                showAppNotification({
                    type: 'error',
                    message: locale(err.error),
                })
>>>>>>> d3e9d883
            },
        })
    }

    function checkLedgerConnection() {
        return new Promise((resolve, reject) => {
            api.getLedgerDeviceStatus($profileType === 'LedgerNanoSimulator', {
                onSuccess(response) {
                    ledgerDeviceStatus = response.payload.type
                    resolve()
                },
                onError(e) {
                    ledgerDeviceStatus = LedgerStatus.Disconnected
                    reject(e)
                }
            })
        })
    }

    function checkLedger() {
        isCheckingLedger = true
        const cb = () => {
            if (!isDestroyed) {
                setTimeout(checkLedger, 10000)
            }
        }
        checkLedgerConnection().then(cb).catch(cb)
    }

    $: {
        if (!isCheckingLedger && $profileType !== ProfileType.Software) {
            checkLedger()
        }
    }

    $: {
        switch (ledgerDeviceStatus) {
            case LedgerStatus.Connected:
                hardwareDeviceMessage = 'detected'
                break
            case LedgerStatus.Disconnected:
                hardwareDeviceMessage = 'none_detected'
                break
            case LedgerStatus.Locked:
                hardwareDeviceMessage = 'locked'
                break
        }
    }

    $: isSoftwareAccountProfile = $profileType === ProfileType.Software

    const unsubscribe = profiles.subscribe(() => {
        setup()
    })

    onMount(setup)
    onDestroy(() => {
        unsubscribe()
        isDestroyed = true
    })
</script>

<div data-label="security" class="pt-6 pb-8 px-8 flex-grow flex flex-col h-full">
    <Text type="h5" classes="mb-5">{locale('general.security')}</Text>
    <div class="grid grid-cols-2 gap-3 auto-rows-max w-full overflow-y-auto flex-auto h-1 -mr-2 pr-2 scroll-secondary">
        <!-- Stronghold backup -->
        <SecurityTile
            title={locale('views.dashboard.security.strongholdBackup.title')}
            message={$activeProfile?.lastStrongholdBackupTime ? locale(`dates.${lastBackupDateFormatted.unit}`, {
                      values: { time: lastBackupDateFormatted.value },
                  }) : locale('popups.backup.notBackedUp')}
            onClick={() => handleSecurityTileClick('backup')}
            icon="shield"
            warning={!backupSafe}
            {color} />
        <!-- Firefly version -->
<<<<<<< HEAD
        <SecurityTile title={locale('views.dashboard.security.version.title', { values: { version:
            $versionDetails.currentVersion } })}
            message={locale(`views.dashboard.security.version.${$versionDetails.upToDate ? 'up_to_date' : 'out_of_date'
            }`)} color={$versionDetails.upToDate ? 'green' : 'red' } icon="firefly" onClick={()=>
            handleSecurityTileClick('version')} />
            <!-- Hardware Device -->
            {#if !isSoftwareAccountProfile}
            <SecurityTile onClick={checkLedgerConnection}
                title={locale('views.dashboard.security.hardware_device.title')}
                message={locale(`views.dashboard.security.hardware_device.${hardwareDeviceMessage}`)} color="gray"
                icon="chip" />
            {/if}
            {#if isSoftwareAccountProfile}
            <!-- Stronghold status -->
            <SecurityTile title={locale('views.dashboard.security.stronghold_status.title')}
                message={locale(`views.dashboard.security.stronghold_status.${strongholdStatusMessage}`)}
                color={$activeProfile.isStrongholdLocked ? 'blue' : 'red' } icon="lock" onClick={()=>
                (get(activeProfile).isStrongholdLocked ? handleSecurityTileClick('password') : lockStronghold())} />
                <!-- Stronghold backup -->
                <SecurityTile title={locale('views.dashboard.security.stronghold_backup.title')}
                    message={$activeProfile.lastStrongholdBackupTime ? locale(`dates.${lastBackupDateFormatted.unit}`, {
                    values: { time: lastBackupDateFormatted.value }, }) : locale('popups.backup.not_backed_up')}
                    onClick={()=> handleSecurityTileClick('backup')}
                    icon="shield"
                    {color} />
                    {/if}
=======
        <SecurityTile
            title={locale('views.dashboard.security.version.title', { values: { version: $versionDetails.currentVersion } })}
            message={locale(`views.dashboard.security.version.${$versionDetails.upToDate ? 'upToDate' : 'outOfDate'}`)}
            color={$versionDetails.upToDate ? 'blue' : 'yellow'}
            warning={!$versionDetails.upToDate}
            icon="firefly"
            onClick={() => handleSecurityTileClick('version')} />
        <!-- Stronghold status -->
        <SecurityTile
            title={locale('views.dashboard.security.strongholdStatus.title')}
            message={locale(`views.dashboard.security.strongholdStatus.${$isStrongholdLocked ? 'locked' : 'unlocked'}`)}
            color="yellow"
            icon={$isStrongholdLocked ? 'lock' : 'unlock'}
            onClick={() => ($isStrongholdLocked ? handleSecurityTileClick('password') : lockStronghold())}
            classes="col-span-2"
            toggle
            toggleActive={!$isStrongholdLocked} />
>>>>>>> d3e9d883
    </div>
</div><|MERGE_RESOLUTION|>--- conflicted
+++ resolved
@@ -4,16 +4,13 @@
     import { diffDates, getBackupWarningColor, isRecentDate } from 'shared/lib/helpers'
     import { showAppNotification } from 'shared/lib/notifications'
     import { openPopup } from 'shared/lib/popup'
-<<<<<<< HEAD
     import { api, profileType, ProfileType } from 'shared/lib/wallet'
     import { versionDetails } from 'shared/lib/appUpdater'
     import { LedgerStatus } from 'shared/lib/typings/wallet'
-=======
     import { activeProfile, isStrongholdLocked, profiles } from 'shared/lib/profile'
     import { api } from 'shared/lib/wallet'
     import { onDestroy, onMount } from 'svelte'
     import { get } from 'svelte/store'
->>>>>>> d3e9d883
 
     export let locale
 
@@ -21,15 +18,12 @@
     let lastBackupDateFormatted
     let backupSafe
     let color
-<<<<<<< HEAD
     let strongholdStatusMessage
     let isDestroyed = false
     let isCheckingLedger
     let ledgerDeviceStatus
     let hardwareDeviceMessage
     let isSoftwareAccountProfile = true
-=======
->>>>>>> d3e9d883
 
     function setup() {
         const ap = get(activeProfile)
@@ -54,18 +48,12 @@
 
     function lockStronghold() {
         api.lockStronghold({
-<<<<<<< HEAD
-            onSuccess() { },
-            onError(error) {
-                console.error(error)
-=======
             onSuccess() {},
             onError(err) {
                 showAppNotification({
                     type: 'error',
                     message: locale(err.error),
                 })
->>>>>>> d3e9d883
             },
         })
     }
@@ -80,7 +68,7 @@
                 onError(e) {
                     ledgerDeviceStatus = LedgerStatus.Disconnected
                     reject(e)
-                }
+                },
             })
         })
     }
@@ -131,45 +119,28 @@
 <div data-label="security" class="pt-6 pb-8 px-8 flex-grow flex flex-col h-full">
     <Text type="h5" classes="mb-5">{locale('general.security')}</Text>
     <div class="grid grid-cols-2 gap-3 auto-rows-max w-full overflow-y-auto flex-auto h-1 -mr-2 pr-2 scroll-secondary">
-        <!-- Stronghold backup -->
-        <SecurityTile
-            title={locale('views.dashboard.security.strongholdBackup.title')}
-            message={$activeProfile?.lastStrongholdBackupTime ? locale(`dates.${lastBackupDateFormatted.unit}`, {
-                      values: { time: lastBackupDateFormatted.value },
-                  }) : locale('popups.backup.notBackedUp')}
-            onClick={() => handleSecurityTileClick('backup')}
-            icon="shield"
-            warning={!backupSafe}
-            {color} />
-        <!-- Firefly version -->
-<<<<<<< HEAD
-        <SecurityTile title={locale('views.dashboard.security.version.title', { values: { version:
-            $versionDetails.currentVersion } })}
-            message={locale(`views.dashboard.security.version.${$versionDetails.upToDate ? 'up_to_date' : 'out_of_date'
-            }`)} color={$versionDetails.upToDate ? 'green' : 'red' } icon="firefly" onClick={()=>
-            handleSecurityTileClick('version')} />
+        <!-- TODO: ledger, fix UI -->
+        {#if isSoftwareAccountProfile}
+            <!-- Stronghold backup -->
+            <SecurityTile
+                title={locale('views.dashboard.security.strongholdBackup.title')}
+                message={$activeProfile?.lastStrongholdBackupTime ? locale(`dates.${lastBackupDateFormatted.unit}`, {
+                          values: { time: lastBackupDateFormatted.value },
+                      }) : locale('popups.backup.notBackedUp')}
+                onClick={() => handleSecurityTileClick('backup')}
+                icon="shield"
+                warning={!backupSafe}
+                {color} />
+            <!-- Firefly version -->
+        {:else}
             <!-- Hardware Device -->
-            {#if !isSoftwareAccountProfile}
-            <SecurityTile onClick={checkLedgerConnection}
+            <SecurityTile
+                onClick={checkLedgerConnection}
                 title={locale('views.dashboard.security.hardware_device.title')}
-                message={locale(`views.dashboard.security.hardware_device.${hardwareDeviceMessage}`)} color="gray"
+                message={locale(`views.dashboard.security.hardware_device.${hardwareDeviceMessage}`)}
+                color="gray"
                 icon="chip" />
-            {/if}
-            {#if isSoftwareAccountProfile}
-            <!-- Stronghold status -->
-            <SecurityTile title={locale('views.dashboard.security.stronghold_status.title')}
-                message={locale(`views.dashboard.security.stronghold_status.${strongholdStatusMessage}`)}
-                color={$activeProfile.isStrongholdLocked ? 'blue' : 'red' } icon="lock" onClick={()=>
-                (get(activeProfile).isStrongholdLocked ? handleSecurityTileClick('password') : lockStronghold())} />
-                <!-- Stronghold backup -->
-                <SecurityTile title={locale('views.dashboard.security.stronghold_backup.title')}
-                    message={$activeProfile.lastStrongholdBackupTime ? locale(`dates.${lastBackupDateFormatted.unit}`, {
-                    values: { time: lastBackupDateFormatted.value }, }) : locale('popups.backup.not_backed_up')}
-                    onClick={()=> handleSecurityTileClick('backup')}
-                    icon="shield"
-                    {color} />
-                    {/if}
-=======
+        {/if}
         <SecurityTile
             title={locale('views.dashboard.security.version.title', { values: { version: $versionDetails.currentVersion } })}
             message={locale(`views.dashboard.security.version.${$versionDetails.upToDate ? 'upToDate' : 'outOfDate'}`)}
@@ -177,16 +148,17 @@
             warning={!$versionDetails.upToDate}
             icon="firefly"
             onClick={() => handleSecurityTileClick('version')} />
-        <!-- Stronghold status -->
-        <SecurityTile
-            title={locale('views.dashboard.security.strongholdStatus.title')}
-            message={locale(`views.dashboard.security.strongholdStatus.${$isStrongholdLocked ? 'locked' : 'unlocked'}`)}
-            color="yellow"
-            icon={$isStrongholdLocked ? 'lock' : 'unlock'}
-            onClick={() => ($isStrongholdLocked ? handleSecurityTileClick('password') : lockStronghold())}
-            classes="col-span-2"
-            toggle
-            toggleActive={!$isStrongholdLocked} />
->>>>>>> d3e9d883
+        {#if isSoftwareAccountProfile}
+            <!-- Stronghold status -->
+            <SecurityTile
+                title={locale('views.dashboard.security.strongholdStatus.title')}
+                message={locale(`views.dashboard.security.strongholdStatus.${$isStrongholdLocked ? 'locked' : 'unlocked'}`)}
+                color="yellow"
+                icon={$isStrongholdLocked ? 'lock' : 'unlock'}
+                onClick={() => ($isStrongholdLocked ? handleSecurityTileClick('password') : lockStronghold())}
+                classes="col-span-2"
+                toggle
+                toggleActive={!$isStrongholdLocked} />
+        {/if}
     </div>
 </div>