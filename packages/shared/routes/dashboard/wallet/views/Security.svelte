<script lang="typescript">
<<<<<<< HEAD
    import { getContext, onDestroy } from 'svelte'
    import { Text, SecurityTile } from 'shared/components'
    import { diffDates, getBackupWarningColor } from 'shared/lib/helpers'
    import { api } from 'shared/lib/wallet'
=======
    import { getContext, onMount, onDestroy } from 'svelte'
    import { Text, SecurityTile } from 'shared/components'
    import { diffDates, getBackupWarningColor } from 'shared/lib/helpers'
    import { getActiveProfile, profiles } from 'shared/lib/app'
>>>>>>> 6bbcb5c1

    export let locale

    let activeProfile
    let lastBackupDate
    let lastBackupDateFormatted
    let color
    let strongholdStatusMessage


<<<<<<< HEAD
    // stronghold status
    let strongholdLocked = Math.random() < 0.5 // dummy
    let isLedgerOpened = false
    let isDestroyed = false
    let isCheckingLedger = false
    let color = getBackupWarningColor(lastBackupDate)

    // stronghold backup
    let lastBackupDateFormatted = lastBackupDate ? diffDates(lastBackupDate, new Date()) : null
    $: strongholdStatusMessage = strongholdLocked ? 'locked' : 'unlocked'
    $: hardwareDeviceMessage = isLedgerOpened ? 'detected' : 'none_detected'
=======
    function setup() {
        activeProfile = getActiveProfile()

        const { isStrongholdLocked, strongholdLastBackupTime } = activeProfile
        lastBackupDate = strongholdLastBackupTime ? new Date(strongholdLastBackupTime) : null
        lastBackupDateFormatted = diffDates(lastBackupDate, new Date())
        color = getBackupWarningColor(lastBackupDate)
        strongholdStatusMessage = isStrongholdLocked ? 'locked' : 'unlocked'
    }

    // version
    let currentVersion = '0.0.1' // dummy
    let upToDate = Math.random() < 0.5 // dummy
>>>>>>> 6bbcb5c1

    const popupState = getContext('popupState')
    const walletAccounts = getContext('walletAccounts')

    function openPopup(type) {
        popupState.set({
            active: true,
            type,
            props: {
                upToDate,
                currentVersion,
                lastBackupDate,
                lastBackupDateFormatted,
                isStrongholdLocked: activeProfile.isStrongholdLocked,
            },
        })
    }

<<<<<<< HEAD
    function checkLedger(simulator) {
        isCheckingLedger = true
        api.openLedgerApp(simulator, {
            onSuccess() {
                isLedgerOpened = true
                if (!isDestroyed) {
                    setTimeout(() => checkLedger(simulator), 10000)
                }
            },
            onError() {
                isLedgerOpened = false
                if (!isDestroyed) {
                    setTimeout(() => checkLedger(simulator), 10000)
                }
            }
        })
    }

    $: {
        if (!isCheckingLedger && $walletAccounts.length > 0 && $walletAccounts[0].signerType.type.startsWith('Ledger')) {
            checkLedger($walletAccounts[0].signerType.type === 'LedgerNanoSimulator')
        }
    }

    onDestroy(() => {
        isDestroyed = true
    })
=======
    const unsubscribe = profiles.subscribe(() => {
        setup()
    })

    onMount(setup)
    onDestroy(unsubscribe)
>>>>>>> 6bbcb5c1
</script>

<div data-label="security" class="p-8 flex-grow flex flex-col">
    <Text type="h4" classes="mb-5">{locale('general.security')}</Text>
    <div class="grid grid-cols-2 gap-2">
        <!-- Firefly version -->
        <SecurityTile
            title={locale('views.dashboard.security.version.title', { values: { version: currentVersion } })}
            message={locale(`views.dashboard.security.version.${upToDate ? 'up_to_date' : 'out_of_date'}`)}
            color={upToDate ? 'green' : 'red'}
            icon="firefly"
            onClick={() => openPopup('update')} />
        <!-- Hardware Device -->
        <SecurityTile
            title={locale('views.dashboard.security.hardware_device.title')}
            message={locale(`views.dashboard.security.hardware_device.${hardwareDeviceMessage}`)}
            color="gray"
            icon="chip"
            classes="pointer-events-none" />
        <!-- Stronghold status -->
        <SecurityTile
            title={locale('views.dashboard.security.stronghold_status.title')}
            message={locale(`views.dashboard.security.stronghold_status.${strongholdStatusMessage}`)}
            color={activeProfile.isStrongholdLocked ? 'blue' : 'red'}
            icon="lock"
            onClick={() => openPopup('password')}
            classes={activeProfile.isStrongholdLocked ? 'pointer-events-all' : 'pointer-events-none'} />
        <!-- Stronghold backup -->
        <SecurityTile
            title={locale('views.dashboard.security.stronghold_backup.title')}
<<<<<<< HEAD
            message={lastBackupDate ? locale(`dates.${lastBackupDateFormatted.unit}`, {
                    values: { time: lastBackupDateFormatted.value }
                }) : locale('popups.backup.not_backed_up')}
            onClick={()=> openPopup('backup')}
=======
            message={activeProfile.strongholdLastBackupTime ? locale(`dates.${lastBackupDateFormatted.unit}`, {
                      values: { time: lastBackupDateFormatted.value },
                  }) : locale('popups.backup.not_backed_up')}
            onClick={() => openPopup('backup')}
>>>>>>> 6bbcb5c1
            icon="shield"
            {color} />
    </div>
</div><|MERGE_RESOLUTION|>--- conflicted
+++ resolved
@@ -1,15 +1,9 @@
 <script lang="typescript">
-<<<<<<< HEAD
-    import { getContext, onDestroy } from 'svelte'
-    import { Text, SecurityTile } from 'shared/components'
-    import { diffDates, getBackupWarningColor } from 'shared/lib/helpers'
-    import { api } from 'shared/lib/wallet'
-=======
     import { getContext, onMount, onDestroy } from 'svelte'
     import { Text, SecurityTile } from 'shared/components'
     import { diffDates, getBackupWarningColor } from 'shared/lib/helpers'
     import { getActiveProfile, profiles } from 'shared/lib/app'
->>>>>>> 6bbcb5c1
+    import { api } from 'shared/lib/wallet'
 
     export let locale
 
@@ -18,21 +12,11 @@
     let lastBackupDateFormatted
     let color
     let strongholdStatusMessage
+    let isDestroyed = false
+    let isCheckingLedger
+    let isLedgerOpened
+    let hardwareDeviceMessage
 
-
-<<<<<<< HEAD
-    // stronghold status
-    let strongholdLocked = Math.random() < 0.5 // dummy
-    let isLedgerOpened = false
-    let isDestroyed = false
-    let isCheckingLedger = false
-    let color = getBackupWarningColor(lastBackupDate)
-
-    // stronghold backup
-    let lastBackupDateFormatted = lastBackupDate ? diffDates(lastBackupDate, new Date()) : null
-    $: strongholdStatusMessage = strongholdLocked ? 'locked' : 'unlocked'
-    $: hardwareDeviceMessage = isLedgerOpened ? 'detected' : 'none_detected'
-=======
     function setup() {
         activeProfile = getActiveProfile()
 
@@ -46,7 +30,6 @@
     // version
     let currentVersion = '0.0.1' // dummy
     let upToDate = Math.random() < 0.5 // dummy
->>>>>>> 6bbcb5c1
 
     const popupState = getContext('popupState')
     const walletAccounts = getContext('walletAccounts')
@@ -65,7 +48,6 @@
         })
     }
 
-<<<<<<< HEAD
     function checkLedger(simulator) {
         isCheckingLedger = true
         api.openLedgerApp(simulator, {
@@ -90,17 +72,17 @@
         }
     }
 
-    onDestroy(() => {
-        isDestroyed = true
-    })
-=======
+    $: hardwareDeviceMessage = isLedgerOpened ? 'detected' : 'none_detected'
+
     const unsubscribe = profiles.subscribe(() => {
         setup()
     })
 
     onMount(setup)
-    onDestroy(unsubscribe)
->>>>>>> 6bbcb5c1
+    onDestroy(() => {
+        unsubscribe()
+        isDestroyed = true
+    })
 </script>
 
 <div data-label="security" class="p-8 flex-grow flex flex-col">
@@ -131,17 +113,10 @@
         <!-- Stronghold backup -->
         <SecurityTile
             title={locale('views.dashboard.security.stronghold_backup.title')}
-<<<<<<< HEAD
-            message={lastBackupDate ? locale(`dates.${lastBackupDateFormatted.unit}`, {
-                    values: { time: lastBackupDateFormatted.value }
-                }) : locale('popups.backup.not_backed_up')}
-            onClick={()=> openPopup('backup')}
-=======
             message={activeProfile.strongholdLastBackupTime ? locale(`dates.${lastBackupDateFormatted.unit}`, {
                       values: { time: lastBackupDateFormatted.value },
                   }) : locale('popups.backup.not_backed_up')}
             onClick={() => openPopup('backup')}
->>>>>>> 6bbcb5c1
             icon="shield"
             {color} />
     </div>
