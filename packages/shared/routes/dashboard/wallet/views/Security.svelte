<script lang="typescript">
    import { onMount, onDestroy } from 'svelte'
    import { Text, SecurityTile } from 'shared/components'
    import { diffDates, getBackupWarningColor } from 'shared/lib/helpers'
    import { getActiveProfile, profiles } from 'shared/lib/app'
    import { openPopup } from 'shared/lib/popup'
    import { api } from 'shared/lib/wallet'

    export let locale

    let activeProfile
    let lastBackupDate
    let lastBackupDateFormatted
    let color
    let strongholdStatusMessage
    let isDestroyed = false
    let isCheckingLedger
    let isLedgerOpened
    let hardwareDeviceMessage

    function setup() {
        activeProfile = getActiveProfile()

        const { isStrongholdLocked, strongholdLastBackupTime } = activeProfile
        lastBackupDate = strongholdLastBackupTime ? new Date(strongholdLastBackupTime) : null
        lastBackupDateFormatted = diffDates(lastBackupDate, new Date())
        color = getBackupWarningColor(lastBackupDate)
        strongholdStatusMessage = isStrongholdLocked ? 'locked' : 'unlocked'
    }

    // version
    let currentVersion = '0.0.1' // dummy
    let upToDate = Math.random() < 0.5 // dummy

<<<<<<< HEAD
    const popupState = getContext('popupState')
    const walletAccounts = getContext('walletAccounts')

    function openPopup(type) {
        popupState.set({
            active: true,
            type,
=======
    function handleSecurityTileClick(popupType) {
        openPopup({
            type: popupType,
>>>>>>> d7c5ce08
            props: {
                upToDate,
                currentVersion,
                lastBackupDate,
                lastBackupDateFormatted,
                isStrongholdLocked: activeProfile.isStrongholdLocked,
            },
        })
    }

    function lockStronghold() {
        api.lockStronghold({
            onSuccess() {},
            onError(error) {
                console.error(error)
            },
        })
    }

    function checkLedger(simulator) {
        isCheckingLedger = true
        api.openLedgerApp(simulator, {
            onSuccess() {
                isLedgerOpened = true
                if (!isDestroyed) {
                    setTimeout(() => checkLedger(simulator), 10000)
                }
            },
            onError() {
                isLedgerOpened = false
                if (!isDestroyed) {
                    setTimeout(() => checkLedger(simulator), 10000)
                }
            }
        })
    }

    $: {
        if (!isCheckingLedger && $walletAccounts.length > 0 && $walletAccounts[0].signerType.type.startsWith('Ledger')) {
            checkLedger($walletAccounts[0].signerType.type === 'LedgerNanoSimulator')
        }
    }

    $: hardwareDeviceMessage = isLedgerOpened ? 'detected' : 'none_detected'

    const unsubscribe = profiles.subscribe(() => {
        setup()
    })

    onMount(setup)
    onDestroy(() => {
        unsubscribe()
        isDestroyed = true
    })
</script>

<div data-label="security" class="p-8 flex-grow flex flex-col">
    <Text type="h4" classes="mb-5">{locale('general.security')}</Text>
    <div class="grid grid-cols-2 gap-2">
        <!-- Firefly version -->
        <SecurityTile
            title={locale('views.dashboard.security.version.title', { values: { version: currentVersion } })}
            message={locale(`views.dashboard.security.version.${upToDate ? 'up_to_date' : 'out_of_date'}`)}
            color={upToDate ? 'green' : 'red'}
            icon="firefly"
            onClick={() => handleSecurityTileClick('version')} />
        <!-- Hardware Device -->
        <SecurityTile
            title={locale('views.dashboard.security.hardware_device.title')}
            message={locale(`views.dashboard.security.hardware_device.${hardwareDeviceMessage}`)}
            color="gray"
            icon="chip"
            classes="pointer-events-none" />
        <!-- Stronghold status -->
        <SecurityTile
            title={locale('views.dashboard.security.stronghold_status.title')}
            message={locale(`views.dashboard.security.stronghold_status.${strongholdStatusMessage}`)}
            color={activeProfile.isStrongholdLocked ? 'blue' : 'red'}
            icon="lock"
            onClick={() => (activeProfile.isStrongholdLocked ? handleSecurityTileClick('password') : lockStronghold())} />
        <!-- Stronghold backup -->
        <SecurityTile
            title={locale('views.dashboard.security.stronghold_backup.title')}
            message={activeProfile.strongholdLastBackupTime ? locale(`dates.${lastBackupDateFormatted.unit}`, {
                      values: { time: lastBackupDateFormatted.value },
                  }) : locale('popups.backup.not_backed_up')}
            onClick={() => handleSecurityTileClick('backup')}
            icon="shield"
            {color} />
    </div>
</div><|MERGE_RESOLUTION|>--- conflicted
+++ resolved
@@ -1,5 +1,5 @@
 <script lang="typescript">
-    import { onMount, onDestroy } from 'svelte'
+    import { onMount, onDestroy, getContext } from 'svelte'
     import { Text, SecurityTile } from 'shared/components'
     import { diffDates, getBackupWarningColor } from 'shared/lib/helpers'
     import { getActiveProfile, profiles } from 'shared/lib/app'
@@ -32,19 +32,11 @@
     let currentVersion = '0.0.1' // dummy
     let upToDate = Math.random() < 0.5 // dummy
 
-<<<<<<< HEAD
-    const popupState = getContext('popupState')
     const walletAccounts = getContext('walletAccounts')
 
-    function openPopup(type) {
-        popupState.set({
-            active: true,
-            type,
-=======
     function handleSecurityTileClick(popupType) {
         openPopup({
             type: popupType,
->>>>>>> d7c5ce08
             props: {
                 upToDate,
                 currentVersion,
@@ -57,7 +49,7 @@
 
     function lockStronghold() {
         api.lockStronghold({
-            onSuccess() {},
+            onSuccess() { },
             onError(error) {
                 console.error(error)
             },
@@ -105,34 +97,24 @@
     <Text type="h4" classes="mb-5">{locale('general.security')}</Text>
     <div class="grid grid-cols-2 gap-2">
         <!-- Firefly version -->
-        <SecurityTile
-            title={locale('views.dashboard.security.version.title', { values: { version: currentVersion } })}
-            message={locale(`views.dashboard.security.version.${upToDate ? 'up_to_date' : 'out_of_date'}`)}
-            color={upToDate ? 'green' : 'red'}
-            icon="firefly"
-            onClick={() => handleSecurityTileClick('version')} />
-        <!-- Hardware Device -->
-        <SecurityTile
-            title={locale('views.dashboard.security.hardware_device.title')}
-            message={locale(`views.dashboard.security.hardware_device.${hardwareDeviceMessage}`)}
-            color="gray"
-            icon="chip"
-            classes="pointer-events-none" />
-        <!-- Stronghold status -->
-        <SecurityTile
-            title={locale('views.dashboard.security.stronghold_status.title')}
-            message={locale(`views.dashboard.security.stronghold_status.${strongholdStatusMessage}`)}
-            color={activeProfile.isStrongholdLocked ? 'blue' : 'red'}
-            icon="lock"
-            onClick={() => (activeProfile.isStrongholdLocked ? handleSecurityTileClick('password') : lockStronghold())} />
-        <!-- Stronghold backup -->
-        <SecurityTile
-            title={locale('views.dashboard.security.stronghold_backup.title')}
-            message={activeProfile.strongholdLastBackupTime ? locale(`dates.${lastBackupDateFormatted.unit}`, {
-                      values: { time: lastBackupDateFormatted.value },
-                  }) : locale('popups.backup.not_backed_up')}
-            onClick={() => handleSecurityTileClick('backup')}
-            icon="shield"
-            {color} />
+        <SecurityTile title={locale('views.dashboard.security.version.title', { values: { version: currentVersion } })}
+            message={locale(`views.dashboard.security.version.${upToDate ? 'up_to_date' : 'out_of_date' }`)}
+            color={upToDate ? 'green' : 'red' } icon="firefly" onClick={()=> handleSecurityTileClick('version')} />
+            <!-- Hardware Device -->
+            <SecurityTile title={locale('views.dashboard.security.hardware_device.title')}
+                message={locale(`views.dashboard.security.hardware_device.${hardwareDeviceMessage}`)} color="gray"
+                icon="chip" classes="pointer-events-none" />
+            <!-- Stronghold status -->
+            <SecurityTile title={locale('views.dashboard.security.stronghold_status.title')}
+                message={locale(`views.dashboard.security.stronghold_status.${strongholdStatusMessage}`)}
+                color={activeProfile.isStrongholdLocked ? 'blue' : 'red' } icon="lock" onClick={()=>
+                (activeProfile.isStrongholdLocked ? handleSecurityTileClick('password') : lockStronghold())} />
+                <!-- Stronghold backup -->
+                <SecurityTile title={locale('views.dashboard.security.stronghold_backup.title')}
+                    message={activeProfile.strongholdLastBackupTime ? locale(`dates.${lastBackupDateFormatted.unit}`, {
+                    values: { time: lastBackupDateFormatted.value }, }) : locale('popups.backup.not_backed_up')}
+                    onClick={()=> handleSecurityTileClick('backup')}
+                    icon="shield"
+                    {color} />
     </div>
 </div>