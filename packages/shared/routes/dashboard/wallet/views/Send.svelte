--- conflicted
+++ resolved
@@ -56,11 +56,7 @@
     let address = ''
     let to = undefined
     let amountError = ''
-<<<<<<< HEAD
-    let addressPrefix = ($account ?? $liveAccounts[0])?.depositAddress.split('1')[0]
-=======
     const addressPrefix = ($account ?? $liveAccounts[0]).depositAddress.split('1')[0]
->>>>>>> 42fcbe93
     let addressError = ''
     let toError = ''
     let amountRaw
