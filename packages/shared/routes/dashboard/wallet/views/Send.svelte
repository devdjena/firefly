<script lang="typescript">
    import { convertUnits, Unit } from '@iota/unit-converter'
    import { Address, Amount, Button, Dropdown, Error, Icon, ProgressBar, Text } from 'shared/components'
    import { clearSendParams, sendParams } from 'shared/lib/app'
    import { closePopup, openPopup } from 'shared/lib/popup'
    import { accountRoute, walletRoute } from 'shared/lib/router'
    import type { TransferProgressEventType } from 'shared/lib/typings/events'
    import { AccountRoutes, WalletRoutes } from 'shared/lib/typings/routes'
    import { convertUnitsNoE } from 'shared/lib/units'
    import { ADDRESS_LENGTH, validateBech32Address } from 'shared/lib/utils'
    import { isTransferring, transferState, WalletAccount } from 'shared/lib/wallet'
    import { getContext, onDestroy, onMount } from 'svelte'
    import type { Readable } from 'svelte/store'

    export let locale
    export let send
    export let internalTransfer

    const account = getContext<Readable<WalletAccount>>('selectedAccount')
    const liveAccounts = getContext<Readable<WalletAccount[]>>('liveAccounts')

    enum SEND_TYPE {
        EXTERNAL = 'sendPayment',
        INTERNAL = 'moveFunds',
    }

    let selectedSendType = $sendParams.isInternal ? SEND_TYPE.INTERNAL : SEND_TYPE.EXTERNAL
<<<<<<< HEAD
    let unit = $sendParams.unit ?? Unit.Mi
    let amount = $sendParams.amount === 0 ? '' : ($sendParams.unit ? $sendParams.amount.toString() : convertUnitsNoE($sendParams.amount, Unit.i, unit))
=======
    let unit = Unit.Mi
    let amount = $sendParams.amount === 0 ? '' : convertUnitsNoE($sendParams.amount, Unit.i, unit)
    let address = $sendParams.address
>>>>>>> bfe09aa0
    let to = undefined
    let amountError = ''
    let addressPrefix = ($account ?? $liveAccounts[0]).depositAddress.split('1')[0]
    let addressError = ''
    let toError = ''

    // This looks odd but sets a reactive dependency on amount, so when it changes the error will clear
    $: amount, (amountError = '')
    $: to, (toError = '')
    $: address, (addressError = '')

    const sendSubscription = sendParams.subscribe((s) => {
        selectedSendType = s.isInternal ? SEND_TYPE.INTERNAL : SEND_TYPE.EXTERNAL
        amount = s.amount === 0 ? '' : convertUnitsNoE(s.amount, Unit.i, unit)
        address = s.address
    })

    let transferSteps: {
        [key in TransferProgressEventType | 'Complete']: {
            label: string
            percent: number
        }
    } = {
        SyncingAccount: {
            label: locale('general.transferSyncing'),
            percent: 30,
        },
        SelectingInputs: {
            label: locale('general.transferSelectingInputs'),
            percent: 40,
        },
        GeneratingRemainderDepositAddress: {
            label: locale('general.transferRemainderAddress'),
            percent: 50,
        },
        SigningTransaction: {
            label: locale('general.transferSigning'),
            percent: 60,
        },
        PerformingPoW: {
            label: locale('general.transferPow'),
            percent: 70,
        },
        Broadcasting: {
            label: locale('general.transferBroadcasting'),
            percent: 80,
        },
        Complete: {
            label: locale('general.transferComplete'),
            percent: 100,
        },
    }

    $: accountsDropdownItems = $liveAccounts.map((acc) => format(acc))
    $: from = $account ? format($account) : accountsDropdownItems[0]

    const handleSendTypeClick = (type) => {
        $sendParams.isInternal = type === SEND_TYPE.INTERNAL
        amountError = ''
    }
    const handleFromSelect = (item) => {
        from = item
        if (to === from) {
            to = $liveAccounts.length === 2 ? accountsDropdownItems[from.id === $liveAccounts[0].id ? 1 : 0] : undefined
        }
        amountError = ''
    }
    const handleToSelect = (item) => {
        to = item
        if (from === to) {
            from = undefined
        }
        amountError = ''
    }
    const handleSendClick = () => {
        amountError = ''
        addressError = ''

        if (unit === Unit.i && Number.parseInt(amount, 10).toString() !== amount) {
            amountError = locale('error.send.amountNoFloat')
        } else {
            let amountAsFloat = Number.parseFloat(amount)
            if (Number.isNaN(amountAsFloat)) {
                amountError = locale('error.send.amountInvalidFormat')
            } else {
                const amountAsI = convertUnits(amountAsFloat, unit, Unit.i)
                if (amountAsI > from.balance) {
                    amountError = locale('error.send.amountTooHigh')
                } else if (amountAsI <= 0) {
                    amountError = locale('error.send.amountZero')
                } else if (amountAsI < 1000000) {
                    amountError = locale('error.send.sendingDust')
                }

                if (selectedSendType === SEND_TYPE.EXTERNAL) {
                    // Validate address length
                    if (address.length !== ADDRESS_LENGTH) {
                        addressError = locale('error.send.addressLength', {
                            values: {
                                length: ADDRESS_LENGTH,
                            },
                        })
                    } else {
                        addressError = validateBech32Address(addressPrefix, address)
                    }
                } else {
                    if (!to) {
                        toError = locale('error.send.noToAccount')
                    }
                }

                if (!amountError && !addressError && !toError) {
                    $sendParams.address = address
                    $sendParams.amount = amountAsI
                    openPopup({
                        type: 'transaction',
                        props: {
                            internal: selectedSendType === SEND_TYPE.INTERNAL,
                            amount: $sendParams.amount,
                            to: selectedSendType === SEND_TYPE.INTERNAL ? to.alias : $sendParams.address,
                            onConfirm: triggerSend,
                        },
                    })
                }
            }
        }
    }

    const triggerSend = () => {
        closePopup()
        if (selectedSendType === SEND_TYPE.INTERNAL) {
            internalTransfer(from.id, to.id, $sendParams.amount)
        } else {
            send(from.id, $sendParams.address, $sendParams.amount)
        }
    }

    const handleBackClick = () => {
        clearSendParams()
        accountRoute.set(AccountRoutes.Init)
        if (!$account) {
            walletRoute.set(WalletRoutes.Init)
        }
    }

    const format = (account: WalletAccount) => {
        return {
            ...account,
            label: `${account.alias} • ${account.balance}`,
            balance: account.rawIotaBalance,
        }
    }
    const handleMaxClick = () => {
        amount = convertUnitsNoE(from.balance, Unit.i, unit)
    }
    onMount(() => {
        to = $liveAccounts.length === 2 ? accountsDropdownItems[from.id === $liveAccounts[0].id ? 1 : 0] : to
    })
    onDestroy(() => {
        sendSubscription()
    })
</script>

<style type="text/scss">
    button.active {
        @apply relative;
        &:after {
            content: '';
            @apply bg-blue-500;
            @apply w-full;
            @apply rounded;
            @apply h-0.5;
            @apply absolute;
            @apply -bottom-2.5;
            @apply left-0;
        }
    }
</style>

<div class="w-full h-full flex flex-col justify-between p-8">
    <div>
        <div class="flex flex-row w-full justify-between mb-8">
            <div class="flex flex-row space-x-6">
                <button
                    on:click={() => handleSendTypeClick(SEND_TYPE.EXTERNAL)}
                    disabled={$isTransferring}
                    class={$isTransferring ? 'cursor-auto' : 'cursor-pointer'}
                    class:active={SEND_TYPE.EXTERNAL === selectedSendType && !$isTransferring}>
                    <Text classes="text-left" type="h5" secondary={SEND_TYPE.EXTERNAL !== selectedSendType || $isTransferring}>
                        {locale(`general.${SEND_TYPE.EXTERNAL}`)}
                    </Text>
                </button>
                {#if $liveAccounts.length > 1}
                    <button
                        on:click={() => handleSendTypeClick(SEND_TYPE.INTERNAL)}
                        disabled={$isTransferring}
                        class={$isTransferring ? 'cursor-auto' : 'cursor-pointer'}
                        class:active={SEND_TYPE.INTERNAL === selectedSendType && !$isTransferring}>
                        <Text
                            classes="text-left"
                            type="h5"
                            secondary={SEND_TYPE.INTERNAL !== selectedSendType || $isTransferring}>
                            {locale(`general.${SEND_TYPE.INTERNAL}`)}
                        </Text>
                    </button>
                {/if}
            </div>
            <button on:click={handleBackClick}>
                <Icon icon="close" classes="text-gray-800 dark:text-white" />
            </button>
        </div>
        <div class="w-full h-full flex flex-col justify-between">
            <div>
                {#if !$account}
                    <div class="block mb-6">
                        <Dropdown
                            value={from?.label || null}
                            label={locale('general.from')}
                            placeholder={locale('general.from')}
                            items={accountsDropdownItems}
                            onSelect={handleFromSelect}
                            disabled={$liveAccounts.length === 1 || $isTransferring} />
                    </div>
                {/if}
                <div class="w-full block">
                    {#if selectedSendType === SEND_TYPE.INTERNAL}
                        <Dropdown
                            value={to?.label || null}
                            label={locale('general.to')}
                            placeholder={locale('general.to')}
                            items={accountsDropdownItems.filter((a) => from && a.id !== from.id)}
                            onSelect={handleToSelect}
                            disabled={$isTransferring || $liveAccounts.length === 2}
                            error={toError} 
                            classes="mb-6" />
                    {:else}
                        <Address
                            error={addressError}
                            bind:address={address}
                            {locale}
                            label={locale('general.sendToAddress')}
                            disabled={$isTransferring}
                            placeholder={`${locale('general.sendToAddress')}\n${addressPrefix}...`}                         
                            classes="mb-6"/>
                    {/if}
                    <Amount
                        error={amountError}
                        bind:amount
                        bind:unit
                        maxClick={handleMaxClick}
                        {locale}
                        disabled={$isTransferring}
                        autofocus />
                </div>
            </div>
        </div>
    </div>
    {#if !$isTransferring}
        <div class="flex flex-row justify-between px-2">
            <Button secondary classes="-mx-2 w-1/2" onClick={() => handleBackClick()}>{locale('actions.cancel')}</Button>
            <Button classes="-mx-2 w-1/2" onClick={() => handleSendClick()}>{locale('actions.send')}</Button>
        </div>
    {/if}
    {#if $isTransferring}
        <ProgressBar message={transferSteps[$transferState]?.label} percent={transferSteps[$transferState]?.percent} />
    {/if}
</div><|MERGE_RESOLUTION|>--- conflicted
+++ resolved
@@ -25,14 +25,9 @@
     }
 
     let selectedSendType = $sendParams.isInternal ? SEND_TYPE.INTERNAL : SEND_TYPE.EXTERNAL
-<<<<<<< HEAD
     let unit = $sendParams.unit ?? Unit.Mi
     let amount = $sendParams.amount === 0 ? '' : ($sendParams.unit ? $sendParams.amount.toString() : convertUnitsNoE($sendParams.amount, Unit.i, unit))
-=======
-    let unit = Unit.Mi
-    let amount = $sendParams.amount === 0 ? '' : convertUnitsNoE($sendParams.amount, Unit.i, unit)
     let address = $sendParams.address
->>>>>>> bfe09aa0
     let to = undefined
     let amountError = ''
     let addressPrefix = ($account ?? $liveAccounts[0]).depositAddress.split('1')[0]
