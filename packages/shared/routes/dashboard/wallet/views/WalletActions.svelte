--- conflicted
+++ resolved
@@ -1,16 +1,11 @@
 <script lang="typescript">
     import { AccountTile, Button, Text } from 'shared/components'
-<<<<<<< HEAD
-=======
-    import { loggedIn } from 'shared/lib/app'
-    import { closePopup, openPopup } from 'shared/lib/popup'
->>>>>>> eb8feba4
     import { activeProfile } from 'shared/lib/profile'
     import { accountRoute, walletRoute } from 'shared/lib/router'
     import { AccountRoutes, WalletRoutes } from 'shared/lib/typings/routes'
     import { selectedAccountId, WalletAccount } from 'shared/lib/wallet'
     import { getContext } from 'svelte'
-    import type { Readable, Writable } from 'svelte/store'
+    import type { Readable } from 'svelte/store'
     import { Receive, Send } from '.'
 
     export let locale
@@ -19,13 +14,8 @@
     export let generateAddress
     export let isGeneratingAddress
 
-<<<<<<< HEAD
-    const accounts = getContext<Writable<WalletAccount[]>>('walletAccounts')
-=======
     const viewableAccounts = getContext<Readable<WalletAccount[]>>('viewableAccounts')
-    const accountsLoaded = getContext<Writable<boolean>>('walletAccountsLoaded')
     const hiddenAccounts = $activeProfile?.hiddenAccounts ?? []
->>>>>>> eb8feba4
 
     $: waitingChrysalis = $activeProfile?.migratedTransactions?.length
 
@@ -57,13 +47,9 @@
                             name={account.alias}
                             balance={account.balance}
                             balanceEquiv={account.balanceEquiv}
-<<<<<<< HEAD
-                            size={$accounts.length >= 3 ? 's' : $accounts.length === 2 ? 'm' : 'l'}
+                            size={$viewableAccounts.length === 1 ? 'l' : 'm'}
+                            hidden={hiddenAccounts.includes(account.id)}
                             disabled={waitingChrysalis}
-=======
-                            hidden={hiddenAccounts.includes(account.id)}
-                            size={$viewableAccounts.length === 1 ? 'l' : 'm'}
->>>>>>> eb8feba4
                             onClick={() => handleAccountClick(account.id)} />
                     {/each}
                 </div>
@@ -71,20 +57,6 @@
                 <Text>{locale('general.noAccounts')}</Text>
             {/if}
         </div>
-<<<<<<< HEAD
-        {#if $accounts.length > 0}
-            <!-- Action Send / Receive -->
-            <div class="flex flex-row justify-between space-x-4">
-                <Button disabled={waitingChrysalis} xl secondary icon="receive" classes="w-1/2" onClick={handleReceiveClick}>
-                    {locale('actions.receive')}
-                </Button>
-                <Button disabled={waitingChrysalis} xl secondary icon="send" classes="w-1/2" onClick={handleSendClick}>
-                    {locale('actions.send')}
-                </Button>
-            </div>
-        {/if}
-=======
->>>>>>> eb8feba4
     </div>
 {:else if $walletRoute === WalletRoutes.Send}
     <Send {send} {internalTransfer} {locale} />
