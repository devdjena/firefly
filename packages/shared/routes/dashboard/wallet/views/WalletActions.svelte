--- conflicted
+++ resolved
@@ -79,9 +79,9 @@
         </div>
         <Drawer dimLength={180} opened={false} bind:this={drawer} on:close={() => walletRoute.set(WalletRoutes.Init)}>
             {#if $walletRoute === WalletRoutes.Send}
-                <Send {send} {internalTransfer} {locale} />
+                <Send {onSend} {onInternalTransfer} {locale} />
             {:else if $walletRoute === WalletRoutes.Receive}
-                <Receive {isGeneratingAddress} {generateAddress} {locale} />
+                <Receive {isGeneratingAddress} {onGenerateAddress} {locale} />
             {/if}
         </Drawer>
     {/if}
@@ -115,17 +115,9 @@
                 {/if}
             </div>
         </div>
-<<<<<<< HEAD
     {:else if $walletRoute === WalletRoutes.Send}
-        <Send {send} {internalTransfer} {locale} />
+        <Send {onSend} {onInternalTransfer} {locale} />
     {:else if $walletRoute === WalletRoutes.Receive}
-        <Receive {isGeneratingAddress} {generateAddress} {locale} />
+        <Receive {isGeneratingAddress} {onGenerateAddress} {locale} />
     {/if}
-=======
-    </div>
-{:else if $walletRoute === WalletRoutes.Send}
-    <Send {onSend} {onInternalTransfer} {locale} />
-{:else if $walletRoute === WalletRoutes.Receive}
-    <Receive {isGeneratingAddress} {onGenerateAddress} {locale} />
->>>>>>> 42fcbe93
 {/if}