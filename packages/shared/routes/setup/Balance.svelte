--- conflicted
+++ resolved
@@ -46,13 +46,8 @@
                 <Toast classes="mt-4" type="error" message={locale('views.balance.error')} />
             {/if}
         </div>
-<<<<<<< HEAD
         <div slot="leftpane__action" class="flex flex-row justify-between items-center space-x-4">
-            <Button secondary ghost classes="flex-1" onClick={() => console.log('foo')}>{locale('actions.check_again')}</Button>
-=======
-        <div slot="leftpane__action" class="flex flex-row justify-between items-center">
-            <Button ghost classes="flex-1" onClick={() => console.log('foo')}>{locale('actions.checkAgain')}</Button>
->>>>>>> 4255e4d5
+            <Button secondary classes="flex-1" onClick={() => console.log('foo')}>{locale('actions.check_again')}</Button>
             <Button classes="flex-1" onClick={() => handleContinueClick()}>{locale('actions.continue')}</Button>
         </div>
         <div slot="rightpane" class="w-full h-full flex p-16">
