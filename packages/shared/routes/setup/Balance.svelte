<script lang="typescript">
    import { Box, Button, Illustration, OnboardingLayout, Text, Toast } from 'shared/components'
    import { AvailableExchangeRates, convertToFiat, currencies, CurrencyTypes, exchangeRates } from 'shared/lib/currency'
    import { migration, getMigrationData, MINIMUM_MIGRATION_BALANCE } from 'shared/lib/migration'
    import { formatUnit } from 'shared/lib/units'
    import { createEventDispatcher, onDestroy } from 'svelte'
    import { get } from 'svelte/store'

    export let locale
    export let mobile

    let isCheckingForBalance

    const { seed, data } = $migration
    const { balance, lastCheckedAddressIndex } = $data

    const getFiatBalance = (balance) =>
        `${convertToFiat(balance, get(currencies)[CurrencyTypes.USD], get(exchangeRates)[AvailableExchangeRates.USD])} ${
            CurrencyTypes.USD
        }`

    const hasInsufficientBalance = (balance) => balance < MINIMUM_MIGRATION_BALANCE

    let fiatBalance = getFiatBalance(balance)
    let error = hasInsufficientBalance(balance)
    let formattedBalance = formatUnit(balance)

    const unsubscribe = data.subscribe((_data) => {
        fiatBalance = getFiatBalance(_data.balance)
        formattedBalance = formatUnit(_data.balance)
        error = hasInsufficientBalance(_data.balance)
    })

    const dispatch = createEventDispatcher()

    function handleContinueClick() {
        dispatch('next')
    }
    function handleBackClick() {
        dispatch('previous')
    }

    function checkAgain() {
        isCheckingForBalance = true
        getMigrationData($seed, lastCheckedAddressIndex)
            .then(() => {
                isCheckingForBalance = false
            })
            .catch((error) => {
                isCheckingForBalance = false
                console.error(error)
            })
    }

    onDestroy(unsubscribe)
</script>

{#if mobile}
    <div>not yet implemented</div>
{:else}
    <OnboardingLayout onBackClick={handleBackClick}>
        <div slot="leftpane__content">
<<<<<<< HEAD
            <Text type="h1" classes="mb-5">{locale('views.balance.title')}</Text>
            <Text type="p" secondary classes="mb-8">{locale('views.balance.body')}</Text>
            <Box classes="bg-gray-50 dark:bg-gray-900 dark:bg-opacity-50 rounded-lg">
                <balance class="flex flex-col flex-grow items-center py-12">
                    <div class="flex mb-2">
                        <Text type="h2">{formattedBalance}</Text>
                    </div>
                    <Text type="p" highlighted classes="py-1 uppercase">{fiatBalance}</Text>
                </balance>
=======
            <Text type="h2" classes="mb-3.5">{locale('views.balance.title')}</Text>
            <Text type="p" secondary classes="mb-5">{locale('views.balance.body')}</Text>
            <Box classes="flex flex-col flex-grow items-center py-12 bg-gray-50 dark:bg-gray-900 dark:bg-opacity-50 rounded-lg ">
                <Text type="h2">{formatUnit(balance)}</Text>
                <Text type="p" highlighted classes="py-1 uppercase">{fiatbalance}</Text>
>>>>>>> cae0cbb9
            </Box>
            {#if error}
                <Toast classes="mt-4" type="error" message={locale('views.balance.error')} />
            {/if}
        </div>
        <div slot="leftpane__action" class="flex flex-row justify-between items-center space-x-4">
<<<<<<< HEAD
            <Button disabled={isCheckingForBalance} secondary classes="flex-1" onClick={checkAgain}>
                {locale('actions.check_again')}
            </Button>
            <Button disabled={isCheckingForBalance} classes="flex-1" onClick={() => handleContinueClick()}>
                {locale('actions.continue')}
            </Button>
=======
            <Button secondary classes="flex-1" onClick={() => console.log('foo')}>{locale('actions.checkAgain')}</Button>
            <Button classes="flex-1" onClick={() => handleContinueClick()}>{locale('actions.continue')}</Button>
>>>>>>> cae0cbb9
        </div>
        <div slot="rightpane" class="w-full h-full flex justify-center bg-pastel-yellow dark:bg-gray-900">
            <Illustration illustration="balance-desktop" height="100%" width="auto" />
        </div>
    </OnboardingLayout>
{/if}<|MERGE_RESOLUTION|>--- conflicted
+++ resolved
@@ -60,40 +60,19 @@
 {:else}
     <OnboardingLayout onBackClick={handleBackClick}>
         <div slot="leftpane__content">
-<<<<<<< HEAD
-            <Text type="h1" classes="mb-5">{locale('views.balance.title')}</Text>
-            <Text type="p" secondary classes="mb-8">{locale('views.balance.body')}</Text>
-            <Box classes="bg-gray-50 dark:bg-gray-900 dark:bg-opacity-50 rounded-lg">
-                <balance class="flex flex-col flex-grow items-center py-12">
-                    <div class="flex mb-2">
-                        <Text type="h2">{formattedBalance}</Text>
-                    </div>
-                    <Text type="p" highlighted classes="py-1 uppercase">{fiatBalance}</Text>
-                </balance>
-=======
             <Text type="h2" classes="mb-3.5">{locale('views.balance.title')}</Text>
             <Text type="p" secondary classes="mb-5">{locale('views.balance.body')}</Text>
             <Box classes="flex flex-col flex-grow items-center py-12 bg-gray-50 dark:bg-gray-900 dark:bg-opacity-50 rounded-lg ">
-                <Text type="h2">{formatUnit(balance)}</Text>
-                <Text type="p" highlighted classes="py-1 uppercase">{fiatbalance}</Text>
->>>>>>> cae0cbb9
+                <Text type="h2">{formattedBalance}</Text>
+                <Text type="p" highlighted classes="py-1 uppercase">{fiatBalance}</Text>
             </Box>
             {#if error}
                 <Toast classes="mt-4" type="error" message={locale('views.balance.error')} />
             {/if}
         </div>
         <div slot="leftpane__action" class="flex flex-row justify-between items-center space-x-4">
-<<<<<<< HEAD
-            <Button disabled={isCheckingForBalance} secondary classes="flex-1" onClick={checkAgain}>
-                {locale('actions.check_again')}
-            </Button>
-            <Button disabled={isCheckingForBalance} classes="flex-1" onClick={() => handleContinueClick()}>
-                {locale('actions.continue')}
-            </Button>
-=======
-            <Button secondary classes="flex-1" onClick={() => console.log('foo')}>{locale('actions.checkAgain')}</Button>
-            <Button classes="flex-1" onClick={() => handleContinueClick()}>{locale('actions.continue')}</Button>
->>>>>>> cae0cbb9
+            <Button secondary classes="flex-1" disabled={isCheckingForBalance} onClick={checkAgain}>{locale('actions.checkAgain')}</Button>
+            <Button classes="flex-1" disabled={isCheckingForBalance || error} onClick={() => handleContinueClick()}>{locale('actions.continue')}</Button>
         </div>
         <div slot="rightpane" class="w-full h-full flex justify-center bg-pastel-yellow dark:bg-gray-900">
             <Illustration illustration="balance-desktop" height="100%" width="auto" />
