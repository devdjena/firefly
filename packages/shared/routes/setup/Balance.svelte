--- conflicted
+++ resolved
@@ -47,11 +47,7 @@
             {/if}
         </div>
         <div slot="leftpane__action" class="flex flex-row justify-between items-center space-x-4">
-<<<<<<< HEAD
-            <Button secondary classes="flex-1" onClick={() => console.log('foo')}>{locale('actions.check_again')}</Button>
-=======
-            <Button ghost classes="flex-1" onClick={() => console.log('foo')}>{locale('actions.checkAgain')}</Button>
->>>>>>> b274bf5f
+            <Button secondary classes="flex-1" onClick={() => console.log('foo')}>{locale('actions.checkAgain')}</Button>
             <Button classes="flex-1" onClick={() => handleContinueClick()}>{locale('actions.continue')}</Button>
         </div>
         <div slot="rightpane" class="w-full h-full flex p-16 bg-pastel-yellow dark:bg-gray-900">
