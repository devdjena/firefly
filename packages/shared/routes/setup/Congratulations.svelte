<script lang="typescript">
<<<<<<< HEAD
    import { Box, Button, Illustration, OnboardingLayout, Text } from 'shared/components'
    import { AvailableExchangeRates, convertToFiat, currencies, CurrencyTypes, exchangeRates } from 'shared/lib/currency'
    import { newProfile, saveProfile, setActiveProfile } from 'shared/lib/profile'
    import { formatUnit } from 'shared/lib/units'
    import { createEventDispatcher, onMount } from 'svelte'
    import { get } from 'svelte/store'
=======
    import { Button, Illustration, OnboardingLayout, Icon, Text } from 'shared/components'
    import { newProfile, saveProfile, setActiveProfile } from 'shared/lib/profile'
    import { createEventDispatcher, onMount } from 'svelte'
>>>>>>> b274bf5f

    export let locale
    export let mobile

    // TODO: dummy
    let wasMigrated = true

    onMount(() => {
        // This is the last screen in onboarding for all flows i.e., if you create a new wallet or import stronghold
        // When this component mounts, ensure that the profile is persisted in the local storage.
        saveProfile($newProfile)
        setActiveProfile($newProfile.id)
        newProfile.set(null)
    })

    const dispatch = createEventDispatcher()

    let balance = Math.floor(Math.random() * 2000000) // TODO: dummy
    let fiatbalance = `${convertToFiat(
        balance,
        get(currencies)[CurrencyTypes.USD],
        get(exchangeRates)[AvailableExchangeRates.USD]
    )} ${CurrencyTypes.USD}`

    const handleContinueClick = () => {
        dispatch('next')
    }
</script>

{#if mobile}
    <div>foo</div>
{:else}
    <OnboardingLayout allowBack={false}>
        <div slot="leftpane__content">
<<<<<<< HEAD
            {#if wasMigrated}
                <Box classes="bg-gray-50 dark:bg-gray-900 dark:bg-opacity-50 rounded-lg p-10">
                    <balance class="flex flex-col flex-grow items-center">
                        <Text type="h1" classes="mb-5 text-center">{locale('views.congratulations.fundsMigrated')}</Text>
                        <Text type="p" secondary classes="mb-4 text-center">{locale('views.congratulations.success')}</Text>
                        <div class="flex mb-2 my-6">
                            <Text type="h2">{formatUnit(balance)}</Text>
                        </div>
                        <Text type="p" highlighted classes="py-1 uppercase">{fiatbalance}</Text>
                    </balance>
                </Box>
            {:else}
                <Text type="h1" classes="mb-5">{locale('views.congratulations.title')}</Text>
                <Text type="p" secondary classes="mb-4">{locale('views.congratulations.body')}</Text>
            {/if}
        </div>
        <div slot="leftpane__action">
            <Button classes="w-full" onClick={() => handleContinueClick()}>
                {locale(`${wasMigrated ? 'views.congratulations.exportMigration' : 'actions.continue'}`)}
            </Button>
=======
            <div class="flex flex-col items-center bg-gray-100 dark:bg-gray-900 rounded-2xl mt-10 p-5">
                <div class="bg-green-100 rounded-2xl relative -top-10">
                    <Icon icon="success-check" classes="text-white" />
                </div>
                <Text type="h2" classes="mb-5 text-center">{locale('views.congratulations.title')}</Text>
                <Text type="p" secondary classes="mb-2">{locale('views.congratulations.body')}</Text>
            </div>
        </div>
        <div slot="leftpane__action">
            <Button classes="w-full" onClick={() => handleContinueClick()}>{locale('actions.finishSetup')}</Button>
>>>>>>> b274bf5f
        </div>
        <div slot="rightpane" class="w-full h-full flex justify-center bg-pastel-blue dark:bg-gray-900">
            <Illustration illustration="congratulations-desktop" width="100%" height="auto" />
        </div>
    </OnboardingLayout>
{/if}<|MERGE_RESOLUTION|>--- conflicted
+++ resolved
@@ -1,16 +1,10 @@
 <script lang="typescript">
-<<<<<<< HEAD
-    import { Box, Button, Illustration, OnboardingLayout, Text } from 'shared/components'
+    import { Box, Button, Icon, Illustration, OnboardingLayout, Text } from 'shared/components'
     import { AvailableExchangeRates, convertToFiat, currencies, CurrencyTypes, exchangeRates } from 'shared/lib/currency'
     import { newProfile, saveProfile, setActiveProfile } from 'shared/lib/profile'
     import { formatUnit } from 'shared/lib/units'
     import { createEventDispatcher, onMount } from 'svelte'
     import { get } from 'svelte/store'
-=======
-    import { Button, Illustration, OnboardingLayout, Icon, Text } from 'shared/components'
-    import { newProfile, saveProfile, setActiveProfile } from 'shared/lib/profile'
-    import { createEventDispatcher, onMount } from 'svelte'
->>>>>>> b274bf5f
 
     export let locale
     export let mobile
@@ -45,7 +39,6 @@
 {:else}
     <OnboardingLayout allowBack={false}>
         <div slot="leftpane__content">
-<<<<<<< HEAD
             {#if wasMigrated}
                 <Box classes="bg-gray-50 dark:bg-gray-900 dark:bg-opacity-50 rounded-lg p-10">
                     <balance class="flex flex-col flex-grow items-center">
@@ -58,26 +51,19 @@
                     </balance>
                 </Box>
             {:else}
-                <Text type="h1" classes="mb-5">{locale('views.congratulations.title')}</Text>
-                <Text type="p" secondary classes="mb-4">{locale('views.congratulations.body')}</Text>
+                <div class="flex flex-col items-center bg-gray-100 dark:bg-gray-900 rounded-2xl mt-10 p-5">
+                    <div class="bg-green-100 rounded-2xl relative -top-10">
+                        <Icon icon="success-check" classes="text-white" />
+                    </div>
+                    <Text type="h2" classes="mb-5 text-center">{locale('views.congratulations.title')}</Text>
+                    <Text type="p" secondary classes="mb-2">{locale('views.congratulations.body')}</Text>
+                </div>
             {/if}
         </div>
         <div slot="leftpane__action">
             <Button classes="w-full" onClick={() => handleContinueClick()}>
-                {locale(`${wasMigrated ? 'views.congratulations.exportMigration' : 'actions.continue'}`)}
+                {locale(`${wasMigrated ? 'views.congratulations.exportMigration' : 'actions.finishSetup'}`)}
             </Button>
-=======
-            <div class="flex flex-col items-center bg-gray-100 dark:bg-gray-900 rounded-2xl mt-10 p-5">
-                <div class="bg-green-100 rounded-2xl relative -top-10">
-                    <Icon icon="success-check" classes="text-white" />
-                </div>
-                <Text type="h2" classes="mb-5 text-center">{locale('views.congratulations.title')}</Text>
-                <Text type="p" secondary classes="mb-2">{locale('views.congratulations.body')}</Text>
-            </div>
-        </div>
-        <div slot="leftpane__action">
-            <Button classes="w-full" onClick={() => handleContinueClick()}>{locale('actions.finishSetup')}</Button>
->>>>>>> b274bf5f
         </div>
         <div slot="rightpane" class="w-full h-full flex justify-center bg-pastel-blue dark:bg-gray-900">
             <Illustration illustration="congratulations-desktop" width="100%" height="auto" />
