--- conflicted
+++ resolved
@@ -1,22 +1,11 @@
 <script lang="typescript">
     import { Animation, Button, OnboardingLayout, Text } from 'shared/components'
-<<<<<<< HEAD
     import { mobile } from 'shared/lib/app'
     import { ProfileType, setProfileType } from 'shared/lib/profile'
-=======
-    import { setProfileType } from 'shared/lib/profile'
->>>>>>> 42fcbe93
+    import { Locale } from 'shared/lib/typings/i18n'
     import { createEventDispatcher } from 'svelte'
-    import { Locale } from 'shared/lib/typings/i18n'
-    import { ProfileType } from 'shared/lib/typings/profile'
 
     export let locale: Locale
-
-<<<<<<< HEAD
-    export let locale
-=======
-    export let mobile
->>>>>>> 42fcbe93
 
     const dispatch = createEventDispatcher()
 
@@ -35,7 +24,11 @@
     </div>
     <div slot="leftpane__content">
         <Text type="p" secondary classes="mb-8">{locale('views.create.body')}</Text>
-        <Button icon="settings" classes="w-full mb-5" secondary onClick={() => handleContinueClick(ProfileType.Software)}>
+        <Button
+            icon="settings"
+            classes="w-full mb-5"
+            secondary
+            onClick={() => handleContinueClick(ProfileType.Software)}>
             {locale('views.create.softwareAccount.title')}
             {#if !$mobile}
                 <Text type="p" secondary smaller>{locale('views.create.softwareAccount.description')}</Text>
