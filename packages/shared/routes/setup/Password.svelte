--- conflicted
+++ resolved
@@ -8,13 +8,7 @@
     import zxcvbn from 'zxcvbn'
     import { Locale } from 'shared/lib/typings/i18n'
 
-<<<<<<< HEAD
-    export let locale
-=======
     export let locale: Locale
-    
-    export let mobile
->>>>>>> 42fcbe93
 
     const existingPassword = $strongholdPassword
     let password = ''
