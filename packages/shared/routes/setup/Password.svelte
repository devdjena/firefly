<script lang="typescript">
    import { showAppNotification } from 'shared/lib/notifications'
    import { Button, Illustration, OnboardingLayout, Password, Text } from 'shared/components'
    import passwordInfo from 'shared/lib/password'
    import { asyncSetStrongholdPassword, MAX_PASSWORD_LENGTH } from 'shared/lib/wallet'
    import { createEventDispatcher } from 'svelte'
    import zxcvbn from 'zxcvbn'

    export let locale
    export let mobile

    let password = ''
    let confirmedPassword = ''
    let error = ''
    let busy = false

    const dispatch = createEventDispatcher()

    $: passwordStrength = zxcvbn(password)

    async function handleContinueClick() {
        if (password.length > MAX_PASSWORD_LENGTH) {
            error = locale('error.password.length', {
                values: {
                    length: MAX_PASSWORD_LENGTH,
                },
            })
        } else if (password !== confirmedPassword) {
            error = locale('error.password.doNotMatch')
        } else if (passwordStrength.score !== 4) {
            error = passwordStrength.feedback.warning
                ? locale(`error.password.${passwordInfo[passwordStrength.feedback.warning]}`)
                : locale('error.password.tooWeak')
        } else {
            try {
                busy = true
                await asyncSetStrongholdPassword(password)

                dispatch('next', { password })
            } catch (err) {
                showAppNotification({
                    type: 'error',
                    message: locale(err.error),
                })
<<<<<<< HEAD

                console.log('Error', err)
=======
>>>>>>> 7965f61f
            } finally {
                busy = false
            }
        }
    }
    function handleBackClick() {
        dispatch('previous')
    }
</script>

{#if mobile}
    <div>foo</div>
{:else}
    <OnboardingLayout onBackClick={handleBackClick} {busy}>
        <div slot="leftpane__content">
            <form on:submit={handleContinueClick} id="password-form">
                <Text type="h2" classes="mb-5">{locale('views.password.title')}</Text>
                <Text type="p" secondary classes="mb-10">{locale('views.password.body')}</Text>
                <Password
                    {error}
                    classes="mb-1"
                    bind:value={password}
                    strengthLevels={4}
                    showRevealToggle
                    showStrengthLevel
                    strength={passwordStrength.score}
                    {locale}
                    autofocus
                    disabled={busy} />
                <Password
                    bind:value={confirmedPassword}
                    {locale}
                    placeholder={locale('general.confirmPassword')}
                    showRevealToggle
                    disabled={busy} />
            </form>
        </div>
        <div slot="leftpane__action">
            <Button type="submit" form="password-form" classes="w-full" disabled={!password || !confirmedPassword || busy}>
                {locale('actions.savePassword')}
            </Button>
        </div>
        <div slot="rightpane" class="w-full h-full flex justify-end items-center">
            <Illustration illustration="password-desktop" height="100%" width="auto" classes="h-full object-cover object-left" />
        </div>
    </OnboardingLayout>
{/if}<|MERGE_RESOLUTION|>--- conflicted
+++ resolved
@@ -42,11 +42,6 @@
                     type: 'error',
                     message: locale(err.error),
                 })
-<<<<<<< HEAD
-
-                console.log('Error', err)
-=======
->>>>>>> 7965f61f
             } finally {
                 busy = false
             }
