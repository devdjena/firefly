--- conflicted
+++ resolved
@@ -1,11 +1,5 @@
 <script lang="typescript">
-<<<<<<< HEAD
-    import { Button, ButtonCheckbox, Illustration, Input, OnboardingLayout, Text } from 'shared/components'
-    import { appSettings } from 'shared/lib/appSettings'
-    import { cleanupSignup } from 'shared/lib/app'
-=======
     import { Animation, Button, Link, Logo, OnboardingLayout, Text } from 'shared/components'
->>>>>>> aaceb786
     import { Electron } from 'shared/lib/electron'
     import { SetupType } from 'shared/lib/typings/routes'
     import { createEventDispatcher } from 'svelte'
@@ -30,22 +24,6 @@
 {:else}
     <OnboardingLayout onBackClick={handleBackClick}>
         <div slot="leftpane__content">
-<<<<<<< HEAD
-            <Text type="h2" classes="mb-4">{locale('views.setup.title')}</Text>
-            <Text type="p" secondary classes="mb-4">{locale('views.setup.body1')}</Text>
-            <Text type="p" secondary classes="mb-10">{locale('views.setup.body2')}</Text>
-            <Input
-                {error}
-                bind:value={profileName}
-                placeholder={locale('views.setup.profileName')}
-                classes="w-full mb-4"
-                autofocus
-                disabled={busy}
-                submitHandler={() => handleContinueClick(SetupType.New)} />
-            {#if $appSettings.developerMode}
-                <ButtonCheckbox icon="dev" bind:value={isDeveloperProfile}>{locale('general.developerProfile')}</ButtonCheckbox>
-            {/if}
-=======
             <Text type="h2">{locale('views.setup.title')}</Text>
             <div class="relative flex flex-col items-center bg-gray-100 dark:bg-gray-900 rounded-2xl mt-16 p-8 pt-16">
                 <div class="absolute -top-14">
@@ -57,7 +35,6 @@
                     {locale('views.setup.learnMore')}
                 </Link>
             </div>
->>>>>>> aaceb786
         </div>
         <div slot="leftpane__action" class="flex flex-col space-y-4">
             <Button icon="plus" classes="w-full" secondary onClick={() => handleContinueClick(SetupType.New)}>
