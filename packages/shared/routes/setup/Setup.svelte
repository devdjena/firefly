<script lang="typescript">
    import { Button, ButtonCheckbox, Illustration, Input, OnboardingLayout, Text } from 'shared/components'
    import { cleanupSignup, developerMode } from 'shared/lib/app'
    import { getTrimmedLength, validateFilenameChars } from 'shared/lib/helpers'
    import { showAppNotification } from 'shared/lib/notifications'
    import {
        cleanupInProgressProfiles,
        createProfile,
        disposeNewProfile,
        newProfile,
        profileInProgress,
        profiles,
    } from 'shared/lib/profile'
    import { SetupType } from 'shared/lib/typings/routes'
<<<<<<< HEAD
    import { initialiseProfileStorage, MAX_PROFILE_NAME_LENGTH } from 'shared/lib/wallet'
    import { createEventDispatcher } from 'svelte'
=======
    import { destroyActor, getStoragePath, initialise, MAX_PROFILE_NAME_LENGTH } from 'shared/lib/wallet'
    import { createEventDispatcher, onMount } from 'svelte'
>>>>>>> bfe09aa0
    import { get } from 'svelte/store'

    export let locale
    export let mobile
    let error = ''
    let busy = false

    const dispatch = createEventDispatcher()

    // TODO: Remove defaulting to dev profile
    let isDeveloperProfile = true
    let profileName = get(newProfile)?.name ?? ''

    $: isProfileNameValid = profileName && profileName.trim()

    // This looks odd but sets a reactive dependency on profileName, so when it changes the error will clear
    $: profileName, (error = '')

    async function handleContinueClick(setupType) {
        const trimmedProfileName = profileName.trim()
        if (trimmedProfileName) {
            let profile
            error = ''

            const validateError = validateFilenameChars(trimmedProfileName)
            if (validateError) {
                return (error = locale(`error.account.${validateError}`))
            }

            if (getTrimmedLength(trimmedProfileName) > MAX_PROFILE_NAME_LENGTH) {
                return (error = locale('error.profile.length', {
                    values: {
                        length: MAX_PROFILE_NAME_LENGTH,
                    },
                }))
            }

            if (get(profiles).some((profile) => profile.name === trimmedProfileName)) {
                return (error = locale('error.profile.duplicate'))
            }

            const previousInitializedId = $newProfile?.id
            const nameChanged = $newProfile?.name !== trimmedProfileName

            // If the name has changed from the previous initialization
            // then make sure we cleanup the last profile and actor
            if (nameChanged && previousInitializedId) {
                // The initialized profile name has changed
                // so we need to destroy the previous actor
                destroyActor(previousInitializedId)
            }

            try {
                busy = true
<<<<<<< HEAD
                await initialiseProfileStorage($newProfile)
=======

                if (nameChanged) {
                    profile = createProfile(trimmedProfileName, isDeveloperProfile)
                    profileInProgress.set(trimmedProfileName)

                    const userDataPath = await Electron.getUserDataPath()
                    initialise($newProfile.id, getStoragePath(userDataPath, $newProfile.name))
                }
>>>>>>> bfe09aa0

                dispatch('next', { setupType })
            } catch (err) {
                showAppNotification({
                    type: 'error',
                    message: locale(err.error ? err.error : 'error.global.generic'),
                })
            } finally {
                busy = false
            }
        }
    }

    async function handleBackClick() {
        cleanupSignup()
        await disposeNewProfile()
        await cleanupInProgressProfiles()
        dispatch('previous')
    }
</script>

{#if mobile}
    <div>foo</div>
{:else}
    <OnboardingLayout onBackClick={handleBackClick} {busy}>
        <div slot="leftpane__content">
            <Text type="h2" classes="mb-4">{locale('views.setup.title')}</Text>
            <Text type="p" secondary classes="mb-4">{locale('views.setup.body1')}</Text>
            <Text type="p" secondary classes="mb-10">{locale('views.setup.body2')}</Text>
            <Input
                {error}
                bind:value={profileName}
                placeholder={locale('views.setup.profileName')}
                classes="w-full"
                autofocus
                disabled={busy}
                submitHandler={() => handleContinueClick(SetupType.New)} />
            {#if $developerMode}
                <ButtonCheckbox icon="dev" bind:value={isDeveloperProfile}>{locale('general.developerProfile')}</ButtonCheckbox>
            {/if}
        </div>
        <div slot="leftpane__action" class="flex flex-col">
            <Button
                secondary
                classes="flex-1 mb-4"
                disabled={!isProfileNameValid || busy}
                onClick={() => handleContinueClick(SetupType.Import)}>
                {locale('actions.importWallet')}
            </Button>
            <Button classes="flex-1" disabled={!isProfileNameValid || busy} onClick={() => handleContinueClick(SetupType.New)}>
                {locale('actions.createWallet')}
            </Button>
        </div>
        <div slot="rightpane" class="w-full h-full flex justify-center p-16 bg-pastel-green dark:bg-gray-900">
            <Illustration illustration="setup-desktop" width="100%" height="auto" classes="object-cover" />
        </div>
    </OnboardingLayout>
{/if}<|MERGE_RESOLUTION|>--- conflicted
+++ resolved
@@ -1,6 +1,7 @@
 <script lang="typescript">
     import { Button, ButtonCheckbox, Illustration, Input, OnboardingLayout, Text } from 'shared/components'
     import { cleanupSignup, developerMode } from 'shared/lib/app'
+    import { Electron } from 'shared/lib/electron'
     import { getTrimmedLength, validateFilenameChars } from 'shared/lib/helpers'
     import { showAppNotification } from 'shared/lib/notifications'
     import {
@@ -12,13 +13,8 @@
         profiles,
     } from 'shared/lib/profile'
     import { SetupType } from 'shared/lib/typings/routes'
-<<<<<<< HEAD
-    import { initialiseProfileStorage, MAX_PROFILE_NAME_LENGTH } from 'shared/lib/wallet'
+    import { destroyActor, getStoragePath, initialise, MAX_PROFILE_NAME_LENGTH } from 'shared/lib/wallet'
     import { createEventDispatcher } from 'svelte'
-=======
-    import { destroyActor, getStoragePath, initialise, MAX_PROFILE_NAME_LENGTH } from 'shared/lib/wallet'
-    import { createEventDispatcher, onMount } from 'svelte'
->>>>>>> bfe09aa0
     import { get } from 'svelte/store'
 
     export let locale
@@ -73,9 +69,6 @@
 
             try {
                 busy = true
-<<<<<<< HEAD
-                await initialiseProfileStorage($newProfile)
-=======
 
                 if (nameChanged) {
                     profile = createProfile(trimmedProfileName, isDeveloperProfile)
@@ -84,7 +77,6 @@
                     const userDataPath = await Electron.getUserDataPath()
                     initialise($newProfile.id, getStoragePath(userDataPath, $newProfile.name))
                 }
->>>>>>> bfe09aa0
 
                 dispatch('next', { setupType })
             } catch (err) {
