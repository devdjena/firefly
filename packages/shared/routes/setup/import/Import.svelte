<script lang="typescript">
    import { createEventDispatcher } from 'svelte'
    import { Transition } from 'shared/components'
    import { Import, TextImport, FileImport, LedgerImport, FireflyLedgerImport, ConfirmBalance, BackupPassword, Success } from './views/'
    import { api } from 'shared/lib/wallet'

    export let locale
    export let mobile

    enum ImportState {
        Init = 'init',
        TextImport = 'textImport',
        FileImport = 'fileImport',
        LedgerImport = 'ledgerImport',
        TrinityLedgerImport = 'trinityLedgerImport',
        FireflyLedgerImport = 'fireflyLedgerImport',
        ConfirmBalance = 'confirmBalance',
        BackupPassword = 'backupPassword',
        Success = 'Success',
    }

    const dispatch = createEventDispatcher()

    let importType
    let importFile
    let importFilePath
<<<<<<< HEAD
    let balance
=======
    
    let error = ''
>>>>>>> fd27c31a

    let state: ImportState = ImportState.Init
    let stateHistory = []

    const _next = async (event) => {
        let nextState
        let params = event.detail || {}
        switch (state) {
            case ImportState.Init:
                const { type } = params
                if (type === 'text') {
                    nextState = ImportState.TextImport
                } else if (type === 'file') {
                    nextState = ImportState.FileImport
                } else if (type === 'ledger') {
                    nextState = ImportState.LedgerImport
                }
                break
            case ImportState.TextImport:
                const { input } = params
                // Dummy
                if (input.length === 81) {
                    importType = 'seed'
                    dispatch('next', { importType })
                } else {
                    importType = 'mnemonic'
                    nextState = ImportState.Success
                }
                break
            case ImportState.FileImport:
                const strongholdRegex = /\.(stronghold)$/i
                const seedvaultRegex = /\.(kdbx)$/i
                const { file, fileName, filePath } = params
                importFile = file
                importFilePath = filePath

                if (seedvaultRegex.test(fileName)) {
                    importType = 'seedvault'
                } else if (strongholdRegex.test(fileName)) {
                    importType = 'stronghold'
                }
                nextState = ImportState.BackupPassword

                break
            case ImportState.LedgerImport:
                const { app } = params
                if (app === 'Trinity') {
                    importType = 'trinityLedger'
                    nextState = ImportState.TrinityLedgerImport
                } else if (app === 'Firefly') {
                    importType = 'fireflyLedger'
                    nextState = ImportState.FireflyLedgerImport
                }
                break
            case ImportState.FireflyLedgerImport:
                balance = params.balance
                nextState = ImportState.ConfirmBalance
                break
            case ImportState.ConfirmBalance:
                nextState = ImportState.Success
                break
            case ImportState.BackupPassword:
                const { password } = params

                try {
                    await new Promise<void>((resolve, reject) => {
                        api.restoreBackup(importFilePath, password, {
                            onSuccess() {
                                resolve()
                            },
                            onError(err) {
                                reject(err)
                            },
                        })
                    })
                    nextState = ImportState.Success
                } catch (err) {
                    // TODO: Add proper error handling
                    if (err.payload.error.includes('try another password')){
                        error = locale('error.password.incorrect')
                    }
                }
                break
            case ImportState.Success:
                dispatch('next', { importType })
                break
        }
        if (nextState) {
            stateHistory.push(state)
            stateHistory = stateHistory
            state = nextState
        }
    }
    const _previous = () => {
        let prevState = stateHistory.pop()
        if (prevState) {
            state = prevState
        } else {
            dispatch('previous')
        }
    }
</script>

{#if state === ImportState.Init}
<Transition>
    <Import on:next={_next} on:previous={_previous} {locale} {mobile} />
</Transition>
{:else if state === ImportState.TextImport}
<Transition>
    <TextImport on:next={_next} on:previous={_previous} {locale} {mobile} />
</Transition>
{:else if state === ImportState.FileImport}
<Transition>
    <FileImport on:next={_next} on:previous={_previous} {locale} {mobile} />
</Transition>
{:else if state === ImportState.LedgerImport}
<Transition>
    <LedgerImport on:next={_next} on:previous={_previous} {locale} {mobile} />
</Transition>
{:else if state === ImportState.FireflyLedgerImport}
<Transition>
    <FireflyLedgerImport on:next={_next} on:previous={_previous} {locale} {mobile} />
</Transition>
{:else if state === ImportState.ConfirmBalance}
<Transition>
    <ConfirmBalance on:next={_next} on:previous={_previous} {importType} {balance} {locale} {mobile} />
</Transition>
{:else if state === ImportState.BackupPassword}
<<<<<<< HEAD
<Transition>
    <BackupPassword on:next={_next} on:previous={_previous} {importType} {locale} {mobile} />
</Transition>
=======
    <Transition>
        <BackupPassword on:next={_next} on:previous={_previous} {importType} {error} {locale} {mobile}/>
    </Transition>
>>>>>>> fd27c31a
{:else if state === ImportState.Success}
<Transition>
    <Success on:next={_next} on:previous={_previous} {importType} {locale} {mobile} />
</Transition>
{/if}<|MERGE_RESOLUTION|>--- conflicted
+++ resolved
@@ -24,12 +24,9 @@
     let importType
     let importFile
     let importFilePath
-<<<<<<< HEAD
     let balance
-=======
     
     let error = ''
->>>>>>> fd27c31a
 
     let state: ImportState = ImportState.Init
     let stateHistory = []
@@ -158,15 +155,9 @@
     <ConfirmBalance on:next={_next} on:previous={_previous} {importType} {balance} {locale} {mobile} />
 </Transition>
 {:else if state === ImportState.BackupPassword}
-<<<<<<< HEAD
-<Transition>
-    <BackupPassword on:next={_next} on:previous={_previous} {importType} {locale} {mobile} />
-</Transition>
-=======
     <Transition>
         <BackupPassword on:next={_next} on:previous={_previous} {importType} {error} {locale} {mobile}/>
     </Transition>
->>>>>>> fd27c31a
 {:else if state === ImportState.Success}
 <Transition>
     <Success on:next={_next} on:previous={_previous} {importType} {locale} {mobile} />
