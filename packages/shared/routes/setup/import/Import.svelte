<script lang="typescript">
    import { Transition } from 'shared/components'
    import { mnemonic } from 'shared/lib/app'
    import { Electron } from 'shared/lib/electron'
    import { getMigrationData } from 'shared/lib/migration'
    import { showAppNotification } from 'shared/lib/notifications'
    import { newProfile } from 'shared/lib/profile'
    import { asyncRestoreBackup } from 'shared/lib/wallet'
    import { createEventDispatcher, setContext } from 'svelte'
    import { get, Writable, writable } from 'svelte/store'
    import { BackupPassword, FileImport, Import, Ledger, Success, TextImport } from './views/'
    import { Locale } from 'shared/lib/typings/i18n'
    import { ImportType } from 'shared/lib/typings/profile'

    export let locale: Locale

<<<<<<< HEAD
    export let locale
=======
    export let mobile
>>>>>>> 42fcbe93

    let isGettingMigrationData = false

    enum ImportState {
        Init = 'init',
        TextImport = 'textImport',
        FileImport = 'fileImport',
        LedgerImport = 'ledgerImport',
        BackupPassword = 'backupPassword',
        Success = 'Success',
    }

    const dispatch = createEventDispatcher()

    const importType: Writable<ImportType> = writable(null)
    setContext<Writable<ImportType>>('importType', importType)

    let importFile
    let importFilePath
    let balance

    let busy = false

    let error = ''

    let state: ImportState = ImportState.Init
    let stateHistory = []

    const _next = async (event) => {
        let nextState
        const params = event.detail || {}
        switch (state) {
            case ImportState.Init: {
                const { type } = params
                importType.set(type)
                if (type === ImportType.Seed || type === ImportType.Mnemonic) {
                    nextState = ImportState.TextImport
                } else if (type === ImportType.File) {
                    nextState = ImportState.FileImport
                } else if (type === ImportType.Ledger) {
                    nextState = ImportState.LedgerImport
                }
                break
            }
            case ImportState.TextImport: {
                const { input } = params
                if (get(importType) === ImportType.Seed) {
                    isGettingMigrationData = true
                    getMigrationData(input)
                        .then(() => {
                            isGettingMigrationData = false
                            dispatch('next', { importType: get(importType) })
                        })
                        .catch((err) => {
                            if (!err?.snapshot) {
                                showAppNotification({
                                    type: 'error',
                                    message: locale('views.migrate.problemRestoringWallet'),
                                })
                            }
                            isGettingMigrationData = false
                        })
                } else if (get(importType) === ImportType.Mnemonic) {
                    mnemonic.set(input.split(' '))
                    nextState = ImportState.Success
                }
                break
            }
            case ImportState.FileImport: {
                const strongholdRegex = /\.(stronghold)$/i
                const seedvaultRegex = /\.(kdbx)$/i
                const { file, fileName, filePath } = params
                importFile = file
                importFilePath = filePath

                if (seedvaultRegex.test(fileName)) {
                    importType.set(ImportType.SeedVault)
                } else if (strongholdRegex.test(fileName)) {
                    importType.set(ImportType.Stronghold)
                }
                nextState = ImportState.BackupPassword
                break
            }
            case ImportState.BackupPassword: {
                const { password } = params
                busy = true

                error = ''

                try {
                    if (get(importType) === ImportType.SeedVault) {
                        // Instead of using "busy", we are deliberately using "isGettingMigrationData"
                        // We do not want to display the spinner in FileImport if stronghold is being imported.
                        isGettingMigrationData = true

                        const legacySeed = await Electron.importLegacySeed(importFile, password)

                        if (legacySeed) {
                            await getMigrationData(legacySeed)
                        }

                        isGettingMigrationData = false
                    } else {
                        await asyncRestoreBackup(importFilePath, password)
                        $newProfile.lastStrongholdBackupTime = new Date()
                    }

                    nextState = ImportState.Success
                } catch (err) {
                    if (!err?.snapshot) {
                        if (err && err.name === 'KdbxError' && err.code === 'InvalidKey') {
                            error = locale('views.migrate.incorrectSeedVaultPassword')
                        } else if (err && err.name === 'KdbxError' && err.code === 'FileCorrupt') {
                            error = locale('views.migrate.noDataSeedVault')
                        } else {
                            error = locale(err.error)
                        }
                    }
                } finally {
                    busy = false
                    isGettingMigrationData = false
                }
                break
            }
            case ImportState.LedgerImport: {
                const { impType } = params
                importType.set(impType)
                dispatch('next', { importType: impType })
                break
            }
            case ImportState.Success:
                dispatch('next', { importType: get(importType) })
                break
        }
        if (nextState) {
            stateHistory.push(state)
            stateHistory = stateHistory
            state = nextState
        }
    }
    const _previous = () => {
        const prevState = stateHistory.pop()
        if (prevState) {
            state = prevState
        } else {
            dispatch('previous')
        }
    }
</script>

{#if state === ImportState.Init}
    <Transition>
        <Import on:next={_next} on:previous={_previous} {locale} />
    </Transition>
{:else if state === ImportState.TextImport}
    <Transition>
        <TextImport {isGettingMigrationData} on:next={_next} on:previous={_previous} {locale} />
    </Transition>
{:else if state === ImportState.FileImport}
    <Transition>
        <FileImport on:next={_next} on:previous={_previous} {locale} />
    </Transition>
{:else if state === ImportState.LedgerImport}
    <Transition>
        <Ledger on:next={_next} on:previous={_previous} {locale} />
    </Transition>
{:else if state === ImportState.BackupPassword}
    <Transition>
        <BackupPassword on:next={_next} on:previous={_previous} {isGettingMigrationData} {error} {locale} {busy} />
    </Transition>
{:else if state === ImportState.Success}
    <Transition>
        <Success on:next={_next} on:previous={_previous} {locale} />
    </Transition>
{/if}<|MERGE_RESOLUTION|>--- conflicted
+++ resolved
@@ -13,12 +13,6 @@
     import { ImportType } from 'shared/lib/typings/profile'
 
     export let locale: Locale
-
-<<<<<<< HEAD
-    export let locale
-=======
-    export let mobile
->>>>>>> 42fcbe93
 
     let isGettingMigrationData = false
 
