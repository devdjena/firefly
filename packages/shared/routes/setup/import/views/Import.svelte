--- conflicted
+++ resolved
@@ -17,31 +17,8 @@
 </script>
 
 {#if mobile}
-<div>foo</div>
+    <div>foo</div>
 {:else}
-<<<<<<< HEAD
-<OnboardingLayout onBackClick={handleBackClick}>
-    <div slot="leftpane__content">
-        <Text type="h2" classes="mb-5">{locale('views.import.title')}</Text>
-        <Text type="p" secondary classes="mb-8">{locale('views.import.body')}</Text>
-        <Button icon="doc" classes="w-full mb-5" secondary onClick={()=> handleContinueClick('text')}>
-            {locale('general.have_text_backup')}
-            <Text type="p" secondary smaller>{locale('general.enter_seed_or_phrase')}</Text>
-        </Button>
-        <Button icon="doc" classes="w-full mb-5" secondary onClick={()=> handleContinueClick('file')}>
-            {locale('general.have_file_backup')}
-            <Text type="p" secondary smaller>{locale('general.upload_seedvault_or_stronghold')}</Text>
-        </Button>
-        <Button icon="settings" classes="w-full mb-8" secondary onClick={()=> handleContinueClick('ledger')}>
-            {locale('general.have_ledger_backup')}
-            <Text type="p" secondary smaller>{locale('general.restore_from_ledger')}</Text>
-        </Button>
-    </div>
-    <div slot="rightpane" class="w-full h-full flex justify-end items-center">
-        <Illustration width="100%" illustration="import-desktop" />
-    </div>
-</OnboardingLayout>
-=======
     <OnboardingLayout onBackClick={handleBackClick}>
         <div slot="leftpane__content">
             <Text type="h2" classes="mb-5">{locale('views.import.title')}</Text>
@@ -60,10 +37,14 @@
                 {locale('views.import.importFile')}
                 <Text type="p" secondary smaller>{locale('views.import.importFileDescription')}</Text>
             </Button>
+            <!-- TODO: ledger, fix button UI -->
+            <Button icon="settings" classes="w-full mb-8" secondary onClick={() => handleContinueClick('ledger')}>
+                {locale('general.have_ledger_backup')}
+                <Text type="p" secondary smaller>{locale('general.restore_from_ledger')}</Text>
+            </Button>
         </div>
         <div slot="rightpane" class="w-full h-full flex justify-center bg-pastel-purple dark:bg-gray-900">
             <Animation animation="import-desktop" />
         </div>
     </OnboardingLayout>
->>>>>>> d3e9d883
 {/if}