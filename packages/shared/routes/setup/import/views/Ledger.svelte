<script lang="typescript">
    import { Animation, Button, OnboardingLayout, Text } from 'shared/components'
<<<<<<< HEAD
    import { mobile } from 'shared/lib/app'
    import { ImportType } from 'shared/lib/profile'
=======
>>>>>>> 42fcbe93
    import { createEventDispatcher } from 'svelte'
    import { Locale } from 'shared/lib/typings/i18n'
    import { ImportType } from 'shared/lib/typings/profile'

    export let locale: Locale

<<<<<<< HEAD
    export let locale
=======
    export let mobile
>>>>>>> 42fcbe93

    const dispatch = createEventDispatcher()

    function handleContinueClick(impType: ImportType) {
        dispatch('next', { impType })
    }
    function handleBackClick() {
        dispatch('previous')
    }
</script>

<OnboardingLayout onBackClick={handleBackClick}>
    <div slot="title">
        <Text type="h2">{locale('views.importFromLedger.title')}</Text>
    </div>
    <div slot="leftpane__content">
        <Text type="p" secondary classes="mb-8">{locale('views.importFromLedger.body')}</Text>
        <Button icon="settings" classes="w-full mb-5" secondary onClick={() => handleContinueClick(ImportType.FireflyLedger)}>
            {locale('views.importFromLedger.haveFireflyLedger')}
            <Text type="p" secondary smaller>{locale('views.importFromLedger.haveFireflyLedgerDescription')}</Text>
        </Button>
        <Button icon="settings" classes="w-full mb-8" secondary onClick={() => handleContinueClick(ImportType.TrinityLedger)}>
            {locale('views.importFromLedger.haveTrinityLedger')}
            <Text type="p" secondary smaller>{locale('views.importFromLedger.haveTrinityLedgerDescription')}</Text>
        </Button>
    </div>
    <div slot="rightpane" class="w-full h-full flex justify-center {!$mobile && 'bg-pastel-purple dark:bg-gray-900'}">
        <Animation classes="setup-anim-aspect-ratio" animation="import-desktop" />
    </div>
</OnboardingLayout><|MERGE_RESOLUTION|>--- conflicted
+++ resolved
@@ -1,21 +1,11 @@
 <script lang="typescript">
     import { Animation, Button, OnboardingLayout, Text } from 'shared/components'
-<<<<<<< HEAD
     import { mobile } from 'shared/lib/app'
     import { ImportType } from 'shared/lib/profile'
-=======
->>>>>>> 42fcbe93
+    import { Locale } from 'shared/lib/typings/i18n'
     import { createEventDispatcher } from 'svelte'
-    import { Locale } from 'shared/lib/typings/i18n'
-    import { ImportType } from 'shared/lib/typings/profile'
 
     export let locale: Locale
-
-<<<<<<< HEAD
-    export let locale
-=======
-    export let mobile
->>>>>>> 42fcbe93
 
     const dispatch = createEventDispatcher()
 
@@ -33,11 +23,19 @@
     </div>
     <div slot="leftpane__content">
         <Text type="p" secondary classes="mb-8">{locale('views.importFromLedger.body')}</Text>
-        <Button icon="settings" classes="w-full mb-5" secondary onClick={() => handleContinueClick(ImportType.FireflyLedger)}>
+        <Button
+            icon="settings"
+            classes="w-full mb-5"
+            secondary
+            onClick={() => handleContinueClick(ImportType.FireflyLedger)}>
             {locale('views.importFromLedger.haveFireflyLedger')}
             <Text type="p" secondary smaller>{locale('views.importFromLedger.haveFireflyLedgerDescription')}</Text>
         </Button>
-        <Button icon="settings" classes="w-full mb-8" secondary onClick={() => handleContinueClick(ImportType.TrinityLedger)}>
+        <Button
+            icon="settings"
+            classes="w-full mb-8"
+            secondary
+            onClick={() => handleContinueClick(ImportType.TrinityLedger)}>
             {locale('views.importFromLedger.haveTrinityLedger')}
             <Text type="p" secondary smaller>{locale('views.importFromLedger.haveTrinityLedgerDescription')}</Text>
         </Button>
