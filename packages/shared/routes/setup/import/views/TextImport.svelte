<script lang="typescript">
    import { createEventDispatcher } from 'svelte'
    import { OnboardingLayout, Illustration, Text, ImportTextfield, Button } from 'shared/components'
    export let locale
    export let mobile

    let input = ''
    let isSeed = false

    // TODO: remove this to enable seed support
    $: isSeed = input.length === 81

    export let loading

    const dispatch = createEventDispatcher()

    function handleContinueClick() {
        dispatch('next', { input })
    }
    function handleBackClick() {
        dispatch('previous')
    }
</script>

{#if mobile}
    <div>foo</div>
{:else}
    <OnboardingLayout onBackClick={handleBackClick}>
        <div slot="leftpane__content">
            <Text type="h2" classes="mb-5">{locale('views.importFromText.title')}</Text>
            <Text type="p" secondary classes="mb-4">{locale('views.importFromText.body1')}</Text>
            <Text type="p" secondary classes="mb-8">{locale('views.importFromText.body2')}</Text>
            <Text type="h5" classes="mb-4">{locale('views.importFromText.body3')}</Text>
            <ImportTextfield bind:value={input} {locale} />
            {#if isSeed}
                <!-- TODO: remove this when enabling seed support -->
                <Text type="p" error secondary classes="mt-4">Seeds are not currently supported.</Text>
            {/if}
        </div>
        <div slot="leftpane__action" class="flex flex-row flex-wrap justify-between items-center space-x-4">
<<<<<<< HEAD
            <Button disabled={loading} secondary classes="flex-1" onClick={() => handleBackClick()}>{locale('actions.back')}</Button>
            <Button  classes="flex-1" disabled={input.length === 0 || loading} onClick={() => handleContinueClick()}>
=======
            <Button classes="flex-1" disabled={input.length === 0 || isSeed} onClick={() => handleContinueClick()}>
>>>>>>> cae0cbb9
                {locale('actions.continue')}
            </Button>
        </div>
        <div slot="rightpane" class="w-full h-full flex justify-center bg-pastel-blue dark:bg-gray-900">
            <Illustration illustration="import-from-text-desktop" width="auto" height="100%" />
        </div>
    </OnboardingLayout>
{/if}<|MERGE_RESOLUTION|>--- conflicted
+++ resolved
@@ -6,9 +6,6 @@
 
     let input = ''
     let isSeed = false
-
-    // TODO: remove this to enable seed support
-    $: isSeed = input.length === 81
 
     export let loading
 
@@ -32,18 +29,9 @@
             <Text type="p" secondary classes="mb-8">{locale('views.importFromText.body2')}</Text>
             <Text type="h5" classes="mb-4">{locale('views.importFromText.body3')}</Text>
             <ImportTextfield bind:value={input} {locale} />
-            {#if isSeed}
-                <!-- TODO: remove this when enabling seed support -->
-                <Text type="p" error secondary classes="mt-4">Seeds are not currently supported.</Text>
-            {/if}
         </div>
         <div slot="leftpane__action" class="flex flex-row flex-wrap justify-between items-center space-x-4">
-<<<<<<< HEAD
-            <Button disabled={loading} secondary classes="flex-1" onClick={() => handleBackClick()}>{locale('actions.back')}</Button>
-            <Button  classes="flex-1" disabled={input.length === 0 || loading} onClick={() => handleContinueClick()}>
-=======
-            <Button classes="flex-1" disabled={input.length === 0 || isSeed} onClick={() => handleContinueClick()}>
->>>>>>> cae0cbb9
+            <Button classes="flex-1" disabled={input.length === 0 || loading} onClick={() => handleContinueClick()}>
                 {locale('actions.continue')}
             </Button>
         </div>
