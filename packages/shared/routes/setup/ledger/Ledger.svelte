--- conflicted
+++ resolved
@@ -18,12 +18,6 @@
     import { LedgerMigrationProgress } from 'shared/lib/typings/migration'
 
     export let locale: Locale
-
-<<<<<<< HEAD
-    export let locale
-=======
-    export let mobile
->>>>>>> 42fcbe93
 
     const dispatch = createEventDispatcher()
 
