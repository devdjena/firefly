--- conflicted
+++ resolved
@@ -1,16 +1,7 @@
 <script lang="typescript">
     import { Button, Number, OnboardingLayout, Spinner, Text, Toggle } from 'shared/components'
     import { Electron } from 'shared/lib/electron'
-<<<<<<< HEAD
-    import { ADDRESS_SECURITY_LEVEL, getLedgerMigrationData } from 'shared/lib/migration'
-=======
-    import {
-        ADDRESS_SECURITY_LEVEL,
-        getLedgerMigrationData,
-        ledgerMigrationProgresses,
-        hardwareIndexes,
-    } from 'shared/lib/migration'
->>>>>>> 8eff5642
+    import { ADDRESS_SECURITY_LEVEL, getLedgerMigrationData, hardwareIndexes } from 'shared/lib/migration'
     import { closePopup, openPopup, popupState } from 'shared/lib/popup'
     import { createEventDispatcher, onMount } from 'svelte'
     import { get } from 'svelte/store'
