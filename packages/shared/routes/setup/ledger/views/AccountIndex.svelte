<script lang="typescript">
<<<<<<< HEAD
    import { Button, Number, OnboardingLayout, Text, Toggle } from 'shared/components'
    import { ledgerMigrationProgresses } from 'shared/lib/migration'
    import { closePopup, openPopup } from 'shared/lib/popup'
    import { createEventDispatcher, onMount } from 'svelte'
=======
    import { Button, OnboardingLayout, Text, Spinner, Icon, Number, Toggle } from 'shared/components'
    import { onMount, createEventDispatcher, onDestroy } from 'svelte'
    import { Electron } from 'shared/lib/electron'
    import { getLedgerMigrationData, ledgerMigrationProgresses, ADDRESS_SECURITY_LEVEL } from 'shared/lib/migration'
>>>>>>> e0e895ef

    export let locale
    export let mobile

    let loading = false

    let index = 0
    let page = 0
    let expert = false

<<<<<<< HEAD
    let isLedgerConnected = true
=======
    function ledgerListener(isConnected) {
        console.log('Is connected', isConnected)
    }

    onMount(() => {
        Electron.ledger.addListener(ledgerListener)
    })
>>>>>>> e0e895ef

    const dispatch = createEventDispatcher()

    onMount(() => {
        // dummy, just to show popup
        openLegacyLedgerNotConnectedPopup()
    })

    function openLegacyLedgerNotConnectedPopup() {
        openPopup({
            type: 'ledgerNotConnected',
            hideClose: true,
            props: {
                handleClose: handleClosePopup,
                message: locale('views.setupLedger.connectLegacy'),
            },
        })
    }

    function handleClosePopup() {
        if (!isLedgerConnected) {
            closePopup()
            handleBackClick()
        }
    }

    function handleContinueClick() {
        loading = true

        Electron.ledger
            .selectSeed(index, page, ADDRESS_SECURITY_LEVEL)
            .then((iota) => {
                return getLedgerMigrationData(iota.getAddress)
            })
            .then(() => {
                loading = false
                dispatch('next')
            })
            .catch((error) => {
                loading = false
                console.error(error)
            })
    }

    function handleBackClick() {
        dispatch('previous')
    }
</script>

{#if mobile}
    <div>foo</div>
{:else}
    <OnboardingLayout onBackClick={handleBackClick} progress={$ledgerMigrationProgresses}>
        <div slot="leftpane__content">
            <Text type="h2" classes="mb-5">{locale('views.selectLedgerAccountIndex.title')}</Text>
            <Text type="p" secondary>{locale('views.selectLedgerAccountIndex.body')}</Text>
            <div class="flex flex-col space-y-4 mt-8">
                <div class="flex row space-x-2 items-center">
                    <Text type="p" smaller highlighted={!expert}>{locale('views.selectLedgerAccountIndex.standard')}</Text>
                    <Toggle
                        active={expert}
                        onClick={() => {
                            expert = !expert
                        }}
                        classes="cursor-pointer" />
                    <Text type="p" smaller highlighted={expert}>{locale('views.selectLedgerAccountIndex.expert')}</Text>
                </div>
                <div>
                    <Text type="p" secondary classes="mb-2">{locale('views.selectLedgerAccountIndex.accountIndex')}</Text>
                    <Number bind:value={index} />
                </div>
                {#if expert}
                    <div>
                        <Text type="p" secondary classes="mb-2">{locale('views.selectLedgerAccountIndex.accountPage')}</Text>
                        <Number bind:value={page} />
                    </div>
                {/if}
            </div>
        </div>
        <div slot="leftpane__action" class="flex flex-col space-y-4">
            <Button classes="w-full" onClick={handleContinueClick}>
                {#if loading}
                    <Spinner busy={true} message={locale('views.generateNewLedgerAddress.generating')} classes="justify-center" />
                {:else}{locale('actions.confirm')}{/if}
            </Button>
        </div>
        <div slot="rightpane" class="w-full h-full flex justify-end items-center bg-pastel-blue dark:bg-gray-900" />
    </OnboardingLayout>
{/if}<|MERGE_RESOLUTION|>--- conflicted
+++ resolved
@@ -1,15 +1,10 @@
 <script lang="typescript">
-<<<<<<< HEAD
-    import { Button, Number, OnboardingLayout, Text, Toggle } from 'shared/components'
-    import { ledgerMigrationProgresses } from 'shared/lib/migration'
-    import { closePopup, openPopup } from 'shared/lib/popup'
+    import { Button, Number, OnboardingLayout, Spinner, Text, Toggle } from 'shared/components'
+    import { Electron } from 'shared/lib/electron'
+    import { ADDRESS_SECURITY_LEVEL, getLedgerMigrationData, ledgerMigrationProgresses } from 'shared/lib/migration'
+    import { closePopup, openPopup, popupState } from 'shared/lib/popup'
     import { createEventDispatcher, onMount } from 'svelte'
-=======
-    import { Button, OnboardingLayout, Text, Spinner, Icon, Number, Toggle } from 'shared/components'
-    import { onMount, createEventDispatcher, onDestroy } from 'svelte'
-    import { Electron } from 'shared/lib/electron'
-    import { getLedgerMigrationData, ledgerMigrationProgresses, ADDRESS_SECURITY_LEVEL } from 'shared/lib/migration'
->>>>>>> e0e895ef
+    import { get } from 'svelte/store'
 
     export let locale
     export let mobile
@@ -20,24 +15,23 @@
     let page = 0
     let expert = false
 
-<<<<<<< HEAD
     let isLedgerConnected = true
-=======
-    function ledgerListener(isConnected) {
-        console.log('Is connected', isConnected)
-    }
+
+    const dispatch = createEventDispatcher()
 
     onMount(() => {
         Electron.ledger.addListener(ledgerListener)
     })
->>>>>>> e0e895ef
 
-    const dispatch = createEventDispatcher()
-
-    onMount(() => {
-        // dummy, just to show popup
-        openLegacyLedgerNotConnectedPopup()
-    })
+    function ledgerListener(isConnected) {
+        console.log('Is connected', isConnected)
+        isLedgerConnected = isConnected
+        if (isLedgerConnected) {
+            closePopup()
+        } else {
+            handleLedgerDeviceNotConnected()
+        }
+    }
 
     function openLegacyLedgerNotConnectedPopup() {
         openPopup({
@@ -48,6 +42,12 @@
                 message: locale('views.setupLedger.connectLegacy'),
             },
         })
+    }
+
+    function handleLedgerDeviceNotConnected() {
+        if (!get(popupState).active) {
+            openLegacyLedgerNotConnectedPopup()
+        }
     }
 
     function handleClosePopup() {
