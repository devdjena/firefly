<script>
    import { Animation, Box, Button, OnboardingLayout, Spinner, Text } from 'shared/components'
    import {
        AvailableExchangeRates,
        convertToFiat,
        currencies,
        CurrencyTypes,
        exchangeRates,
        formatCurrency,
    } from 'shared/lib/currency'
<<<<<<< HEAD
=======
    import {
        getLedgerMigrationData,
        ledgerMigrationProgresses,
        ADDRESS_SECURITY_LEVEL,
        hardwareIndexes,
    } from 'shared/lib/migration'
>>>>>>> 8eff5642
    import { walletSetupType } from 'shared/lib/router'
    import { SetupType } from 'shared/lib/typings/routes'
    import { formatUnitBestMatch } from 'shared/lib/units'
    import { createEventDispatcher } from 'svelte'
    import { get } from 'svelte/store'
    import { Electron } from 'shared/lib/electron'

    export let locale
    export let mobile
    export let balance

    const dispatch = createEventDispatcher()

<<<<<<< HEAD
    let legacyLedger = $walletSetupType === SetupType.TrinityLedger

    // TODO: missing check again for balance function
    function sync() {}

=======
>>>>>>> 8eff5642
    const getFiatBalance = (balance) => {
        const balanceAsFiat = convertToFiat(
            balance,
            get(currencies)[CurrencyTypes.USD],
            get(exchangeRates)[AvailableExchangeRates.USD]
        )

        if (balanceAsFiat === 0) {
            return `< ${formatCurrency(0.01, AvailableExchangeRates.USD)}`
        }
        return formatCurrency(balanceAsFiat, AvailableExchangeRates.USD)
    }

    const getFormattedBalance = (_balance) => formatUnitBestMatch(_balance, true, 3)

    let formattedBalance = getFormattedBalance(balance)
    let fiatBalance = getFiatBalance(balance)
    let isCheckingForBalance = false

    function handleContinueClick() {
        dispatch('next')
    }
    function handleBackClick() {
        dispatch('previous')
    }

    // TODO: missing check again for balance function
    function sync() {
        isCheckingForBalance = true

        Electron.ledger
            .selectSeed($hardwareIndexes.accountIndex, $hardwareIndexes.pageIndex, ADDRESS_SECURITY_LEVEL)
            .then((iota) => {
                return getLedgerMigrationData(iota.getAddress)
            })
            .then((data) => {
                isCheckingForBalance = false

                formattedBalance = getFormattedBalance(data.balance)
                fiatBalance = getFiatBalance(data.balance)
            })
            .catch((error) => {
                isCheckingForBalance = false
                console.error(error)
            })
    }
</script>

<!-- TODO: all this file is kind of duplicate of Setup > Balance.svelte -->
{#if mobile}
    <div>foo</div>
{:else}
    <OnboardingLayout
        onBackClick={handleBackClick}
        {locale}
        showLedgerProgress={legacyLedger}
        showLedgerVideoButton={legacyLedger}>
        <div slot="leftpane__content">
            <Text type="h2" classes="mb-3.5">{locale('views.balance.title')}</Text>
            <Text type="p" secondary classes="mb-5">{locale('views.balance.body')}</Text>
            <Box classes="flex flex-col flex-grow items-center py-12 bg-gray-50 dark:bg-gray-900 dark:bg-opacity-50 rounded-lg ">
                <Text type="h2">{formattedBalance}</Text>
                <Text type="p" highlighted classes="py-1 uppercase">{fiatBalance}</Text>
            </Box>
        </div>
        <div slot="leftpane__action" class="flex flex-row justify-between items-center space-x-4">
            <Button secondary classes="flex-1" disabled={isCheckingForBalance} onClick={sync}>
                {#if isCheckingForBalance}
                    <Spinner
                        busy={isCheckingForBalance}
                        message={locale('views.migrate.findingBalance')}
                        classes="justify-center" />
                {:else}{locale('actions.checkAgain')}{/if}
            </Button>
            <Button classes="flex-1" disabled={isCheckingForBalance} onClick={handleContinueClick}>
                {locale('actions.continue')}
            </Button>
        </div>
        <div slot="rightpane" class="w-full h-full flex justify-center bg-pastel-yellow dark:bg-gray-900">
            <Animation animation="balance-desktop" />
        </div>
    </OnboardingLayout>
{/if}<|MERGE_RESOLUTION|>--- conflicted
+++ resolved
@@ -8,21 +8,13 @@
         exchangeRates,
         formatCurrency,
     } from 'shared/lib/currency'
-<<<<<<< HEAD
-=======
-    import {
-        getLedgerMigrationData,
-        ledgerMigrationProgresses,
-        ADDRESS_SECURITY_LEVEL,
-        hardwareIndexes,
-    } from 'shared/lib/migration'
->>>>>>> 8eff5642
+    import { Electron } from 'shared/lib/electron'
+    import { ADDRESS_SECURITY_LEVEL, getLedgerMigrationData, hardwareIndexes } from 'shared/lib/migration'
     import { walletSetupType } from 'shared/lib/router'
     import { SetupType } from 'shared/lib/typings/routes'
     import { formatUnitBestMatch } from 'shared/lib/units'
     import { createEventDispatcher } from 'svelte'
     import { get } from 'svelte/store'
-    import { Electron } from 'shared/lib/electron'
 
     export let locale
     export let mobile
@@ -30,14 +22,8 @@
 
     const dispatch = createEventDispatcher()
 
-<<<<<<< HEAD
     let legacyLedger = $walletSetupType === SetupType.TrinityLedger
 
-    // TODO: missing check again for balance function
-    function sync() {}
-
-=======
->>>>>>> 8eff5642
     const getFiatBalance = (balance) => {
         const balanceAsFiat = convertToFiat(
             balance,
