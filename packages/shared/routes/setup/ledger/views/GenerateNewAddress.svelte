--- conflicted
+++ resolved
@@ -1,31 +1,18 @@
 <script lang="typescript">
-    import { Animation,Button,Icon,OnboardingLayout,Spinner,Text } from 'shared/components';
+    import { Animation, Button, Icon, OnboardingLayout, Spinner, Text } from 'shared/components'
     import {
-<<<<<<< HEAD
-    displayNotificationForLedgerProfile,formatAddressForLedger,
-    ledgerSimulator,promptUserToConnectLedger
-    } from 'shared/lib/ledger';
-    import { getOfficialNetwork,getOfficialNodes } from 'shared/lib/network';
-    import { activeProfile } from 'shared/lib/profile';
-    import { api } from 'shared/lib/wallet';
-    import { createEventDispatcher } from 'svelte';
-
-    export let locale
-=======
+        displayNotificationForLedgerProfile,
         formatAddressForLedger,
         ledgerSimulator,
-        displayNotificationForLedgerProfile,
         promptUserToConnectLedger,
     } from 'shared/lib/ledger'
     import { getOfficialNetwork, getOfficialNodes } from 'shared/lib/network'
+    import { activeProfile } from 'shared/lib/profile'
+    import { Locale } from 'shared/lib/typings/i18n'
     import { api } from 'shared/lib/wallet'
     import { createEventDispatcher } from 'svelte'
-    import { Locale } from 'shared/lib/typings/i18n'
 
     export let locale: Locale
-
-    export let mobile
->>>>>>> 42fcbe93
 
     let newAddress = null
 
@@ -37,8 +24,8 @@
     $: animation = !newAddress
         ? 'ledger-generate-address-desktop'
         : confirmed
-            ? 'ledger-address-confirmed-desktop'
-            : 'ledger-confirm-address-desktop'
+        ? 'ledger-address-confirmed-desktop'
+        : 'ledger-confirm-address-desktop'
 
     function generateNewAddress() {
         newAddress = null
@@ -80,7 +67,8 @@
                 onSuccess(getAccountsResponse) {
                     if (getAccountsResponse.payload.length > 0) {
                         if (getAccountsResponse.payload[$activeProfile.ledgerMigrationCount]) {
-                            newAddress = getAccountsResponse.payload[$activeProfile.ledgerMigrationCount].addresses[0].address
+                            newAddress =
+                                getAccountsResponse.payload[$activeProfile.ledgerMigrationCount].addresses[0].address
                             displayAddress()
                         } else {
                             _createAccount($activeProfile.ledgerMigrationCount + 1)
@@ -157,11 +145,16 @@
     </div>
     <div slot="leftpane__action" class="flex flex-col space-y-4">
         {#if newAddress}
-            <Button classes="w-full" disabled={!confirmed} onClick={handleContinueClick}>{locale('actions.continue')}</Button>
+            <Button classes="w-full" disabled={!confirmed} onClick={handleContinueClick}>
+                {locale('actions.continue')}
+            </Button>
         {:else}
             <Button classes="w-full" disabled={busy} onClick={generateNewAddress}>
                 {#if busy}
-                    <Spinner busy={true} message={locale('views.generateNewLedgerAddress.generating')} classes="justify-center" />
+                    <Spinner
+                        busy={true}
+                        message={locale('views.generateNewLedgerAddress.generating')}
+                        classes="justify-center" />
                 {:else}{locale('actions.generateAddress')}{/if}
             </Button>
         {/if}
