--- conflicted
+++ resolved
@@ -1,12 +1,7 @@
 <script lang="typescript">
     import { Button, Illustration, OnboardingLayout, Spinner, Text, TransactionItem } from 'shared/components'
     import { createEventDispatcher, onDestroy } from 'svelte'
-    import {
-        migration,
-        getInputIndexesForBundle,
-        createMigrationBundle,
-        sendMigrationBundle,
-    } from 'shared/lib/migration'
+    import { migration, getInputIndexesForBundle, createMigrationBundle, sendMigrationBundle } from 'shared/lib/migration'
 
     export let locale
     export let mobile
@@ -41,8 +36,8 @@
     }
 
     function finish() {
-        loading = false
-        finished = true
+        busy = false
+        migrated = true
         migratingFundsMessage = locale('actions.continue')
     }
 
@@ -52,7 +47,6 @@
         busy = true
         migrated = false
         migratingFundsMessage = locale('views.migrate.migrating')
-<<<<<<< HEAD
 
         transactions.reduce(
             (promise, transaction, idx) =>
@@ -96,29 +90,6 @@
                         })
                     }),
             Promise.resolve([])
-=======
-        //TODO: dummy status updates
-        timeouts.push(
-            setTimeout(() => {
-                transactions[0].status = 2
-                transactions[1].status = 2
-            }, 2000)
-        )
-        timeouts.push(
-            setTimeout(() => {
-                transactions[2].status = -1
-                transactions[2].errorText = 'Reasons why it failed'
-            }, 3000)
-        )
-        timeouts.push(
-            setTimeout(() => {
-                transactions[3].status = 2
-                transactions[4].status = 2
-                busy = false
-                migrated = true
-                migratingFundsMessage = locale('actions.continue')
-            }, 3500)
->>>>>>> cae0cbb9
         )
         fullSuccess = false
     }
