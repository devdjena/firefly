--- conflicted
+++ resolved
@@ -91,11 +91,6 @@
                         type: 'error',
                         message: locale(err.error),
                     })
-<<<<<<< HEAD
-
-                    console.log('Error', err)
-=======
->>>>>>> 7965f61f
                 } finally {
                     busy = false
                 }
