<script lang="typescript">
    import { Button, OnboardingLayout, Text } from 'shared/components'
    import { createEventDispatcher } from 'svelte'
<<<<<<< HEAD

    export let locale
=======
    import { OnboardingLayout, Text, Button } from 'shared/components'
    import type { Locale } from 'shared/lib/typings/i18n'

    export let locale: Locale
    export let mobile
>>>>>>> 42fcbe93

    const dispatch = createEventDispatcher()

    function handleContinueClick(type) {
        dispatch('next', { type })
    }
    function handleBackClick() {
        dispatch('previous')
    }
</script>

<OnboardingLayout onBackClick={handleBackClick}>
    <div slot="title">
        <Text type="h2">{locale('views.protect.title')}</Text>
    </div>
    <div slot="leftpane__content">
        <Text type="p" secondary classes="mb-4">{locale('views.protect.body1')}</Text>
        <Text type="p" secondary highlighted classes="mb-8 font-bold">{locale('views.protect.body2')}</Text>
        <Button icon="biometric" classes="w-full mb-5" secondary disabled onClick={() => handleContinueClick('biometric')}>
            {locale('actions.useBiometric')}
        </Button>
        <Button icon="pin" classes="w-full mb-8" secondary onClick={() => handleContinueClick('pin')}>
            {locale('actions.setupPin')}
        </Button>
    </div>
    <div slot="rightpane" class="w-full h-full flex justify-end items-center">
        <!-- <Illustration illustration="protect-desktop" height="100%" width="auto" classes="h-full object-cover object-left" /> -->
    </div>
</OnboardingLayout><|MERGE_RESOLUTION|>--- conflicted
+++ resolved
@@ -1,16 +1,9 @@
 <script lang="typescript">
-    import { Button, OnboardingLayout, Text } from 'shared/components'
-    import { createEventDispatcher } from 'svelte'
-<<<<<<< HEAD
-
-    export let locale
-=======
-    import { OnboardingLayout, Text, Button } from 'shared/components'
-    import type { Locale } from 'shared/lib/typings/i18n'
+    import { Button,OnboardingLayout,Text } from 'shared/components';
+    import type { Locale } from 'shared/lib/typings/i18n';
+    import { createEventDispatcher } from 'svelte';
 
     export let locale: Locale
-    export let mobile
->>>>>>> 42fcbe93
 
     const dispatch = createEventDispatcher()
 
