/* dm-sans-500 - latin */
@font-face {
    font-family: 'DM Sans';
    font-style: normal;
    font-weight: 500;
<<<<<<< HEAD
    src: local("DM Sans Medium"), local("DMSans-Medium"),
        url("./../assets/fonts/dm-sans/dm-sans-v4-latin-500.woff2") format("woff2"),
        /* Chrome 26+, Opera 23+, Firefox 39+ */ url("./../assets/fonts/dm-sans/dm-sans-v4-latin-500.woff") format("woff"); /* Chrome 6+, Firefox 3.6+, IE 9+, Safari 5.1+ */
=======
    src: local('DM Sans Medium'), local('DMSans-Medium'), url('./../assets/fonts/dm-sans-v4-latin-500.woff2') format('woff2'),
        /* Chrome 26+, Opera 23+, Firefox 39+ */ url('./../assets/fonts/dm-sans-v4-latin-500.woff') format('woff'); /* Chrome 6+, Firefox 3.6+, IE 9+, Safari 5.1+ */
>>>>>>> 9a34e9f5
}
/* dm-sans-700 - latin */
@font-face {
    font-family: 'DM Sans';
    font-style: normal;
    font-weight: 700;
<<<<<<< HEAD
    src: local("DM Sans Bold"), local("DMSans-Bold"), url("../assets/fonts/dm-sans/dm-sans-v4-latin-700.woff2") format("woff2"),
        /* Chrome 26+, Opera 23+, Firefox 39+ */ url("../assets/fonts/dm-sans/dm-sans-v4-latin-700.woff") format("woff"); /* Chrome 6+, Firefox 3.6+, IE 9+, Safari 5.1+ */
}

/* dm-mono latin-ext */
@font-face {
    font-family: 'DM Mono';
    font-style: normal;
    font-weight: 500;
    src: url("./../assets/fonts/dm-mono/dm-mono-latin-ext-500.woff2") format('woff2');
    unicode-range: U+0100-024F, U+0259, U+1E00-1EFF, U+2020, U+20A0-20AB, U+20AD-20CF, U+2113, U+2C60-2C7F, U+A720-A7FF;
  }
  /* dm-mono latin */
  @font-face {
    font-family: 'DM Mono';
    font-style: normal;
    font-weight: 500;
    src: url("./../assets/fonts/dm-mono/dm-mono-latin-500.woff2") format('woff2');
    unicode-range: U+0000-00FF, U+0131, U+0152-0153, U+02BB-02BC, U+02C6, U+02DA, U+02DC, U+2000-206F, U+2074, U+20AC, U+2122, U+2191, U+2193, U+2212, U+2215, U+FEFF, U+FFFD;
  }

@import "themes.scss";
=======
    src: local('DM Sans Bold'), local('DMSans-Bold'), url('../assets/fonts/dm-sans-v4-latin-700.woff2') format('woff2'),
        /* Chrome 26+, Opera 23+, Firefox 39+ */ url('../assets/fonts/dm-sans-v4-latin-700.woff') format('woff'); /* Chrome 6+, Firefox 3.6+, IE 9+, Safari 5.1+ */
}

@import 'themes.scss';
>>>>>>> 9a34e9f5

*,
*:after,
*:before {
    margin: 0;
    padding: 0;
    border: 0;
    box-sizing: border-box;
    outline: none;
    font-weight: 500;
    font-family: 'DM Sans';
    font-style: normal;
    transition: background 0.25s, color 0.25s;
}
pre{
    font-family: "DM Mono";
    font-style: normal;
    white-space: pre-line;
    word-break: break-all;
}
html,
body {
    width: 100%;
    height: 100%;
    overflow: hidden;
}

button:focus {
    outline: none;
}<|MERGE_RESOLUTION|>--- conflicted
+++ resolved
@@ -3,21 +3,15 @@
     font-family: 'DM Sans';
     font-style: normal;
     font-weight: 500;
-<<<<<<< HEAD
     src: local("DM Sans Medium"), local("DMSans-Medium"),
-        url("./../assets/fonts/dm-sans/dm-sans-v4-latin-500.woff2") format("woff2"),
-        /* Chrome 26+, Opera 23+, Firefox 39+ */ url("./../assets/fonts/dm-sans/dm-sans-v4-latin-500.woff") format("woff"); /* Chrome 6+, Firefox 3.6+, IE 9+, Safari 5.1+ */
-=======
-    src: local('DM Sans Medium'), local('DMSans-Medium'), url('./../assets/fonts/dm-sans-v4-latin-500.woff2') format('woff2'),
-        /* Chrome 26+, Opera 23+, Firefox 39+ */ url('./../assets/fonts/dm-sans-v4-latin-500.woff') format('woff'); /* Chrome 6+, Firefox 3.6+, IE 9+, Safari 5.1+ */
->>>>>>> 9a34e9f5
+        url("../assets/fonts/dm-sans/dm-sans-v4-latin-500.woff2") format("woff2"),
+        /* Chrome 26+, Opera 23+, Firefox 39+ */ url("../assets/fonts/dm-sans/dm-sans-v4-latin-500.woff") format("woff"); /* Chrome 6+, Firefox 3.6+, IE 9+, Safari 5.1+ */
 }
 /* dm-sans-700 - latin */
 @font-face {
     font-family: 'DM Sans';
     font-style: normal;
     font-weight: 700;
-<<<<<<< HEAD
     src: local("DM Sans Bold"), local("DMSans-Bold"), url("../assets/fonts/dm-sans/dm-sans-v4-latin-700.woff2") format("woff2"),
         /* Chrome 26+, Opera 23+, Firefox 39+ */ url("../assets/fonts/dm-sans/dm-sans-v4-latin-700.woff") format("woff"); /* Chrome 6+, Firefox 3.6+, IE 9+, Safari 5.1+ */
 }
@@ -27,7 +21,7 @@
     font-family: 'DM Mono';
     font-style: normal;
     font-weight: 500;
-    src: url("./../assets/fonts/dm-mono/dm-mono-latin-ext-500.woff2") format('woff2');
+    src: url("../assets/fonts/dm-mono/dm-mono-latin-ext-500.woff2") format('woff2');
     unicode-range: U+0100-024F, U+0259, U+1E00-1EFF, U+2020, U+20A0-20AB, U+20AD-20CF, U+2113, U+2C60-2C7F, U+A720-A7FF;
   }
   /* dm-mono latin */
@@ -35,18 +29,11 @@
     font-family: 'DM Mono';
     font-style: normal;
     font-weight: 500;
-    src: url("./../assets/fonts/dm-mono/dm-mono-latin-500.woff2") format('woff2');
+    src: url("../assets/fonts/dm-mono/dm-mono-latin-500.woff2") format('woff2');
     unicode-range: U+0000-00FF, U+0131, U+0152-0153, U+02BB-02BC, U+02C6, U+02DA, U+02DC, U+2000-206F, U+2074, U+20AC, U+2122, U+2191, U+2193, U+2212, U+2215, U+FEFF, U+FFFD;
   }
 
 @import "themes.scss";
-=======
-    src: local('DM Sans Bold'), local('DMSans-Bold'), url('../assets/fonts/dm-sans-v4-latin-700.woff2') format('woff2'),
-        /* Chrome 26+, Opera 23+, Firefox 39+ */ url('../assets/fonts/dm-sans-v4-latin-700.woff') format('woff'); /* Chrome 6+, Firefox 3.6+, IE 9+, Safari 5.1+ */
-}
-
-@import 'themes.scss';
->>>>>>> 9a34e9f5
 
 *,
 *:after,
